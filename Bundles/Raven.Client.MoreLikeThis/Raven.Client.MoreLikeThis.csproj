--- conflicted
+++ resolved
@@ -1,77 +1,74 @@
-﻿<?xml version="1.0" encoding="utf-8"?>
-<Project ToolsVersion="4.0" DefaultTargets="Build" xmlns="http://schemas.microsoft.com/developer/msbuild/2003">
-  <PropertyGroup>
-    <Configuration Condition=" '$(Configuration)' == '' ">Debug</Configuration>
-    <Platform Condition=" '$(Platform)' == '' ">AnyCPU</Platform>
-    <ProductVersion>8.0.30703</ProductVersion>
-    <SchemaVersion>2.0</SchemaVersion>
-    <ProjectGuid>{039CB1C3-C4F3-4D87-A2C0-7531E386E6A3}</ProjectGuid>
-    <OutputType>Library</OutputType>
-    <AppDesignerFolder>Properties</AppDesignerFolder>
-    <RootNamespace>Raven.Client.MoreLikeThis</RootNamespace>
-    <AssemblyName>Raven.Client.MoreLikeThis</AssemblyName>
-    <TargetFrameworkVersion>v4.0</TargetFrameworkVersion>
-    <FileAlignment>512</FileAlignment>
-  </PropertyGroup>
-  <PropertyGroup Condition=" '$(Configuration)|$(Platform)' == 'Debug|AnyCPU' ">
-    <DebugSymbols>true</DebugSymbols>
-    <DebugType>full</DebugType>
-    <Optimize>false</Optimize>
-    <OutputPath>bin\Debug\</OutputPath>
-    <DefineConstants>TRACE;DEBUG;CLIENT</DefineConstants>
-    <ErrorReport>prompt</ErrorReport>
-    <WarningLevel>4</WarningLevel>
-  </PropertyGroup>
-  <PropertyGroup Condition=" '$(Configuration)|$(Platform)' == 'Release|AnyCPU' ">
-    <DebugType>pdbonly</DebugType>
-    <Optimize>true</Optimize>
-    <OutputPath>bin\Release\</OutputPath>
-    <DefineConstants>TRACE;CLIENT</DefineConstants>
-    <ErrorReport>prompt</ErrorReport>
-    <WarningLevel>4</WarningLevel>
-  </PropertyGroup>
-  <ItemGroup>
-    <Reference Include="Newtonsoft.Json, Version=4.0.2.0, Culture=neutral, PublicKeyToken=30ad4fe6b2a6aeed, processorArchitecture=MSIL">
-      <SpecificVersion>False</SpecificVersion>
-      <HintPath>..\..\SharedLibs\Newtonsoft.Json\Net\Newtonsoft.Json.dll</HintPath>
-    </Reference>
-    <Reference Include="System" />
-    <Reference Include="System.Core" />
-    <Reference Include="System.Xml.Linq" />
-    <Reference Include="System.Data.DataSetExtensions" />
-    <Reference Include="Microsoft.CSharp" />
-    <Reference Include="System.Data" />
-    <Reference Include="System.Xml" />
-  </ItemGroup>
-  <ItemGroup>
-    <Compile Include="..\Raven.Bundles.MoreLikeThis\MoreLikeThisQueryParameters.cs">
-      <Link>MoreLikeThisQueryParameters.cs</Link>
-    </Compile>
-<<<<<<< HEAD
-=======
-    <Compile Include="..\Raven.Bundles.MoreLikeThis\StopWordsSetup.cs">
-      <Link>StopWordsSetup.cs</Link>
-    </Compile>
->>>>>>> 06140cb9
-    <Compile Include="ServerClientExtensions.cs" />
-    <Compile Include="Properties\AssemblyInfo.cs" />
-  </ItemGroup>
-  <ItemGroup>
-    <ProjectReference Include="..\..\Raven.Abstractions\Raven.Abstractions.csproj">
-      <Project>{41AC479E-1EB2-4D23-AAF2-E4C8DF1BC2BA}</Project>
-      <Name>Raven.Abstractions</Name>
-    </ProjectReference>
-    <ProjectReference Include="..\..\Raven.Client.Lightweight\Raven.Client.Lightweight.csproj">
-      <Project>{4E087ECB-E7CA-4891-AC3C-3C76702715B6}</Project>
-      <Name>Raven.Client.Lightweight</Name>
-    </ProjectReference>
-  </ItemGroup>
-  <Import Project="$(MSBuildToolsPath)\Microsoft.CSharp.targets" />
-  <!-- To modify your build process, add your task inside one of the targets below and uncomment it. 
-       Other similar extension points exist, see Microsoft.Common.targets.
-  <Target Name="BeforeBuild">
-  </Target>
-  <Target Name="AfterBuild">
-  </Target>
-  -->
-</Project>+﻿<?xml version="1.0" encoding="utf-8"?>
+<Project ToolsVersion="4.0" DefaultTargets="Build" xmlns="http://schemas.microsoft.com/developer/msbuild/2003">
+  <PropertyGroup>
+    <Configuration Condition=" '$(Configuration)' == '' ">Debug</Configuration>
+    <Platform Condition=" '$(Platform)' == '' ">AnyCPU</Platform>
+    <ProductVersion>8.0.30703</ProductVersion>
+    <SchemaVersion>2.0</SchemaVersion>
+    <ProjectGuid>{039CB1C3-C4F3-4D87-A2C0-7531E386E6A3}</ProjectGuid>
+    <OutputType>Library</OutputType>
+    <AppDesignerFolder>Properties</AppDesignerFolder>
+    <RootNamespace>Raven.Client.MoreLikeThis</RootNamespace>
+    <AssemblyName>Raven.Client.MoreLikeThis</AssemblyName>
+    <TargetFrameworkVersion>v4.0</TargetFrameworkVersion>
+    <FileAlignment>512</FileAlignment>
+  </PropertyGroup>
+  <PropertyGroup Condition=" '$(Configuration)|$(Platform)' == 'Debug|AnyCPU' ">
+    <DebugSymbols>true</DebugSymbols>
+    <DebugType>full</DebugType>
+    <Optimize>false</Optimize>
+    <OutputPath>bin\Debug\</OutputPath>
+    <DefineConstants>TRACE;DEBUG;CLIENT</DefineConstants>
+    <ErrorReport>prompt</ErrorReport>
+    <WarningLevel>4</WarningLevel>
+  </PropertyGroup>
+  <PropertyGroup Condition=" '$(Configuration)|$(Platform)' == 'Release|AnyCPU' ">
+    <DebugType>pdbonly</DebugType>
+    <Optimize>true</Optimize>
+    <OutputPath>bin\Release\</OutputPath>
+    <DefineConstants>TRACE;CLIENT</DefineConstants>
+    <ErrorReport>prompt</ErrorReport>
+    <WarningLevel>4</WarningLevel>
+  </PropertyGroup>
+  <ItemGroup>
+    <Reference Include="Newtonsoft.Json, Version=4.0.2.0, Culture=neutral, PublicKeyToken=30ad4fe6b2a6aeed, processorArchitecture=MSIL">
+      <SpecificVersion>False</SpecificVersion>
+      <HintPath>..\..\SharedLibs\Newtonsoft.Json\Net\Newtonsoft.Json.dll</HintPath>
+    </Reference>
+    <Reference Include="System" />
+    <Reference Include="System.Core" />
+    <Reference Include="System.Xml.Linq" />
+    <Reference Include="System.Data.DataSetExtensions" />
+    <Reference Include="Microsoft.CSharp" />
+    <Reference Include="System.Data" />
+    <Reference Include="System.Xml" />
+  </ItemGroup>
+  <ItemGroup>
+    <Compile Include="..\Raven.Bundles.MoreLikeThis\MoreLikeThisQueryParameters.cs">
+      <Link>MoreLikeThisQueryParameters.cs</Link>
+    </Compile>
+    <Compile Include="..\Raven.Bundles.MoreLikeThis\StopWordsSetup.cs">
+      <Link>StopWordsSetup.cs</Link>
+    </Compile>
+    <Compile Include="ServerClientExtensions.cs" />
+    <Compile Include="Properties\AssemblyInfo.cs" />
+  </ItemGroup>
+  <ItemGroup>
+    <ProjectReference Include="..\..\Raven.Abstractions\Raven.Abstractions.csproj">
+      <Project>{41AC479E-1EB2-4D23-AAF2-E4C8DF1BC2BA}</Project>
+      <Name>Raven.Abstractions</Name>
+    </ProjectReference>
+    <ProjectReference Include="..\..\Raven.Client.Lightweight\Raven.Client.Lightweight.csproj">
+      <Project>{4E087ECB-E7CA-4891-AC3C-3C76702715B6}</Project>
+      <Name>Raven.Client.Lightweight</Name>
+    </ProjectReference>
+  </ItemGroup>
+  <Import Project="$(MSBuildToolsPath)\Microsoft.CSharp.targets" />
+  <!-- To modify your build process, add your task inside one of the targets below and uncomment it. 
+       Other similar extension points exist, see Microsoft.Common.targets.
+  <Target Name="BeforeBuild">
+  </Target>
+  <Target Name="AfterBuild">
+  </Target>
+  -->
+</Project>
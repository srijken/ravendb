<<<<<<< HEAD
﻿// -----------------------------------------------------------------------
//  <copyright file="VoronTest.cs" company="Hibernating Rhinos LTD">
//      Copyright (c) Hibernating Rhinos LTD. All rights reserved.
//  </copyright>
// -----------------------------------------------------------------------

using System;
using System.Collections.Generic;
using System.Diagnostics;
using System.IO;
using System.Linq;
using System.Threading;
using Voron;
using Voron.Impl;

namespace Performance.Comparison.Voron
{
    public class VoronTest : StoragePerformanceTestBase
    {
        private const string dataDir = "voron-perf-test";
        private readonly string dataPath;

        public VoronTest(string path, byte[] buffer)
            : base(buffer)
        {
            dataPath = Path.Combine(path, dataDir);
        }

        public override string StorageName { get { return "Voron"; } }

        private void NewStorage()
        {
            while (Directory.Exists(dataPath))
            {
                try
                {
                    Directory.Delete(dataPath, true);
                }
                catch (Exception e)
                {
                    Thread.Sleep(100);
                }
            }
        }

        public override List<PerformanceRecord> WriteSequential(IEnumerable<TestData> data, PerfTracker perfTracker)
        {
            return Write(string.Format("[Voron] sequential write ({0} items)", Constants.ItemsPerTransaction), data,
                         Constants.ItemsPerTransaction, Constants.WriteTransactions, perfTracker);
        }

        public override List<PerformanceRecord> WriteParallelSequential(IEnumerable<TestData> data, PerfTracker perfTracker, int numberOfThreads, out long elapsedMilliseconds)
        {
            return WriteParallel(string.Format("[Voron] parallel sequential write ({0} items)", Constants.ItemsPerTransaction), data,
                         Constants.ItemsPerTransaction, Constants.WriteTransactions, perfTracker, numberOfThreads, out elapsedMilliseconds);
        }

        public override List<PerformanceRecord> WriteRandom(IEnumerable<TestData> data, PerfTracker perfTracker)
        {
            return Write(string.Format("[Voron] random write ({0} items)", Constants.ItemsPerTransaction), data,
                         Constants.ItemsPerTransaction, Constants.WriteTransactions, perfTracker);
        }

        public override List<PerformanceRecord> WriteParallelRandom(IEnumerable<TestData> data, PerfTracker perfTracker, int numberOfThreads, out long elapsedMilliseconds)
        {
            return WriteParallel(string.Format("[Voron] parallel random write ({0} items)", Constants.ItemsPerTransaction), data,
                         Constants.ItemsPerTransaction, Constants.WriteTransactions, perfTracker, numberOfThreads, out elapsedMilliseconds);
        }

        public override PerformanceRecord ReadSequential(PerfTracker perfTracker)
        {
            var sequentialIds = Enumerable.Range(0, Constants.ReadItems);

            return Read(string.Format("[Voron] sequential read ({0} items)", Constants.ReadItems), sequentialIds, perfTracker);
        }

        public override PerformanceRecord ReadParallelSequential(PerfTracker perfTracker, int numberOfThreads)
        {
            var sequentialIds = Enumerable.Range(0, Constants.ReadItems);

            return ReadParallel(string.Format("[Voron] parallel sequential read ({0} items)", Constants.ReadItems), sequentialIds, perfTracker, numberOfThreads);
        }

        public override PerformanceRecord ReadRandom(IEnumerable<int> randomIds, PerfTracker perfTracker)
        {
            return Read(string.Format("[Voron] random read ({0} items)", Constants.ReadItems), randomIds, perfTracker);
        }

        public override PerformanceRecord ReadParallelRandom(IEnumerable<int> randomIds, PerfTracker perfTracker, int numberOfThreads)
        {
            return ReadParallel(string.Format("[Voron] parallel random read ({0} items)", Constants.ReadItems), randomIds, perfTracker, numberOfThreads);
        }

        private List<PerformanceRecord> Write(string operation, IEnumerable<TestData> data, int itemsPerTransaction, int numberOfTransactions, PerfTracker perfTracker)
        {
            NewStorage();

            using (var env = new StorageEnvironment(StorageEnvironmentOptions.ForPath(dataPath)))
            {
                var enumerator = data.GetEnumerator();
                return WriteInternal(operation, itemsPerTransaction, numberOfTransactions, perfTracker, env, enumerator);
            }
        }

        private List<PerformanceRecord> WriteParallel(string operation, IEnumerable<TestData> data, int itemsPerTransaction, int numberOfTransactions, PerfTracker perfTracker, int numberOfThreads, out long elapsedMilliseconds)
        {
            NewStorage();

            using (var env = new StorageEnvironment(StorageEnvironmentOptions.ForPath(dataPath)))
            {
                return ExecuteWriteWithParallel(
                data,
                numberOfTransactions,
                itemsPerTransaction,
                numberOfThreads,
                (enumerator, itmsPerTransaction, nmbrOfTransactions) => WriteInternalBatch(operation, enumerator, itmsPerTransaction, nmbrOfTransactions, perfTracker, env),
                out elapsedMilliseconds);
            }
        }

        private List<PerformanceRecord> WriteInternalBatch(
            string operation,
            IEnumerator<TestData> enumerator,
            long itemsPerBatch,
            long numberOfBatches,
            PerfTracker perfTracker,
            StorageEnvironment env)
        {
            var sw = new Stopwatch();
            byte[] valueToWrite = null;
            var records = new List<PerformanceRecord>();
            for (var b = 0; b < numberOfBatches; b++)
            {
                sw.Restart();
                using (var batch = new WriteBatch())
                {
                    for (var i = 0; i < itemsPerBatch; i++)
                    {
                        enumerator.MoveNext();

                        valueToWrite = GetValueToWrite(valueToWrite, enumerator.Current.ValueSize);

                        batch.Add(enumerator.Current.Id.ToString("0000000000000000"), new MemoryStream(valueToWrite), "Root");
                    }

                    env.Writer.Write(batch);
                }

                sw.Stop();
                perfTracker.Record(sw.ElapsedMilliseconds);

                records.Add(new PerformanceRecord
                {
                    Operation = operation,
                    Time = DateTime.Now,
                    Duration = sw.ElapsedMilliseconds,
                    ProcessedItems = itemsPerBatch
                });
            }

            return records;
        }

        private List<PerformanceRecord> WriteInternal(
            string operation,
            int itemsPerTransaction,
            int numberOfTransactions,
            PerfTracker perfTracker,
            StorageEnvironment env,
            IEnumerator<TestData> enumerator)
        {
            var sw = new Stopwatch();
            byte[] valueToWrite = null;
            var records = new List<PerformanceRecord>();
            for (var transactions = 0; transactions < numberOfTransactions; transactions++)
            {
                sw.Restart();
                using (var tx = env.NewTransaction(TransactionFlags.ReadWrite))
                {
                    for (var i = 0; i < itemsPerTransaction; i++)
                    {
                        enumerator.MoveNext();

                        valueToWrite = GetValueToWrite(valueToWrite, enumerator.Current.ValueSize);

                        tx.State.Root.Add(tx, enumerator.Current.Id.ToString("0000000000000000"), new MemoryStream(valueToWrite));
                    }

                    tx.Commit();
                    perfTracker.Record(sw.ElapsedMilliseconds);
                }

                sw.Stop();

                records.Add(new PerformanceRecord
                        {
                            Operation = operation,
                            Time = DateTime.Now,
                            Duration = sw.ElapsedMilliseconds,
                            ProcessedItems = itemsPerTransaction
                        });
            }

            return records;
        }

        private PerformanceRecord Read(string operation, IEnumerable<int> ids, PerfTracker perfTracker)
        {
            var options = StorageEnvironmentOptions.ForPath(dataPath);
            options.ManualFlushing = true;

            using (var env = new StorageEnvironment(options))
            {
                env.FlushLogToDataFile();

                var sw = Stopwatch.StartNew();

                ReadInternal(ids, perfTracker, env);

                sw.Stop();

                return new PerformanceRecord
                {
                    Operation = operation,
                    Time = DateTime.Now,
                    Duration = sw.ElapsedMilliseconds,
                    ProcessedItems = ids.Count()
                };
            }
        }

        private PerformanceRecord ReadParallel(string operation, IEnumerable<int> ids, PerfTracker perfTracker, int numberOfThreads)
        {
            var options = StorageEnvironmentOptions.ForPath(dataPath);
            options.ManualFlushing = true;

            using (var env = new StorageEnvironment(options))
            {
                env.FlushLogToDataFile();

                return ExecuteReadWithParallel(operation, ids, numberOfThreads, () => ReadInternal(ids, perfTracker, env));
            }
        }

        private static void ReadInternal(IEnumerable<int> ids, PerfTracker perfTracker, StorageEnvironment env)
        {
            var ms = new byte[4096];

            using (var tx = env.NewTransaction(TransactionFlags.Read))
            {
                var sw = Stopwatch.StartNew();
                foreach (var id in ids)
                {
                    var key = id.ToString("0000000000000000");
	                using (var readResult = tx.State.Root.Read(tx, key))
	                {
		                if (readResult == null)
		                {
			                Console.WriteLine("WTF?");
		                }
						using (var stream = readResult.Stream)
						{
							while (stream.Read(ms, 0, ms.Length) != 0)
							{
							}
						}
	                }
	             
                }
                perfTracker.Record(sw.ElapsedMilliseconds);
            }
        }
    }
=======
﻿// -----------------------------------------------------------------------
//  <copyright file="VoronTest.cs" company="Hibernating Rhinos LTD">
//      Copyright (c) Hibernating Rhinos LTD. All rights reserved.
//  </copyright>
// -----------------------------------------------------------------------

using System;
using System.Collections.Generic;
using System.Diagnostics;
using System.IO;
using System.Linq;
using System.Threading;
using Voron;
using Voron.Impl;

namespace Performance.Comparison.Voron
{
    public class VoronTest : StoragePerformanceTestBase
    {
        private const string dataDir = "voron-perf-test";
        private readonly string dataPath;

        public VoronTest(string path, byte[] buffer)
            : base(buffer)
        {
            dataPath = Path.Combine(path, dataDir);
        }

        public override string StorageName { get { return "Voron"; } }

        private void NewStorage()
        {
            while (Directory.Exists(dataPath))
            {
                try
                {
                    Directory.Delete(dataPath, true);
                }
                catch (Exception e)
                {
                    Thread.Sleep(100);
                }
            }
        }

        public override List<PerformanceRecord> WriteSequential(IEnumerable<TestData> data, PerfTracker perfTracker)
        {
            return Write(string.Format("[Voron] sequential write ({0} items)", Constants.ItemsPerTransaction), data,
                         Constants.ItemsPerTransaction, Constants.WriteTransactions, perfTracker);
        }

        public override List<PerformanceRecord> WriteParallelSequential(IEnumerable<TestData> data, PerfTracker perfTracker, int numberOfThreads, out long elapsedMilliseconds)
        {
            return WriteParallel(string.Format("[Voron] parallel sequential write ({0} items)", Constants.ItemsPerTransaction), data,
                         Constants.ItemsPerTransaction, Constants.WriteTransactions, perfTracker, numberOfThreads, out elapsedMilliseconds);
        }

        public override List<PerformanceRecord> WriteRandom(IEnumerable<TestData> data, PerfTracker perfTracker)
        {
            return Write(string.Format("[Voron] random write ({0} items)", Constants.ItemsPerTransaction), data,
                         Constants.ItemsPerTransaction, Constants.WriteTransactions, perfTracker);
        }

        public override List<PerformanceRecord> WriteParallelRandom(IEnumerable<TestData> data, PerfTracker perfTracker, int numberOfThreads, out long elapsedMilliseconds)
        {
            return WriteParallel(string.Format("[Voron] parallel random write ({0} items)", Constants.ItemsPerTransaction), data,
                         Constants.ItemsPerTransaction, Constants.WriteTransactions, perfTracker, numberOfThreads, out elapsedMilliseconds);
        }

        public override PerformanceRecord ReadSequential(PerfTracker perfTracker)
        {
            var sequentialIds = Enumerable.Range(0, Constants.ReadItems);

            return Read(string.Format("[Voron] sequential read ({0} items)", Constants.ReadItems), sequentialIds, perfTracker);
        }

        public override PerformanceRecord ReadParallelSequential(PerfTracker perfTracker, int numberOfThreads)
        {
            var sequentialIds = Enumerable.Range(0, Constants.ReadItems);

            return ReadParallel(string.Format("[Voron] parallel sequential read ({0} items)", Constants.ReadItems), sequentialIds, perfTracker, numberOfThreads);
        }

        public override PerformanceRecord ReadRandom(IEnumerable<int> randomIds, PerfTracker perfTracker)
        {
            return Read(string.Format("[Voron] random read ({0} items)", Constants.ReadItems), randomIds, perfTracker);
        }

        public override PerformanceRecord ReadParallelRandom(IEnumerable<int> randomIds, PerfTracker perfTracker, int numberOfThreads)
        {
            return ReadParallel(string.Format("[Voron] parallel random read ({0} items)", Constants.ReadItems), randomIds, perfTracker, numberOfThreads);
        }

        private List<PerformanceRecord> Write(string operation, IEnumerable<TestData> data, int itemsPerTransaction, int numberOfTransactions, PerfTracker perfTracker)
        {
            NewStorage();

            using (var env = new StorageEnvironment(StorageEnvironmentOptions.ForPath(dataPath)))
            {
                var enumerator = data.GetEnumerator();
                //return WriteInternal(operation, itemsPerTransaction, numberOfTransactions, perfTracker, env, enumerator);
                return WriteInternalBatch(operation, enumerator, itemsPerTransaction, numberOfTransactions, perfTracker, env);
            }
        }

        private List<PerformanceRecord> WriteParallel(string operation, IEnumerable<TestData> data, int itemsPerTransaction, int numberOfTransactions, PerfTracker perfTracker, int numberOfThreads, out long elapsedMilliseconds)
        {
            NewStorage();

            using (var env = new StorageEnvironment(StorageEnvironmentOptions.ForPath(dataPath)))
            {
                return ExecuteWriteWithParallel(
                data,
                numberOfTransactions,
                itemsPerTransaction,
                numberOfThreads,
                (enumerator, itmsPerTransaction, nmbrOfTransactions) => WriteInternalBatch(operation, enumerator, itmsPerTransaction, nmbrOfTransactions, perfTracker, env),
                out elapsedMilliseconds);
            }
        }

        private List<PerformanceRecord> WriteInternalBatch(
            string operation,
            IEnumerator<TestData> enumerator,
            long itemsPerBatch,
            long numberOfBatches,
            PerfTracker perfTracker,
            StorageEnvironment env)
        {
            var sw = new Stopwatch();
            byte[] valueToWrite = null;
            var records = new List<PerformanceRecord>();
            for (var b = 0; b < numberOfBatches; b++)
            {
                sw.Restart();
                using (var batch = new WriteBatch())
                {
                    for (var i = 0; i < itemsPerBatch; i++)
                    {
                        enumerator.MoveNext();

                        valueToWrite = GetValueToWrite(valueToWrite, enumerator.Current.ValueSize);

                        batch.Add(enumerator.Current.Id.ToString("0000000000000000"), new MemoryStream(valueToWrite), "Root");
                    }

                    env.Writer.Write(batch);
                }

                sw.Stop();
                perfTracker.Record(sw.ElapsedMilliseconds);

                records.Add(new PerformanceRecord
                {
                    Operation = operation,
                    Time = DateTime.Now,
                    Duration = sw.ElapsedMilliseconds,
                    ProcessedItems = itemsPerBatch
                });
            }

            return records;
        }

        private List<PerformanceRecord> WriteInternal(
            string operation,
            int itemsPerTransaction,
            int numberOfTransactions,
            PerfTracker perfTracker,
            StorageEnvironment env,
            IEnumerator<TestData> enumerator)
        {
            var sw = new Stopwatch();
            byte[] valueToWrite = null;
            var records = new List<PerformanceRecord>();
            for (var transactions = 0; transactions < numberOfTransactions; transactions++)
            {
                sw.Restart();
                using (var tx = env.NewTransaction(TransactionFlags.ReadWrite))
                {
                    for (var i = 0; i < itemsPerTransaction; i++)
                    {
                        enumerator.MoveNext();

                        valueToWrite = GetValueToWrite(valueToWrite, enumerator.Current.ValueSize);

                        tx.State.Root.Add(tx, enumerator.Current.Id.ToString("0000000000000000"), new MemoryStream(valueToWrite));
                    }

                    tx.Commit();
                    perfTracker.Record(sw.ElapsedMilliseconds);
                }

                sw.Stop();

                records.Add(new PerformanceRecord
                        {
                            Operation = operation,
                            Time = DateTime.Now,
                            Duration = sw.ElapsedMilliseconds,
                            ProcessedItems = itemsPerTransaction
                        });
            }

            return records;
        }

        private PerformanceRecord Read(string operation, IEnumerable<int> ids, PerfTracker perfTracker)
        {
            var options = StorageEnvironmentOptions.ForPath(dataPath);
            options.ManualFlushing = true;

            using (var env = new StorageEnvironment(options))
            {
                env.FlushLogToDataFile();

                var sw = Stopwatch.StartNew();

                ReadInternal(ids, perfTracker, env);

                sw.Stop();

                return new PerformanceRecord
                {
                    Operation = operation,
                    Time = DateTime.Now,
                    Duration = sw.ElapsedMilliseconds,
                    ProcessedItems = ids.Count()
                };
            }
        }

        private PerformanceRecord ReadParallel(string operation, IEnumerable<int> ids, PerfTracker perfTracker, int numberOfThreads)
        {
            var options = StorageEnvironmentOptions.ForPath(dataPath);
            options.ManualFlushing = true;

            using (var env = new StorageEnvironment(options))
            {
                env.FlushLogToDataFile();

                return ExecuteReadWithParallel(operation, ids, numberOfThreads, () => ReadInternal(ids, perfTracker, env));
            }
        }

        private static void ReadInternal(IEnumerable<int> ids, PerfTracker perfTracker, StorageEnvironment env)
        {
            var ms = new byte[4096];

            using (var tx = env.NewTransaction(TransactionFlags.Read))
            {
                var sw = Stopwatch.StartNew();
                foreach (var id in ids)
                {
                    var key = id.ToString("0000000000000000");
	                using (var readResult = tx.State.Root.Read(tx, key))
	                {
		                if (readResult == null)
		                {
			                Console.WriteLine("WTF?");
		                }
						using (var stream = readResult.Stream)
						{
							while (stream.Read(ms, 0, ms.Length) != 0)
							{
							}
						}
	                }
	             
                }
                perfTracker.Record(sw.ElapsedMilliseconds);
            }
        }
    }
>>>>>>> bb443197
}<|MERGE_RESOLUTION|>--- conflicted
+++ resolved
@@ -1,4 +1,3 @@
-<<<<<<< HEAD
 ﻿// -----------------------------------------------------------------------
 //  <copyright file="VoronTest.cs" company="Hibernating Rhinos LTD">
 //      Copyright (c) Hibernating Rhinos LTD. All rights reserved.
@@ -99,7 +98,8 @@
             using (var env = new StorageEnvironment(StorageEnvironmentOptions.ForPath(dataPath)))
             {
                 var enumerator = data.GetEnumerator();
-                return WriteInternal(operation, itemsPerTransaction, numberOfTransactions, perfTracker, env, enumerator);
+                //return WriteInternal(operation, itemsPerTransaction, numberOfTransactions, perfTracker, env, enumerator);
+                return WriteInternalBatch(operation, enumerator, itemsPerTransaction, numberOfTransactions, perfTracker, env);
             }
         }
 
@@ -272,280 +272,4 @@
             }
         }
     }
-=======
-﻿// -----------------------------------------------------------------------
-//  <copyright file="VoronTest.cs" company="Hibernating Rhinos LTD">
-//      Copyright (c) Hibernating Rhinos LTD. All rights reserved.
-//  </copyright>
-// -----------------------------------------------------------------------
-
-using System;
-using System.Collections.Generic;
-using System.Diagnostics;
-using System.IO;
-using System.Linq;
-using System.Threading;
-using Voron;
-using Voron.Impl;
-
-namespace Performance.Comparison.Voron
-{
-    public class VoronTest : StoragePerformanceTestBase
-    {
-        private const string dataDir = "voron-perf-test";
-        private readonly string dataPath;
-
-        public VoronTest(string path, byte[] buffer)
-            : base(buffer)
-        {
-            dataPath = Path.Combine(path, dataDir);
-        }
-
-        public override string StorageName { get { return "Voron"; } }
-
-        private void NewStorage()
-        {
-            while (Directory.Exists(dataPath))
-            {
-                try
-                {
-                    Directory.Delete(dataPath, true);
-                }
-                catch (Exception e)
-                {
-                    Thread.Sleep(100);
-                }
-            }
-        }
-
-        public override List<PerformanceRecord> WriteSequential(IEnumerable<TestData> data, PerfTracker perfTracker)
-        {
-            return Write(string.Format("[Voron] sequential write ({0} items)", Constants.ItemsPerTransaction), data,
-                         Constants.ItemsPerTransaction, Constants.WriteTransactions, perfTracker);
-        }
-
-        public override List<PerformanceRecord> WriteParallelSequential(IEnumerable<TestData> data, PerfTracker perfTracker, int numberOfThreads, out long elapsedMilliseconds)
-        {
-            return WriteParallel(string.Format("[Voron] parallel sequential write ({0} items)", Constants.ItemsPerTransaction), data,
-                         Constants.ItemsPerTransaction, Constants.WriteTransactions, perfTracker, numberOfThreads, out elapsedMilliseconds);
-        }
-
-        public override List<PerformanceRecord> WriteRandom(IEnumerable<TestData> data, PerfTracker perfTracker)
-        {
-            return Write(string.Format("[Voron] random write ({0} items)", Constants.ItemsPerTransaction), data,
-                         Constants.ItemsPerTransaction, Constants.WriteTransactions, perfTracker);
-        }
-
-        public override List<PerformanceRecord> WriteParallelRandom(IEnumerable<TestData> data, PerfTracker perfTracker, int numberOfThreads, out long elapsedMilliseconds)
-        {
-            return WriteParallel(string.Format("[Voron] parallel random write ({0} items)", Constants.ItemsPerTransaction), data,
-                         Constants.ItemsPerTransaction, Constants.WriteTransactions, perfTracker, numberOfThreads, out elapsedMilliseconds);
-        }
-
-        public override PerformanceRecord ReadSequential(PerfTracker perfTracker)
-        {
-            var sequentialIds = Enumerable.Range(0, Constants.ReadItems);
-
-            return Read(string.Format("[Voron] sequential read ({0} items)", Constants.ReadItems), sequentialIds, perfTracker);
-        }
-
-        public override PerformanceRecord ReadParallelSequential(PerfTracker perfTracker, int numberOfThreads)
-        {
-            var sequentialIds = Enumerable.Range(0, Constants.ReadItems);
-
-            return ReadParallel(string.Format("[Voron] parallel sequential read ({0} items)", Constants.ReadItems), sequentialIds, perfTracker, numberOfThreads);
-        }
-
-        public override PerformanceRecord ReadRandom(IEnumerable<int> randomIds, PerfTracker perfTracker)
-        {
-            return Read(string.Format("[Voron] random read ({0} items)", Constants.ReadItems), randomIds, perfTracker);
-        }
-
-        public override PerformanceRecord ReadParallelRandom(IEnumerable<int> randomIds, PerfTracker perfTracker, int numberOfThreads)
-        {
-            return ReadParallel(string.Format("[Voron] parallel random read ({0} items)", Constants.ReadItems), randomIds, perfTracker, numberOfThreads);
-        }
-
-        private List<PerformanceRecord> Write(string operation, IEnumerable<TestData> data, int itemsPerTransaction, int numberOfTransactions, PerfTracker perfTracker)
-        {
-            NewStorage();
-
-            using (var env = new StorageEnvironment(StorageEnvironmentOptions.ForPath(dataPath)))
-            {
-                var enumerator = data.GetEnumerator();
-                //return WriteInternal(operation, itemsPerTransaction, numberOfTransactions, perfTracker, env, enumerator);
-                return WriteInternalBatch(operation, enumerator, itemsPerTransaction, numberOfTransactions, perfTracker, env);
-            }
-        }
-
-        private List<PerformanceRecord> WriteParallel(string operation, IEnumerable<TestData> data, int itemsPerTransaction, int numberOfTransactions, PerfTracker perfTracker, int numberOfThreads, out long elapsedMilliseconds)
-        {
-            NewStorage();
-
-            using (var env = new StorageEnvironment(StorageEnvironmentOptions.ForPath(dataPath)))
-            {
-                return ExecuteWriteWithParallel(
-                data,
-                numberOfTransactions,
-                itemsPerTransaction,
-                numberOfThreads,
-                (enumerator, itmsPerTransaction, nmbrOfTransactions) => WriteInternalBatch(operation, enumerator, itmsPerTransaction, nmbrOfTransactions, perfTracker, env),
-                out elapsedMilliseconds);
-            }
-        }
-
-        private List<PerformanceRecord> WriteInternalBatch(
-            string operation,
-            IEnumerator<TestData> enumerator,
-            long itemsPerBatch,
-            long numberOfBatches,
-            PerfTracker perfTracker,
-            StorageEnvironment env)
-        {
-            var sw = new Stopwatch();
-            byte[] valueToWrite = null;
-            var records = new List<PerformanceRecord>();
-            for (var b = 0; b < numberOfBatches; b++)
-            {
-                sw.Restart();
-                using (var batch = new WriteBatch())
-                {
-                    for (var i = 0; i < itemsPerBatch; i++)
-                    {
-                        enumerator.MoveNext();
-
-                        valueToWrite = GetValueToWrite(valueToWrite, enumerator.Current.ValueSize);
-
-                        batch.Add(enumerator.Current.Id.ToString("0000000000000000"), new MemoryStream(valueToWrite), "Root");
-                    }
-
-                    env.Writer.Write(batch);
-                }
-
-                sw.Stop();
-                perfTracker.Record(sw.ElapsedMilliseconds);
-
-                records.Add(new PerformanceRecord
-                {
-                    Operation = operation,
-                    Time = DateTime.Now,
-                    Duration = sw.ElapsedMilliseconds,
-                    ProcessedItems = itemsPerBatch
-                });
-            }
-
-            return records;
-        }
-
-        private List<PerformanceRecord> WriteInternal(
-            string operation,
-            int itemsPerTransaction,
-            int numberOfTransactions,
-            PerfTracker perfTracker,
-            StorageEnvironment env,
-            IEnumerator<TestData> enumerator)
-        {
-            var sw = new Stopwatch();
-            byte[] valueToWrite = null;
-            var records = new List<PerformanceRecord>();
-            for (var transactions = 0; transactions < numberOfTransactions; transactions++)
-            {
-                sw.Restart();
-                using (var tx = env.NewTransaction(TransactionFlags.ReadWrite))
-                {
-                    for (var i = 0; i < itemsPerTransaction; i++)
-                    {
-                        enumerator.MoveNext();
-
-                        valueToWrite = GetValueToWrite(valueToWrite, enumerator.Current.ValueSize);
-
-                        tx.State.Root.Add(tx, enumerator.Current.Id.ToString("0000000000000000"), new MemoryStream(valueToWrite));
-                    }
-
-                    tx.Commit();
-                    perfTracker.Record(sw.ElapsedMilliseconds);
-                }
-
-                sw.Stop();
-
-                records.Add(new PerformanceRecord
-                        {
-                            Operation = operation,
-                            Time = DateTime.Now,
-                            Duration = sw.ElapsedMilliseconds,
-                            ProcessedItems = itemsPerTransaction
-                        });
-            }
-
-            return records;
-        }
-
-        private PerformanceRecord Read(string operation, IEnumerable<int> ids, PerfTracker perfTracker)
-        {
-            var options = StorageEnvironmentOptions.ForPath(dataPath);
-            options.ManualFlushing = true;
-
-            using (var env = new StorageEnvironment(options))
-            {
-                env.FlushLogToDataFile();
-
-                var sw = Stopwatch.StartNew();
-
-                ReadInternal(ids, perfTracker, env);
-
-                sw.Stop();
-
-                return new PerformanceRecord
-                {
-                    Operation = operation,
-                    Time = DateTime.Now,
-                    Duration = sw.ElapsedMilliseconds,
-                    ProcessedItems = ids.Count()
-                };
-            }
-        }
-
-        private PerformanceRecord ReadParallel(string operation, IEnumerable<int> ids, PerfTracker perfTracker, int numberOfThreads)
-        {
-            var options = StorageEnvironmentOptions.ForPath(dataPath);
-            options.ManualFlushing = true;
-
-            using (var env = new StorageEnvironment(options))
-            {
-                env.FlushLogToDataFile();
-
-                return ExecuteReadWithParallel(operation, ids, numberOfThreads, () => ReadInternal(ids, perfTracker, env));
-            }
-        }
-
-        private static void ReadInternal(IEnumerable<int> ids, PerfTracker perfTracker, StorageEnvironment env)
-        {
-            var ms = new byte[4096];
-
-            using (var tx = env.NewTransaction(TransactionFlags.Read))
-            {
-                var sw = Stopwatch.StartNew();
-                foreach (var id in ids)
-                {
-                    var key = id.ToString("0000000000000000");
-	                using (var readResult = tx.State.Root.Read(tx, key))
-	                {
-		                if (readResult == null)
-		                {
-			                Console.WriteLine("WTF?");
-		                }
-						using (var stream = readResult.Stream)
-						{
-							while (stream.Read(ms, 0, ms.Length) != 0)
-							{
-							}
-						}
-	                }
-	             
-                }
-                perfTracker.Record(sw.ElapsedMilliseconds);
-            }
-        }
-    }
->>>>>>> bb443197
 }
--- conflicted
+++ resolved
@@ -6,7 +6,6 @@
 {
 	public static class Constants
 	{
-<<<<<<< HEAD
 		static Constants()
 		{
 			InDatabaseKeyVerificationDocumentContents = new RavenJObject
@@ -16,12 +15,10 @@
 			InDatabaseKeyVerificationDocumentContents.EnsureSnapshot();
 		}
 		
-=======
 		public const string RavenClientPrimaryServerUrl = "Raven-Client-Primary-Server-Url";
 		public const string RavenClientPrimaryServerLastCheck = "Raven-Client-Primary-Server-LastCheck";
 		public const string RavenForcePrimaryServerCheck = "Raven-Force-Primary-Server-Check";
-
->>>>>>> 146edd08
+		
 		public const string RavenShardId = "Raven-Shard-Id";
 		public const string RavenAuthenticatedUser = "Raven-Authenticated-User";
 		public const string LastModified = "Last-Modified";

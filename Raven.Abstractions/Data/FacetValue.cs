--- conflicted
+++ resolved
@@ -1,13 +1,3 @@
-<<<<<<< HEAD
-﻿namespace Raven.Abstractions.Data
-{
-	public class FacetValue
-	{
-		public string Range { get; set; }
-		public int Count { get; set; }
-	}
-}
-=======
 ﻿namespace Raven.Abstractions.Data
 {
 	public class FacetValue
@@ -15,5 +5,4 @@
 		public string Range { get; set; }
 		public int Hits { get; set; }
 	}
-}
->>>>>>> ff9ffab1
+}
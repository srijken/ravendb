--- conflicted
+++ resolved
@@ -652,7 +652,6 @@
 			return ExecuteWithReplication("GET", operationMetadata => DirectGetAsync(operationMetadata, key));
 		}
 
-<<<<<<< HEAD
 
 
 
@@ -719,8 +718,6 @@
 			});
 		}
 
-=======
->>>>>>> c49c8979
 		public async Task<JsonDocument> DirectGetAsync(OperationMetadata operationMetadata, string key)
 		{
 			if (key.Length > 127)
@@ -739,7 +736,6 @@
 			var request = jsonRequestFactory.CreateHttpJsonRequest(createHttpJsonRequestParams.AddOperationHeaders(OperationsHeaders))
 			                                .AddReplicationStatusHeaders(url, operationMetadata.Url, replicationInformer, convention.FailoverBehavior, HandleReplicationStatusChanges);
 
-<<<<<<< HEAD
 			Task<JsonDocument> resolveConflictTask;
 			try
 			{
@@ -774,38 +770,6 @@
 				await TryResolveConflictOrCreateConcurrencyException(operationMetadata, key, conflictsDoc, httpWebResponse.GetEtagHeader());
 			if (result != null)
 				throw result;
-=======
-			HttpWebResponse httpWebResponse;
-		    try
-		    {
-		        var requestJson = await request.ReadResponseJsonAsync();
-		        var docKey = request.ResponseHeaders[Constants.DocumentIdFieldName] ?? key;
-		        docKey = Uri.UnescapeDataString(docKey);
-		        request.ResponseHeaders.Remove(Constants.DocumentIdFieldName);
-		        var deserializeJsonDocument = SerializationHelper.DeserializeJsonDocument(docKey, requestJson,
-		            request.ResponseHeaders,
-		            request.ResponseStatusCode);
-		        return deserializeJsonDocument;
-		    }
-		    catch (WebException we)
-		    {
-		        httpWebResponse = we.Response as HttpWebResponse;
-		        if (httpWebResponse == null)
-		            throw;
-		        if (httpWebResponse.StatusCode == HttpStatusCode.NotFound)
-		            return null;
-		        if (httpWebResponse.StatusCode != HttpStatusCode.Conflict)
-		            throw;
-		    }
-
-			var conflicts = new StreamReader(httpWebResponse.GetResponseStreamWithHttpDecompression());
-			var conflictsDoc = RavenJObject.Load(new RavenJsonTextReader(conflicts));
-
-			var conflictException = await TryResolveConflictOrCreateConcurrencyException(operationMetadata, key, conflictsDoc, httpWebResponse.GetEtagHeader());
-			if (conflictException != null)
-				throw conflictException;
-
->>>>>>> c49c8979
 			return await DirectGetAsync(operationMetadata, key);
 		}
 
@@ -1408,56 +1372,38 @@
 		/// </summary>
 		/// <param name="commandDatas">The command data.</param>
 		/// <returns></returns>
-		public Task<BatchResult[]> BatchAsync(ICommandData[] commandDatas)
-		{
-			return ExecuteWithReplication("POST", async operationMetadata =>
-			{
-				var metadata = new RavenJObject();
-				AddTransactionInformation(metadata);
-				var req =
-					jsonRequestFactory.CreateHttpJsonRequest(new CreateHttpJsonRequestParams(this, operationMetadata.Url + "/bulk_docs", "POST",
-																							 metadata, credentials, convention)
-					.AddOperationHeaders(OperationsHeaders));
-
-				req.AddReplicationStatusHeaders(url, operationMetadata.Url, replicationInformer, convention.FailoverBehavior,
-												HandleReplicationStatusChanges);
-
-				var jArray = new RavenJArray(commandDatas.Select(x => x.ToJson()));
-
-<<<<<<< HEAD
-				ErrorResponseException responseException;
-				try
-				{
-					await req.WriteAsync(jArray);
-					var response = (RavenJArray)await req.ReadResponseJsonAsync();
-					return convention.CreateSerializer().Deserialize<BatchResult[]>(new RavenJTokenReader(response));
-				}
-				catch (ErrorResponseException e)
-				{
-					if (e.StatusCode != HttpStatusCode.Conflict)
-						throw;
-					responseException = e;
-				}
-				throw await FetchConcurrencyException(responseException);
-=======
-				await req.WriteAsync(data);
-				RavenJArray response;
-				try
-				{
-					response = (RavenJArray) (await req.ReadResponseJsonAsync());
-				}
-				catch (WebException we)
-				{
-					var httpWebResponse = we.Response as HttpWebResponse;
-					if (httpWebResponse == null ||
-					    httpWebResponse.StatusCode != HttpStatusCode.Conflict)
-						throw;
-					throw ThrowConcurrencyException(we);
-				}
-				return convention.CreateSerializer().Deserialize<BatchResult[]>(new RavenJTokenReader(response));
->>>>>>> c49c8979
-			});
-		}
+        public Task<BatchResult[]> BatchAsync(ICommandData[] commandDatas)
+        {
+            return ExecuteWithReplication("POST", async operationMetadata =>
+            {
+                var metadata = new RavenJObject();
+                AddTransactionInformation(metadata);
+                var req =
+                    jsonRequestFactory.CreateHttpJsonRequest(new CreateHttpJsonRequestParams(this, operationMetadata.Url + "/bulk_docs", "POST",
+                                                                                             metadata, credentials, convention)
+                    .AddOperationHeaders(OperationsHeaders));
+
+                req.AddReplicationStatusHeaders(url, operationMetadata.Url, replicationInformer, convention.FailoverBehavior,
+                                                HandleReplicationStatusChanges);
+
+                var jArray = new RavenJArray(commandDatas.Select(x => x.ToJson()));
+
+                ErrorResponseException responseException;
+                try
+                {
+                    await req.WriteAsync(jArray);
+                    var response = (RavenJArray)await req.ReadResponseJsonAsync();
+                    return convention.CreateSerializer().Deserialize<BatchResult[]>(new RavenJTokenReader(response));
+                }
+                catch (ErrorResponseException e)
+                {
+                    if (e.StatusCode != HttpStatusCode.Conflict)
+                        throw;
+                    responseException = e;
+                }
+                throw await FetchConcurrencyException(responseException);
+            });
+        }
 
 		private static async Task<ConcurrencyException> FetchConcurrencyException(ErrorResponseException e)
 		{
@@ -2218,11 +2164,7 @@
 		private bool resolvingConflict;
 		private bool resolvingConflictRetries;
 
-<<<<<<< HEAD
 		internal async Task<T> ExecuteWithReplication<T>(string method, Func<OperationMetadata, Task<T>> operation)
-=======
-		private async Task<T> ExecuteWithReplication<T>(string method, Func<OperationMetadata, Task<T>> operation)
->>>>>>> c49c8979
 		{
 			var currentRequest = Interlocked.Increment(ref requestCount);
 			if (currentlyExecuting && convention.AllowMultipuleAsyncOperations == false)
@@ -2231,14 +2173,7 @@
 			currentlyExecuting = true;
 			try
 			{
-<<<<<<< HEAD
-				return
-					await
-						replicationInformer.ExecuteWithReplicationAsync(method, url, credentials, currentRequest, readStripingBase,
-							operation);
-=======
 				return await replicationInformer.ExecuteWithReplicationAsync(method, Url, credentials, currentRequest, readStripingBase, operation);
->>>>>>> c49c8979
 			}
 			finally
 			{

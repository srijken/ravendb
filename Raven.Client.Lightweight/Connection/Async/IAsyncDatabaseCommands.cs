--- conflicted
+++ resolved
@@ -49,7 +49,7 @@
 		/// Admin operations for current database
 		/// </summary>
 		IAsyncAdminDatabaseCommands Admin { get; }
-		
+
 		IAsyncInfoDatabaseCommands Info { get; }
 
 		/// <summary>
@@ -74,7 +74,7 @@
 		/// </remarks>
 		Task<JsonDocument[]> GetDocumentsAsync(int start, int pageSize, bool metadataOnly = false);
 
-		/// <summary>
+        /// <summary>
 		/// Begins the async query.
 		/// </summary>
 		/// <param name="index">The index.</param>
@@ -265,7 +265,7 @@
 		/// </summary>
 		Task<string[]> GetDatabaseNamesAsync(int pageSize, int start = 0);
 
-		/// <summary>
+        /// <summary>
 		/// Puts the attachment with the specified key asynchronously
 		/// </summary>
 		/// <param name="key">The key.</param>
@@ -336,7 +336,7 @@
 		/// <param name="facetSetupDoc">Name of the FacetSetup document</param>
 		/// <param name="start">Start index for paging</param>
 		/// <param name="pageSize">Paging PageSize. If set, overrides Facet.MaxResults</param>
-		Task<FacetResults> GetFacetsAsync( string index, IndexQuery query, string facetSetupDoc, int start = 0, int? pageSize = null );
+		Task<FacetResults> GetFacetsAsync(string index, IndexQuery query, string facetSetupDoc, int start = 0, int? pageSize = null);
 
 		/// <summary>
 		/// Using the given Index, calculate the facets as per the specified doc with the given start and pageSize
@@ -366,11 +366,7 @@
 		/// <summary>
 		/// Get documents with id of a specific prefix
 		/// </summary>
-<<<<<<< HEAD
 		Task<JsonDocument[]> StartsWithAsync(string keyPrefix, string matches, int start, int pageSize, RavenPagingInformation pagingInformation = null, bool metadataOnly = false, string exclude = null);
-=======
-		Task<JsonDocument[]> StartsWithAsync(string keyPrefix, string matches, int start, int pageSize, bool metadataOnly = false, string exclude = null);
->>>>>>> 890a2ac5
 
 		/// <summary>
 		/// Force the database commands to read directly from the master, unless there has been a failover.
@@ -394,11 +390,7 @@
 		/// Streams the documents by etag OR starts with the prefix and match the matches
 		/// Will return *all* results, regardless of the number of itmes that might be returned.
 		/// </summary>
-<<<<<<< HEAD
 		Task<IAsyncEnumerator<RavenJObject>> StreamDocsAsync(Etag fromEtag = null, string startsWith = null, string matches = null, int start = 0, int pageSize = int.MaxValue, string exclude = null, RavenPagingInformation pagingInformation = null);
-=======
-		Task<IAsyncEnumerator<RavenJObject>> StreamDocsAsync(Etag fromEtag = null, string startsWith = null, string matches = null, int start = 0, int pageSize = int.MaxValue, string exclude = null);
->>>>>>> 890a2ac5
 
 #if SILVERLIGHT
 		/// <summary>
@@ -492,7 +484,7 @@
 		/// </summary>
 		Task CompactDatabaseAsync(string databaseName);
 	}
-	
+
 	public interface IAsyncAdminDatabaseCommands
 	{
 		/// <summary>

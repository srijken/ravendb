//-----------------------------------------------------------------------
// <copyright file="InMemoryDocumentSessionOperations.cs" company="Hibernating Rhinos LTD">
//     Copyright (c) Hibernating Rhinos LTD. All rights reserved.
// </copyright>
//-----------------------------------------------------------------------
using System;
using System.Collections.Generic;
using System.Dynamic;
using System.Linq;
using Raven.Client.Document.Batches;
using System.Transactions;
using System.Text;
using System.Threading;
using System.Threading.Tasks;
using Raven.Abstractions.Extensions;
using Raven.Abstractions.Util;
using Raven.Abstractions.Commands;
using Raven.Abstractions.Data;
using Raven.Abstractions.Exceptions;
using Raven.Abstractions.Logging;
using Raven.Abstractions.Linq;
using Raven.Client.Connection;
using Raven.Client.Document.DTC;
using Raven.Client.Exceptions;
using Raven.Client.Util;
using Raven.Imports.Newtonsoft.Json.Linq;
using Raven.Json.Linq;

namespace Raven.Client.Document
{
	/// <summary>
	/// Abstract implementation for in memory session operations
	/// </summary>
	public abstract class InMemoryDocumentSessionOperations : IDisposable
	{
        protected readonly List<ILazyOperation> pendingLazyOperations = new List<ILazyOperation>();
        protected readonly Dictionary<ILazyOperation, Action<object>> onEvaluateLazy = new Dictionary<ILazyOperation, Action<object>>();

        private static int counter;

		private readonly int hash = Interlocked.Increment(ref counter);

		protected bool GenerateDocumentKeysOnStore = true;
        /// <summary>
        /// The session id 
        /// </summary>
        public Guid Id { get; private set; }

        /// <summary>
        /// The database name for this session
        /// </summary>
        public string DatabaseName { get; internal set; }

        protected static readonly ILog log = LogManager.GetCurrentClassLogger();

		/// <summary>
		/// The entities waiting to be deleted
		/// </summary>
		protected readonly HashSet<object> deletedEntities = new HashSet<object>(ObjectReferenceEqualityComparer<object>.Default);

		/// <summary>
		/// Entities whose id we already know do not exists, because they are a missing include, or a missing load, etc.
		/// </summary>
		protected readonly HashSet<string> knownMissingIds = new HashSet<string>(StringComparer.OrdinalIgnoreCase);

		private Dictionary<string, object> externalState;

		public IDictionary<string, object> ExternalState
		{
			get { return externalState ?? (externalState = new Dictionary<string, object>()); }
		}

		private bool hasEnlisted;
		[ThreadStatic]
		private static Dictionary<string, HashSet<string>> _registeredStoresInTransaction;

		private static Dictionary<string, HashSet<string>> RegisteredStoresInTransaction
		{
			get { return (_registeredStoresInTransaction ?? (_registeredStoresInTransaction = new Dictionary<string, HashSet<string>>())); }
		}

		/// <summary>
		/// hold the data required to manage the data for RavenDB's Unit of Work
		/// </summary>
		protected readonly Dictionary<object, InMemoryDocumentSessionOperations.DocumentMetadata> entitiesAndMetadata =
			new Dictionary<object, DocumentMetadata>(ObjectReferenceEqualityComparer<object>.Default);

        protected readonly Dictionary<string, JsonDocument> includedDocumentsByKey = new Dictionary<string, JsonDocument>(StringComparer.OrdinalIgnoreCase);

		/// <summary>
		/// Translate between a key and its associated entity
		/// </summary>
		protected readonly Dictionary<string, object> entitiesByKey = new Dictionary<string, object>(StringComparer.OrdinalIgnoreCase);

		protected readonly string dbName;
		private readonly DocumentStoreBase documentStore;

		/// <summary>
		/// all the listeners for this session
		/// </summary>
        protected readonly DocumentSessionListeners theListeners;

        /// <summary>
        /// all the listeners for this session
        /// </summary>
        public DocumentSessionListeners Listeners
        {
            get { return theListeners; }
        }

        ///<summary>
        /// The document store associated with this session
        ///</summary>
        public IDocumentStore DocumentStore
        {
            get { return documentStore; }
        }


        /// <summary>
        /// Gets the number of requests for this session
        /// </summary>
        /// <value></value>
        public int NumberOfRequests { get; private set; }

		/// <summary>
		/// Gets the number of entities held in memory to manage Unit of Work
		/// </summary>
		public int NumberOfEntitiesInUnitOfWork
		{
			get
			{
				return entitiesAndMetadata.Count;
			}
		}

		/// <summary>
		/// Initializes a new instance of the <see cref="InMemoryDocumentSessionOperations"/> class.
		/// </summary>
		protected InMemoryDocumentSessionOperations(
			string dbName,
			DocumentStoreBase documentStore,
			DocumentSessionListeners listeners,
			Guid id)
		{
			Id = id;
			this.dbName = dbName;
			this.documentStore = documentStore;
            this.theListeners = listeners;
			ResourceManagerId = documentStore.ResourceManagerId;
			UseOptimisticConcurrency = false;
			AllowNonAuthoritativeInformation = true;
			NonAuthoritativeInformationTimeout = TimeSpan.FromSeconds(15);
			MaxNumberOfRequestsPerSession = documentStore.Conventions.MaxNumberOfRequestsPerSession;
			GenerateEntityIdOnTheClient = new GenerateEntityIdOnTheClient(documentStore, GenerateKey);
			EntityToJson = new EntityToJson(documentStore, listeners);
		}

		/// <summary>
		/// Gets or sets the timeout to wait for authoritative information if encountered non authoritative document.
		/// </summary>
		/// <value></value>
		public TimeSpan NonAuthoritativeInformationTimeout { get; set; }

        /// <summary>
        /// Gets the store identifier for this session.
        /// The store identifier is the identifier for the particular RavenDB instance.
        /// </summary>
        /// <value>The store identifier.</value>
        public string StoreIdentifier
        {
            get { return documentStore.Identifier + ";" + DatabaseName; }
        }

        /// <summary>
        /// Gets the conventions used by this session
        /// </summary>
        /// <value>The conventions.</value>
        /// <remarks>
        /// This instance is shared among all sessions, changes to the <see cref="DocumentConvention"/> should be done
        /// via the <see cref="IDocumentStore"/> instance, not on a single session.
        /// </remarks>
        public DocumentConvention Conventions
        {
            get { return documentStore.Conventions; }
        }

		/// <summary>
		/// The transaction resource manager identifier
		/// </summary>
		public Guid ResourceManagerId { get; private set; }


		/// <summary>
		/// Gets or sets the max number of requests per session.
		/// If the <see cref="NumberOfRequests"/> rise above <see cref="MaxNumberOfRequestsPerSession"/>, an exception will be thrown.
		/// </summary>
		/// <value>The max number of requests per session.</value>
		public int MaxNumberOfRequestsPerSession { get; set; }

		/// <summary>
		/// Gets or sets a value indicating whether the session should use optimistic concurrency.
		/// When set to <c>true</c>, a check is made so that a change made behind the session back would fail
		/// and raise <see cref="ConcurrencyException"/>.
		/// </summary>
		/// <value></value>
		public bool UseOptimisticConcurrency { get; set; }

		/// <summary>
		/// Gets the ETag for the specified entity.
		/// If the entity is transient, it will load the etag from the store
		/// and associate the current state of the entity with the etag from the server.
		/// </summary>
		/// <param name="instance">The instance.</param>
		/// <returns></returns>
		public Etag GetEtagFor<T>(T instance)
		{
			return GetDocumentMetadata(instance).ETag;
		}

		/// <summary>
		/// Gets the metadata for the specified entity.
		/// </summary>
		/// <typeparam name="T"></typeparam>
		/// <param name="instance">The instance.</param>
		/// <returns></returns>
		public RavenJObject GetMetadataFor<T>(T instance)
		{
			return GetDocumentMetadata(instance).Metadata;
		}

		private DocumentMetadata GetDocumentMetadata<T>(T instance)
		{
			DocumentMetadata value;
			if (entitiesAndMetadata.TryGetValue(instance, out value) == false)
			{
				string id;
				if (GenerateEntityIdOnTheClient.TryGetIdFromInstance(instance, out id)
					|| (instance is IDynamicMetaObjectProvider &&
					   GenerateEntityIdOnTheClient.TryGetIdFromDynamic(instance, out id))
)
				{
					AssertNoNonUniqueInstance(instance, id);

					var jsonDocument = GetJsonDocument(id);
					entitiesByKey[id] = instance;
					entitiesAndMetadata[instance] = value = new DocumentMetadata
					{
						ETag = UseOptimisticConcurrency ? Etag.Empty : null,
						Key = id,
						OriginalMetadata = jsonDocument.Metadata,
						Metadata = (RavenJObject)jsonDocument.Metadata.CloneToken(),
						OriginalValue = new RavenJObject()
					};
				}
				else
				{
					throw new InvalidOperationException("Could not find the document key for " + instance);
				}
			}
			return value;
		}

		/// <summary>
		/// Get the json document by key from the store
		/// </summary>
		protected abstract JsonDocument GetJsonDocument(string documentKey);

		/// <summary>
		/// Returns whatever a document with the specified id is loaded in the 
		/// current session
		/// </summary>
		public bool IsLoaded(string id)
		{
            return entitiesByKey.ContainsKey(id) || includedDocumentsByKey.ContainsKey(id);
		}

		/// <summary>
		/// Returns whatever a document with the specified id is deleted 
		/// or known to be missing
		/// </summary>
		public bool IsDeleted(string id)
		{
			return knownMissingIds.Contains(id);
		}

		/// <summary>
		/// Gets the document id.
		/// </summary>
		/// <param name="instance">The instance.</param>
		/// <returns></returns>
		public string GetDocumentId(object instance)
		{
			if (instance == null)
				return null;
			DocumentMetadata value;
			if (entitiesAndMetadata.TryGetValue(instance, out value) == false)
				return null;
			return value.Key;
		}
		/// <summary>
		/// Gets a value indicating whether any of the entities tracked by the session has changes.
		/// </summary>
		/// <value></value>
		public bool HasChanges
		{
			get
			{
               
				return deletedEntities.Count > 0 ||
                        entitiesAndMetadata.Any(pair => EntityChanged(pair.Key, pair.Value,  null));
			}
		}



		/// <summary>
		/// Determines whether the specified entity has changed.
		/// </summary>
		/// <param name="entity">The entity.</param>
		/// <returns>
		/// 	<c>true</c> if the specified entity has changed; otherwise, <c>false</c>.
		/// </returns>
		public bool HasChanged(object entity)
		{
			DocumentMetadata value;
			if (entitiesAndMetadata.TryGetValue(entity, out value) == false)
				return false;
            return EntityChanged(entity, value, null);
		}

		public void IncrementRequestCount()
		{
			if (++NumberOfRequests > MaxNumberOfRequestsPerSession)
				throw new InvalidOperationException(
					string.Format(
						@"The maximum number of requests ({0}) allowed for this session has been reached.
Raven limits the number of remote calls that a session is allowed to make as an early warning system. Sessions are expected to be short lived, and 
Raven provides facilities like Load(string[] keys) to load multiple documents at once and batch saves (call SaveChanges() only once).
You can increase the limit by setting DocumentConvention.MaxNumberOfRequestsPerSession or MaxNumberOfRequestsPerSession, but it is
advisable that you'll look into reducing the number of remote calls first, since that will speed up your application significantly and result in a 
more responsive application.
",
						MaxNumberOfRequestsPerSession));
		}

		/// <summary>
		/// Tracks the entity inside the unit of work
		/// </summary>
		/// <typeparam name="T"></typeparam>
		/// <param name="documentFound">The document found.</param>
		/// <returns></returns>
		public T TrackEntity<T>(JsonDocument documentFound)
		{
			return (T)TrackEntity(typeof(T), documentFound);
		}

		/// <summary>
		/// Tracks the entity.
		/// </summary>
		/// <typeparam name="T"></typeparam>
		/// <param name="key">The key.</param>
		/// <param name="document">The document.</param>
		/// <param name="metadata">The metadata.</param>'
		/// <param name="noTracking"></param>
		/// <returns></returns>
		public T TrackEntity<T>(string key, RavenJObject document, RavenJObject metadata, bool noTracking)
		{
            var entity = TrackEntity(typeof(T), key, document, metadata, noTracking);
			try
			{
                return (T)entity;
			}
			catch (InvalidCastException e)
			{
                var actual = typeof(T).Name;
				var expected = entity.GetType().Name;
				var message = string.Format("The query results type is '{0}' but you expected to get results of type '{1}'. If you want to return a projection, you should use .AsProjection<{1}>() before calling to .ToList().", expected, actual);
				throw new InvalidOperationException(message, e);
			}
		}

		/// <summary>
		/// Tracks the entity inside the unit of work
		/// </summary>
		/// <param name="entityType"></param>
		/// <param name="documentFound">The document found.</param>
		/// <returns></returns>
		public object TrackEntity(Type entityType, JsonDocument documentFound)
		{
			if (documentFound.NonAuthoritativeInformation.HasValue
				&& documentFound.NonAuthoritativeInformation.Value
				&& AllowNonAuthoritativeInformation == false)
			{
				throw new NonAuthoritativeInformationException("Document " + documentFound.Key +
				" returned Non Authoritative Information (probably modified by a transaction in progress) and AllowNonAuthoritativeInformation  is set to false");
			}
			if (documentFound.Metadata.Value<bool?>(Constants.RavenDocumentDoesNotExists) == true)
			{
				return GetDefaultValue(entityType); // document is not really there.
			}
            if (documentFound.Etag != null && !documentFound.Metadata.ContainsKey("@etag"))
			{
				documentFound.Metadata["@etag"] = documentFound.Etag.ToString();
			}
			if (!documentFound.Metadata.ContainsKey(Constants.LastModified))
			{
				documentFound.Metadata[Constants.LastModified] = documentFound.LastModified;
			}

			return TrackEntity(entityType, documentFound.Key, documentFound.DataAsJson, documentFound.Metadata, noTracking: false);
		}

		/// <summary>
		/// Tracks the entity.
		/// </summary>
        /// <param name="entityType">The entity type.</param>
		/// <param name="key">The key.</param>
		/// <param name="document">The document.</param>
		/// <param name="metadata">The metadata.</param>
		/// <returns></returns>
		object TrackEntity(Type entityType, string key, RavenJObject document, RavenJObject metadata, bool noTracking)
		{
            if (string.IsNullOrEmpty(key))
            {
                return JsonObjectToClrInstancesWithoutTracking(entityType, document);
            }
			document.Remove("@metadata");
			object entity;
            if ((entitiesByKey.TryGetValue(key, out entity) == false))
			{
				entity = ConvertToEntity(entityType, key, document, metadata);
			}
			else
			{
				// the local instance may have been changed, we adhere to the current Unit of Work
				// instance, and return that, ignoring anything new.
				return entity;
			}
			var etag = metadata.Value<string>("@etag");
			if (metadata.Value<bool>("Non-Authoritative-Information") &&
				AllowNonAuthoritativeInformation == false)
			{
				throw new NonAuthoritativeInformationException("Document " + key +
					" returned Non Authoritative Information (probably modified by a transaction in progress) and AllowNonAuthoritativeInformation  is set to false");
			}

			if (noTracking == false)
			{
				entitiesAndMetadata[entity] = new DocumentMetadata
				{
					OriginalValue = document,
					Metadata = metadata,
					OriginalMetadata = (RavenJObject)metadata.CloneToken(),
					ETag = HttpExtensions.EtagHeaderToEtag(etag),
					Key = key
				};

				entitiesByKey[key] = entity;
			}

			return entity;
		}

		/// <summary>
		/// Converts the json document to an entity.
		/// </summary>
		/// <param name="entityType"></param>
		/// <param name="id">The id.</param>
		/// <param name="documentFound">The document found.</param>
		/// <param name="metadata">The metadata.</param>
		/// <returns></returns>
        public object ConvertToEntity(Type entityType, string id, RavenJObject documentFound, RavenJObject metadata)
		{
			try
			{
                if (entityType == typeof(RavenJObject))
                    return documentFound.CloneToken();

                foreach (var extendedDocumentConversionListener in theListeners.ExtendedConversionListeners)
				{
					extendedDocumentConversionListener.BeforeConversionToEntity(id, documentFound, metadata);
				}

				var defaultValue = GetDefaultValue(entityType);
				var entity = defaultValue;
				EnsureNotReadVetoed(metadata);

                IDisposable disposable = null;
                var defaultRavenContractResolver = Conventions.JsonContractResolver as DefaultRavenContractResolver;
                if (defaultRavenContractResolver != null)
                {
                    disposable = defaultRavenContractResolver.RegisterForExtensionData(RegisterMissingProperties);
                }

                using (disposable)
                {
				var documentType = Conventions.GetClrType(id, documentFound, metadata);
				if (documentType != null)
				{
					var type = Type.GetType(documentType);
					if (type != null)
						entity = documentFound.Deserialize(type, Conventions);
				}

				if (Equals(entity, defaultValue))
				{
					entity = documentFound.Deserialize(entityType, Conventions);
					var document = entity as RavenJObject;
					if (document != null)
					{
                            entity = (object)(new DynamicJsonObject(document));
					}
				}
				GenerateEntityIdOnTheClient.TrySetIdentity(entity, id);

                    foreach (var documentConversionListener in theListeners.ConversionListeners)
				{
					documentConversionListener.DocumentToEntity(id, entity, documentFound, metadata);
				}
				
                    foreach (var extendedDocumentConversionListener in theListeners.ExtendedConversionListeners)
				{
					extendedDocumentConversionListener.AfterConversionToEntity(id, documentFound, metadata, entity);
				}

				return entity;
			}
            }
            catch (ReadVetoException)
            {
                throw;
            }
			catch (Exception ex)
			{
                throw new InvalidOperationException("Could not convert document " + id + " to entity of type " + entityType,
                                                    ex);
            }
        }

        private void RegisterMissingProperties(object o, string key, JToken value)
        {
            Dictionary<string, JToken> dictionary;
            if (EntityToJson.MissingDictionary.TryGetValue(o, out dictionary) == false)
            {
                EntityToJson.MissingDictionary[o] = dictionary = new Dictionary<string, JToken>();
			}

            dictionary[key] = value;
		}

		/// <summary>
		/// Gets the default value of the specified type.
		/// </summary>
		/// <param name="type"></param>
		/// <returns></returns>
		static object GetDefaultValue(Type type)
		{
			return type.IsValueType ? Activator.CreateInstance(type) : null;
		}

		/// <summary>
		/// Gets or sets a value indicating whether non authoritative information is allowed.
		/// Non authoritative information is document that has been modified by a transaction that hasn't been committed.
		/// The server provides the latest committed version, but it is known that attempting to write to a non authoritative document
		/// will fail, because it is already modified.
		/// If set to <c>false</c>, the session will wait <see cref="NonAuthoritativeInformationTimeout"/> for the transaction to commit to get an
		/// authoritative information. If the wait is longer than <see cref="NonAuthoritativeInformationTimeout"/>, <see cref="NonAuthoritativeInformationException"/> is thrown.
		/// </summary>
		/// <value>
		/// 	<c>true</c> if non authoritative information is allowed; otherwise, <c>false</c>.
		/// </value>
		public bool AllowNonAuthoritativeInformation { get; set; }

		/// <summary>
		/// Marks the specified entity for deletion. The entity will be deleted when SaveChanges is called.
		/// </summary>
		/// <typeparam name="T"></typeparam>
		/// <param name="entity">The entity.</param>
		public void Delete<T>(T entity)
		{
			if (ReferenceEquals(entity, null)) throw new ArgumentNullException("entity");
			DocumentMetadata value;
			if (entitiesAndMetadata.TryGetValue(entity, out value) == false)
				throw new InvalidOperationException(entity + " is not associated with the session, cannot delete unknown entity instance");
			if (value.OriginalMetadata.ContainsKey(Constants.RavenReadOnly) && value.OriginalMetadata.Value<bool>(Constants.RavenReadOnly))
				throw new InvalidOperationException(entity + " is marked as read only and cannot be deleted");
			deletedEntities.Add(entity);
			knownMissingIds.Add(value.Key);
		}

		/// <summary>
        /// Marks the specified entity for deletion. The entity will be deleted when <see cref="IDocumentSession.SaveChanges"/> is called.
        /// WARNING: This method will not call beforeDelete listener!
		/// </summary>
		/// <typeparam name="T"></typeparam>
        /// <param name="id">The entity.</param>
        public void Delete<T>(ValueType id)
		{
            Delete(Conventions.FindFullDocumentKeyFromNonStringIdentifier(id, typeof(T), false));
				}

        /// <summary>
        /// Marks the specified entity for deletion. The entity will be deleted when <see cref="IDocumentSession.SaveChanges"/> is called.
        /// WARNING: This method will not call beforeDelete listener!
        /// </summary>
        /// <param name="id"></param>
        public void Delete(string id)
				{
            knownMissingIds.Add(id);
            object entity;
            if (entitiesByKey.TryGetValue(id, out entity))
				{
                // find if entity was changed on session or just inserted

                if (EntityChanged(entity, entitiesAndMetadata[entity],  null))
				{
                    throw new InvalidOperationException("Can't delete changed entity using identifier. Use Delete<T>(T entity) instead.");
				}
                entitiesByKey.Remove(id);
                entitiesAndMetadata.Remove(entity);
				}
            Defer(new DeleteCommandData { Key = id });
			}

		internal void EnsureNotReadVetoed(RavenJObject metadata)
		{
			var readVeto = metadata["Raven-Read-Veto"] as RavenJObject;
			if (readVeto == null)
				return;

			var s = readVeto.Value<string>("Reason");
			throw new ReadVetoException(
				"Document could not be read because of a read veto." + Environment.NewLine +
				"The read was vetoed by: " + readVeto.Value<string>("Trigger") + Environment.NewLine +
				"Veto reason: " + s
				);
		}

		/// <summary>
		/// Stores the specified entity in the session. The entity will be saved when SaveChanges is called.
		/// </summary>
		public void Store(object entity)
		{
			string id;
			var hasId = GenerateEntityIdOnTheClient.TryGetIdFromInstance(entity, out id);
			StoreInternal(entity, null, null, forceConcurrencyCheck: hasId == false);
		}

		/// <summary>
		/// Stores the specified entity in the session. The entity will be saved when SaveChanges is called.
		/// </summary>
		public void Store(object entity, Etag etag)
		{
			StoreInternal(entity, etag, null, forceConcurrencyCheck: true);
		}

		/// <summary>
		/// Stores the specified entity in the session, explicitly specifying its Id. The entity will be saved when SaveChanges is called.
		/// </summary>
		public void Store(object entity, string id)
		{
			StoreInternal(entity, null, id, forceConcurrencyCheck: false);
		}

		/// <summary>
		/// Stores the specified entity in the session, explicitly specifying its Id. The entity will be saved when SaveChanges is called.
		/// </summary>
		public void Store(object entity, Etag etag, string id)
		{
			StoreInternal(entity, etag, id, forceConcurrencyCheck: true);
		}

        private void StoreInternal(object entity, Etag etag, string id, bool forceConcurrencyCheck)
		{
			if (null == entity)
				throw new ArgumentNullException("entity");

			DocumentMetadata value;
			if (entitiesAndMetadata.TryGetValue(entity, out value))
			{
				value.ETag = etag ?? value.ETag;
				value.ForceConcurrencyCheck = forceConcurrencyCheck;
				return;
			}

			if (id == null)
			{
				if (GenerateDocumentKeysOnStore)
				{
					id = GenerateEntityIdOnTheClient.GenerateDocumentKeyForStorage(entity);
				}
				else
				{
					RememberEntityForDocumentKeyGeneration(entity);
				}
			}
			else
			{
				// Store it back into the Id field so the client has access to to it                    
				GenerateEntityIdOnTheClient.TrySetIdentity(entity, id);
			}

            if (deferedCommands.Any(c => c.GetType() == typeof(DeleteCommandData) && c.Key == id))
                throw new InvalidOperationException("Can't store object, which was deleted in this session.");

			// we make the check here even if we just generated the key
			// users can override the key generation behavior, and we need
			// to detect if they generate duplicates.
			AssertNoNonUniqueInstance(entity, id);

			var metadata = new RavenJObject();
			var tag = documentStore.Conventions.GetDynamicTagName(entity);
			if (tag != null)
				metadata.Add(Constants.RavenEntityName, tag);
			if (id != null)
				knownMissingIds.Remove(id);
			StoreEntityInUnitOfWork(id, entity, etag, metadata, forceConcurrencyCheck);
		}

		public Task StoreAsync(object entity)
		{
			string id;
			var hasId = GenerateEntityIdOnTheClient.TryGetIdFromInstance(entity, out id);

			return StoreAsyncInternal(entity, null, null, forceConcurrencyCheck: hasId == false);
		}

		public Task StoreAsync(object entity, Etag etag)
		{
			return StoreAsyncInternal(entity, etag, null, forceConcurrencyCheck: true);
		}

		public Task StoreAsync(object entity, Etag etag, string id)
		{
			return StoreAsyncInternal(entity, etag, id, forceConcurrencyCheck: true);
		}

		public Task StoreAsync(object entity, string id)
		{
			return StoreAsyncInternal(entity, null, id, forceConcurrencyCheck: false);
		}

        private async Task StoreAsyncInternal(object entity, Etag etag, string id, bool forceConcurrencyCheck)
		{
			if (null == entity)
				throw new ArgumentNullException("entity");

			if (id == null)
			{
                id = await GenerateDocumentKeyForStorageAsync(entity);
			}

			StoreInternal(entity, etag, id, forceConcurrencyCheck);
		}

		protected abstract string GenerateKey(object entity);

		protected virtual void RememberEntityForDocumentKeyGeneration(object entity)
		{
			throw new NotImplementedException("You cannot set GenerateDocumentKeysOnStore to false without implementing RememberEntityForDocumentKeyGeneration");
		}

        protected internal async Task<string> GenerateDocumentKeyForStorageAsync(object entity)
		{
			if (entity is IDynamicMetaObjectProvider)
			{
				string id;
				if (GenerateEntityIdOnTheClient.TryGetIdFromDynamic(entity, out id))
                    return id;
				
                var key = await GenerateKeyAsync(entity);
							// If we generated a new id, store it back into the Id field so the client has access to to it                    
                if (key != null)
                    GenerateEntityIdOnTheClient.TrySetIdOnDynamic(entity, key);
                return key;
			}

            var result = await GetOrGenerateDocumentKeyAsync(entity);
            GenerateEntityIdOnTheClient.TrySetIdentity(entity, result);
            return result;
		}

		protected abstract Task<string> GenerateKeyAsync(object entity);

        protected virtual void StoreEntityInUnitOfWork(string id, object entity, Etag etag, RavenJObject metadata, bool forceConcurrencyCheck)
		{
			entitiesAndMetadata.Add(entity, new DocumentMetadata
			{
				Key = id,
				Metadata = metadata,
				OriginalMetadata = new RavenJObject(),
				ETag = etag,
				OriginalValue = new RavenJObject(),
				ForceConcurrencyCheck = forceConcurrencyCheck
			});
			if (id != null)
				entitiesByKey[id] = entity;
		}

		protected virtual void AssertNoNonUniqueInstance(object entity, string id)
		{
			if (id == null || id.EndsWith("/") || !entitiesByKey.ContainsKey(id) || ReferenceEquals(entitiesByKey[id], entity))
				return;

			throw new NonUniqueObjectException("Attempted to associate a different object with id '" + id + "'.");
		}

		

        protected async Task<string> GetOrGenerateDocumentKeyAsync(object entity)
		{
			string id;
			GenerateEntityIdOnTheClient.TryGetIdFromInstance(entity, out id);

			Task<string> generator =
				id != null
				? CompletedTask.With(id)
				: GenerateKeyAsync(entity);

            var result = await generator;
            if (result != null && result.StartsWith("/"))
					throw new InvalidOperationException("Cannot use value '" + id + "' as a document id because it begins with a '/'");

            return result;
		}

		/// <summary>
		/// Creates the put entity command.
		/// </summary>
		/// <param name="entity">The entity.</param>
		/// <param name="documentMetadata">The document metadata.</param>
		/// <returns></returns>
		protected ICommandData CreatePutEntityCommand(object entity, DocumentMetadata documentMetadata)
		{
			string id;
			if (GenerateEntityIdOnTheClient.TryGetIdFromInstance(entity, out id) &&
				documentMetadata.Key != null &&
				documentMetadata.Key.Equals(id, StringComparison.OrdinalIgnoreCase) == false)
			{
				throw new InvalidOperationException("Entity " + entity.GetType().FullName + " had document key '" +
													documentMetadata.Key + "' but now has document key property '" + id + "'." +
													Environment.NewLine +
													"You cannot change the document key property of a entity loaded into the session");
			}

			var json = EntityToJson.ConvertEntityToJson(documentMetadata.Key, entity, documentMetadata.Metadata);

		    var etag = UseOptimisticConcurrency || documentMetadata.ForceConcurrencyCheck
		                   ? (documentMetadata.ETag ?? Etag.Empty)
		                   : null;

			return new PutCommandData
			{
				Document = json,
				Etag = etag,
				Key = documentMetadata.Key,
				Metadata = (RavenJObject)documentMetadata.Metadata.CloneToken(),
			};
		}

		/// <summary>
		/// Updates the batch results.
		/// </summary>
		protected void UpdateBatchResults(IList<BatchResult> batchResults, SaveChangesData saveChangesData)
		{
			if (documentStore.HasJsonRequestFactory && Conventions.ShouldSaveChangesForceAggressiveCacheCheck &&  batchResults.Count != 0)
			{
				documentStore.JsonRequestFactory.ExpireItemsFromCache(DatabaseName ?? Constants.SystemDatabase);
			}

			for (var i = saveChangesData.DeferredCommandsCount; i < batchResults.Count; i++)
			{
				var batchResult = batchResults[i];
				if (batchResult.Method != "PUT")
					continue;

				var entity = saveChangesData.Entities[i - saveChangesData.DeferredCommandsCount];
				DocumentMetadata documentMetadata;
				if (entitiesAndMetadata.TryGetValue(entity, out documentMetadata) == false)
					continue;

				batchResult.Metadata["@etag"] = new RavenJValue((string)batchResult.Etag);
				entitiesByKey[batchResult.Key] = entity;
				documentMetadata.ETag = batchResult.Etag;
				documentMetadata.Key = batchResult.Key;
				documentMetadata.OriginalMetadata = (RavenJObject)batchResult.Metadata.CloneToken();
				documentMetadata.Metadata = batchResult.Metadata;
				documentMetadata.OriginalValue = EntityToJson.ConvertEntityToJson(documentMetadata.Key, entity, documentMetadata.Metadata);

				GenerateEntityIdOnTheClient.TrySetIdentity(entity, batchResult.Key);

                foreach (var documentStoreListener in theListeners.StoreListeners)
				{
					documentStoreListener.AfterStore(batchResult.Key, entity, batchResult.Metadata);
				}
			}

			var lastPut = batchResults.LastOrDefault(x => x.Method == "PUT");
			if (lastPut == null)
				return;

			documentStore.LastEtagHolder.UpdateLastWrittenEtag(lastPut.Etag);
		}

		/// <summary>
		/// Prepares for save changes.
		/// </summary>
		/// <returns></returns>
		protected SaveChangesData PrepareForSaveChanges()
		{
			EntityToJson.CachedJsonDocs.Clear();
			var result = new SaveChangesData
			{
				Entities = new List<object>(),
				Commands = new List<ICommandData>(deferedCommands),
				DeferredCommandsCount = deferedCommands.Count
			};
			deferedCommands.Clear();

			if (documentStore.EnlistInDistributedTransactions)
				TryEnlistInAmbientTransaction();

            PrepareForEntitiesDeletion(result, null);
			PrepareForEntitiesPuts(result);

			return result;
		}

        public IDictionary<string, DocumentsChanges[]> WhatChanged()
        {
            using (EntityToJson.EntitiesToJsonCachingScope())
            {
                var changes = new Dictionary<string, DocumentsChanges[]>();
                PrepareForEntitiesDeletion(null, changes);
                GetAllEntitiesChanges(changes);
                return changes;
            }
        }
       
		private void PrepareForEntitiesPuts(SaveChangesData result)
		{
			foreach (var entity in entitiesAndMetadata.Where(pair => EntityChanged(pair.Key, pair.Value)).ToArray())
			{
                foreach (var documentStoreListener in theListeners.StoreListeners)
				{
					if (documentStoreListener.BeforeStore(entity.Value.Key, entity.Key, entity.Value.Metadata, entity.Value.OriginalValue))
						EntityToJson.CachedJsonDocs.Remove(entity.Key);
				}
				result.Entities.Add(entity.Key);
				if (entity.Value.Key != null)
					entitiesByKey.Remove(entity.Value.Key);
				result.Commands.Add(CreatePutEntityCommand(entity.Key, entity.Value));
			}
		}

        private void GetAllEntitiesChanges(IDictionary<string, DocumentsChanges[]> changes)
        {
            

                foreach (var pair in entitiesAndMetadata)
                {
                    if (pair.Value.OriginalValue.Count == 0)
                    {
                        var docChanges = new List<DocumentsChanges>() { };
                        var change = new DocumentsChanges()
                        {

                            Change = DocumentsChanges.ChangeType.DocumentAdded
                        };

                        docChanges.Add(change);
                        changes[pair.Value.Key] = docChanges.ToArray();
                        continue;

                    }
                    EntityChanged(pair.Key, pair.Value, changes);
                }
            
        }

        private void PrepareForEntitiesDeletion(SaveChangesData result, IDictionary<string, DocumentsChanges[]> changes)
		{
			DocumentMetadata value = null;

			var keysToDelete = (from deletedEntity in deletedEntities
								where entitiesAndMetadata.TryGetValue(deletedEntity, out value)
								// skip deleting read only entities
								where !value.OriginalMetadata.ContainsKey(Constants.RavenReadOnly) ||
									  !value.OriginalMetadata.Value<bool>(Constants.RavenReadOnly)
								select value.Key).ToList();

			foreach (var key in keysToDelete)
			{
                if (changes != null)
                {
                    var docChanges = new List<DocumentsChanges>(){};
                    var change = new DocumentsChanges()
                    {
                        FieldNewValue = string.Empty,
                        FieldOldValue = string.Empty,
                        Change = DocumentsChanges.ChangeType.DocumentDeleted
                    };
                    
                    docChanges.Add(change);
                    changes[key] = docChanges.ToArray();
                }
                else
                {
                    
               
                Etag etag = null;
				object existingEntity;
				DocumentMetadata metadata = null;
				if (entitiesByKey.TryGetValue(key, out existingEntity))
				{
					if (entitiesAndMetadata.TryGetValue(existingEntity, out metadata))
						etag = metadata.ETag;
					entitiesAndMetadata.Remove(existingEntity);
					entitiesByKey.Remove(key);
				}

				etag = UseOptimisticConcurrency ? etag : null;
				result.Entities.Add(existingEntity);

                    foreach (var deleteListener in theListeners.DeleteListeners)
				{
					deleteListener.BeforeDelete(key, existingEntity, metadata != null ? metadata.Metadata : null);
				}

				result.Commands.Add(new DeleteCommandData
				{
					Etag = etag,
					Key = key,
				});
			}
				
             }
            if (changes == null)
			deletedEntities.Clear();
		}

		protected virtual void TryEnlistInAmbientTransaction()
		{

			if (hasEnlisted || Transaction.Current == null)
				return;

			HashSet<string> registered;
			var localIdentifier = Transaction.Current.TransactionInformation.LocalIdentifier;
			if (RegisteredStoresInTransaction.TryGetValue(localIdentifier, out registered) == false)
			{
				RegisteredStoresInTransaction[localIdentifier] =
					registered = new HashSet<string>();
			}

			if (registered.Add(StoreIdentifier))
			{
				var transactionalSession = (ITransactionalDocumentSession)this;
				var ravenClientEnlistment = new RavenClientEnlistment(documentStore, transactionalSession, () =>
					{
						RegisteredStoresInTransaction.Remove(localIdentifier);
						if (documentStore.WasDisposed)
							throw new ObjectDisposedException("RavenDB Session");
					});
                if (documentStore.TransactionRecoveryStorage is VolatileOnlyTransactionRecoveryStorage)
					Transaction.Current.EnlistVolatile(ravenClientEnlistment, EnlistmentOptions.None);
				else
					Transaction.Current.EnlistDurable(ResourceManagerId, ravenClientEnlistment, EnlistmentOptions.None);
			}
			hasEnlisted = true;
		}

		/// <summary>
		/// Mark the entity as read only, change tracking won't apply 
		/// to such an entity. This can be done as an optimization step, so 
		/// we don't need to check the entity for changes.
		/// This flag is persisted in the document metadata and subsequent modifications of the document will not be possible.
		/// If you want the session to ignore this entity, consider using the Evict() method.
		/// </summary>
		public void MarkReadOnly(object entity)
		{
			GetMetadataFor(entity)[Constants.RavenReadOnly] = true;
		}


		/// <summary>
		/// Determines if the entity have changed.
		/// </summary>
		/// <param name="entity">The entity.</param>
		/// <param name="documentMetadata">The document metadata.</param>
		/// <returns></returns>
       // protected bool EntityChanged(object entity, DocumentMetadata documentMetadata, List< DocumentsChanges> changes)
        protected bool EntityChanged(object entity, DocumentMetadata documentMetadata, IDictionary<string, DocumentsChanges[]> changes = null)
		{
			if (documentMetadata == null)
				return true;

			string id;
			if (GenerateEntityIdOnTheClient.TryGetIdFromInstance(entity, out id) &&
				string.Equals(documentMetadata.Key, id, StringComparison.OrdinalIgnoreCase) == false)
				return true;

			// prevent saves of a modified read only entity
			if (documentMetadata.OriginalMetadata.ContainsKey(Constants.RavenReadOnly) &&
				documentMetadata.OriginalMetadata.Value<bool>(Constants.RavenReadOnly) &&
				documentMetadata.Metadata.ContainsKey(Constants.RavenReadOnly) &&
				documentMetadata.Metadata.Value<bool>(Constants.RavenReadOnly))
				return false;

			var newObj = EntityToJson.ConvertEntityToJson(documentMetadata.Key, entity, documentMetadata.Metadata);
            if (changes != null)
            {
                var changedData = new List<DocumentsChanges>();
                if ((RavenJToken.DeepEquals(newObj, documentMetadata.OriginalValue, changedData) == false) ||
                    (RavenJToken.DeepEquals(documentMetadata.Metadata, documentMetadata.OriginalMetadata, changedData) == false))
                {
                    changes[documentMetadata.Key] = changedData.ToArray();
                    return false;
                }
                else
                {
                    return true;
                }
            }
            else
            {
                return RavenJToken.DeepEquals(newObj, documentMetadata.OriginalValue, null) == false ||
                    RavenJToken.DeepEquals(documentMetadata.Metadata, documentMetadata.OriginalMetadata, null) == false;
 
            }
		}

		/// <summary>
		/// Evicts the specified entity from the session.
		/// Remove the entity from the delete queue and stops tracking changes for this entity.
		/// </summary>
		/// <typeparam name="T"></typeparam>
		/// <param name="entity">The entity.</param>
		public void Evict<T>(T entity)
		{
			DocumentMetadata value;
			if (entitiesAndMetadata.TryGetValue(entity, out value))
			{
				entitiesAndMetadata.Remove(entity);
				entitiesByKey.Remove(value.Key);
			}
			deletedEntities.Remove(entity);
		}

		/// <summary>
		/// Clears this instance.
		/// Remove all entities from the delete queue and stops tracking changes for all entities.
		/// </summary>
		public void Clear()
		{
			entitiesAndMetadata.Clear();
			deletedEntities.Clear();
			entitiesByKey.Clear();
			knownMissingIds.Clear();
		}

		private readonly List<ICommandData> deferedCommands = new List<ICommandData>();
		public GenerateEntityIdOnTheClient GenerateEntityIdOnTheClient { get; private set; }
		public EntityToJson EntityToJson { get; private set; }

		/// <summary>
		/// Defer commands to be executed on SaveChanges()
		/// </summary>
		/// <param name="commands">The commands to be executed</param>
		public virtual void Defer(params ICommandData[] commands)
		{
			deferedCommands.AddRange(commands);
		}

		/// <summary>
		/// Version this entity when it is saved.  Use when Versioning bundle configured to ExcludeUnlessExplicit.
		/// </summary>
		/// <param name="entity">The entity.</param>
		public void ExplicitlyVersion(object entity)
		{
			var metadata = GetMetadataFor(entity);

			metadata[Constants.RavenCreateVersion] = true;
		}

		/// <summary>
		/// Performs application-defined tasks associated with freeing, releasing, or resetting unmanaged resources.
		/// </summary>
		public virtual void Dispose()
		{
		}

		/// <summary>
		/// Commits the specified tx id.
		/// </summary>
		/// <param name="txId">The tx id.</param>
		public abstract void Commit(string txId);
		/// <summary>
		/// Rollbacks the specified tx id.
		/// </summary>
		/// <param name="txId">The tx id.</param>
		public abstract void Rollback(string txId);

		/// <summary>
		/// Clears the enlistment.
		/// </summary>
		protected void ClearEnlistment()
		{
			hasEnlisted = false;
		}

		/// <summary>
		/// Metadata held about an entity by the session
		/// </summary>
		public class DocumentMetadata
		{
			/// <summary>
			/// Gets or sets the original value.
			/// </summary>
			/// <value>The original value.</value>
			public RavenJObject OriginalValue { get; set; }
			/// <summary>
			/// Gets or sets the metadata.
			/// </summary>
			/// <value>The metadata.</value>
			public RavenJObject Metadata { get; set; }
			/// <summary>
			/// Gets or sets the ETag.
			/// </summary>
			/// <value>The ETag.</value>
            public Etag ETag { get; set; }
			/// <summary>
			/// Gets or sets the key.
			/// </summary>
			/// <value>The key.</value>
			public string Key { get; set; }
			/// <summary>
			/// Gets or sets the original metadata.
			/// </summary>
			/// <value>The original metadata.</value>
			public RavenJObject OriginalMetadata { get; set; }

			/// <summary>
			/// A concurrency check will be forced on this entity 
			/// even if UseOptimisticConcurrency is set to false
			/// </summary>
			public bool ForceConcurrencyCheck { get; set; }
		}

		/// <summary>
		/// Data for a batch command to the server
		/// </summary>
		public class SaveChangesData
		{
			public SaveChangesData()
			{
				Commands = new List<ICommandData>();
				Entities = new List<object>();
			}

			/// <summary>
			/// Gets or sets the commands.
			/// </summary>
			/// <value>The commands.</value>
			public List<ICommandData> Commands { get; set; }

			public int DeferredCommandsCount { get; set; }

			/// <summary>
			/// Gets or sets the entities.
			/// </summary>
			/// <value>The entities.</value>
			public IList<object> Entities { get; set; }

		}

		protected void LogBatch(SaveChangesData data)
		{
			log.Debug(() =>
			{
				var sb = new StringBuilder()
					.AppendFormat("Saving {0} changes to {1}", data.Commands.Count, StoreIdentifier)
					.AppendLine();
				foreach (var commandData in data.Commands)
				{
					sb.AppendFormat("\t{0} {1}", commandData.Method, commandData.Key).AppendLine();
				}
				return sb.ToString();
			});
		}

		public void RegisterMissing(string id)
		{
			knownMissingIds.Add(id);
		}

		public void RegisterMissingIncludes(IEnumerable<RavenJObject> results, ICollection<string> includes)
		{
			if (includes == null || includes.Any() == false)
				return;

			foreach (var result in results)
			{
				foreach (var include in includes)
				{
					IncludesUtil.Include(result, include, id =>
					{
					    if (id == null)
					        return false;
						if (IsLoaded(id) == false)
						{
						    RegisterMissing(id);
						    return false;
						}
					    return true;
					});
				}
			}
		}

		public override int GetHashCode()
		{
			return hash;
		}

		public override bool Equals(object obj)
		{
			return ReferenceEquals(obj, this);
		}

	    internal void HandleInternalMetadata(RavenJObject result)
	    {
	        // Implant a property with "id" value ... if not exists
	        var metadata = result.Value<RavenJObject>("@metadata");
	        if (metadata == null || string.IsNullOrEmpty(metadata.Value<string>("@id")))
	        {
	            // if the item has metadata, then nested items will not have it, so we can skip recursing down
	            foreach (var nested in result.Select(property => property.Value))
	            {
	                var jObject = nested as RavenJObject;
	                if (jObject != null)
	                    HandleInternalMetadata(jObject);
	                var jArray = nested as RavenJArray;
	                if (jArray == null)
	                    continue;
	                foreach (var item in jArray.OfType<RavenJObject>())
	                {
	                    HandleInternalMetadata(item);
	                }
	            }
	            return;
	        }

	        var entityName = metadata.Value<string>(Constants.RavenEntityName);

			var idPropName = Conventions.FindIdentityPropertyNameFromEntityName(entityName);
	        if (result.ContainsKey(idPropName))
	            return;

	        result[idPropName] = new RavenJValue(metadata.Value<string>("@id"));
	    }

        protected object JsonObjectToClrInstancesWithoutTracking(Type type, RavenJObject val)
        {
            if (val == null)
                return null;
            if (type.IsArray)
            {
                // Returns array, public APIs don't surface that yet though as we only support Transform
                // With a single Id
                var elementType = type.GetElementType();
                var array = val.Value<RavenJArray>("$values").Cast<RavenJObject>()
                               .Where(x => x != null)
                               .Select(y =>
                               {
                                   HandleInternalMetadata(y);

                                   return ProjectionToInstance(y, elementType);
                               })
                               .ToArray();

                var newArray = Array.CreateInstance(elementType, array.Length);
                Array.Copy(array, newArray, array.Length);
                return newArray;
            }

            var items = (val.Value<RavenJArray>("$values") ?? new RavenJArray(val))
                .Select(JsonExtensions.ToJObject)
                .Where(x => x != null)
                .Select(x =>
                {
                    HandleInternalMetadata(x);
                    return ProjectionToInstance(x, type);
                })
                .ToArray();

            if (items.Length == 1)
                return items[0];

            return items;
        }

<<<<<<< HEAD
        internal object ProjectionToInstance(RavenJObject y, Type type)
        {
            HandleInternalMetadata(y);
            foreach (var conversionListener in theListeners.ExtendedConversionListeners)
            {
                conversionListener.BeforeConversionToEntity(null, y, null);
            }
            var instance = y.Deserialize(type, Conventions);
            foreach (var conversionListener in theListeners.ConversionListeners)
            {
                conversionListener.DocumentToEntity(null, instance, y, null);
            }
            foreach (var conversionListener in theListeners.ExtendedConversionListeners)
            {
                conversionListener.AfterConversionToEntity(null, y, null, instance);
            }
            return instance;
        }

        public void TrackIncludedDocument(JsonDocument include)
        {
            includedDocumentsByKey[include.Key] = include;
        }
        public string CreateDynamicIndexName<T>()
        {
            var indexName = "dynamic";
            if (typeof(T).IsEntityType())
            {
                indexName += "/" + Conventions.GetTypeTagName(typeof(T));
            }
            return indexName;
        }

        public bool CheckIfIdAlreadyIncluded(string[] ids,  KeyValuePair<string, Type>[] includes )
        {
            foreach (var id in ids)
            {
                if(knownMissingIds.Contains(id))
                    continue;

                object data;
                if (entitiesByKey.TryGetValue(id, out data) == false)
                    return false;
                DocumentMetadata value;
                if (entitiesAndMetadata.TryGetValue(data, out value) == false)
                    return false;
                foreach (var include in includes)
                {
                    var hasAll = true;
                    IncludesUtil.Include(value.OriginalValue, include.Key, s =>
                    {
                        hasAll &= IsLoaded(s);
                        return true;
                    });
                    if (hasAll == false)
                        return false;
                }
            }
            return true;
        }
=======
		internal object ProjectionToInstance(RavenJObject y, Type type)
		{
			HandleInternalMetadata(y);
			foreach (var conversionListener in listeners.ExtendedConversionListeners)
			{
				conversionListener.BeforeConversionToEntity(null, y, null);
			}
			var instance = y.Deserialize(type, Conventions);
			foreach (var conversionListener in listeners.ConversionListeners)
			{
				conversionListener.DocumentToEntity(null, instance, y, null);
			}
			foreach (var conversionListener in listeners.ExtendedConversionListeners)
			{
				conversionListener.AfterConversionToEntity(null, y, null, instance);
			}
			return instance;
		}
>>>>>>> d03d8165
	}
}<|MERGE_RESOLUTION|>--- conflicted
+++ resolved
@@ -36,22 +36,22 @@
         protected readonly List<ILazyOperation> pendingLazyOperations = new List<ILazyOperation>();
         protected readonly Dictionary<ILazyOperation, Action<object>> onEvaluateLazy = new Dictionary<ILazyOperation, Action<object>>();
 
-        private static int counter;
+		private static int counter;
 
 		private readonly int hash = Interlocked.Increment(ref counter);
 
 		protected bool GenerateDocumentKeysOnStore = true;
-        /// <summary>
-        /// The session id 
-        /// </summary>
-        public Guid Id { get; private set; }
-
-        /// <summary>
-        /// The database name for this session
-        /// </summary>
-        public string DatabaseName { get; internal set; }
-
-        protected static readonly ILog log = LogManager.GetCurrentClassLogger();
+		/// <summary>
+		/// The session id 
+		/// </summary>
+		public Guid Id { get; private set; }
+
+		/// <summary>
+		/// The database name for this session
+		/// </summary>
+		public string DatabaseName { get; internal set; }
+
+		protected static readonly ILog log = LogManager.GetCurrentClassLogger();
 
 		/// <summary>
 		/// The entities waiting to be deleted
@@ -108,20 +108,20 @@
             get { return theListeners; }
         }
 
-        ///<summary>
-        /// The document store associated with this session
-        ///</summary>
-        public IDocumentStore DocumentStore
-        {
-            get { return documentStore; }
-        }
-
-
-        /// <summary>
-        /// Gets the number of requests for this session
-        /// </summary>
-        /// <value></value>
-        public int NumberOfRequests { get; private set; }
+		///<summary>
+		/// The document store associated with this session
+		///</summary>
+		public IDocumentStore DocumentStore
+		{
+			get { return documentStore; }
+		}
+
+
+		/// <summary>
+		/// Gets the number of requests for this session
+		/// </summary>
+		/// <value></value>
+		public int NumberOfRequests { get; private set; }
 
 		/// <summary>
 		/// Gets the number of entities held in memory to manage Unit of Work
@@ -162,28 +162,28 @@
 		/// <value></value>
 		public TimeSpan NonAuthoritativeInformationTimeout { get; set; }
 
-        /// <summary>
-        /// Gets the store identifier for this session.
-        /// The store identifier is the identifier for the particular RavenDB instance.
-        /// </summary>
-        /// <value>The store identifier.</value>
-        public string StoreIdentifier
-        {
+		/// <summary>
+		/// Gets the store identifier for this session.
+		/// The store identifier is the identifier for the particular RavenDB instance.
+		/// </summary>
+		/// <value>The store identifier.</value>
+		public string StoreIdentifier
+		{
             get { return documentStore.Identifier + ";" + DatabaseName; }
-        }
-
-        /// <summary>
-        /// Gets the conventions used by this session
-        /// </summary>
-        /// <value>The conventions.</value>
-        /// <remarks>
-        /// This instance is shared among all sessions, changes to the <see cref="DocumentConvention"/> should be done
-        /// via the <see cref="IDocumentStore"/> instance, not on a single session.
-        /// </remarks>
-        public DocumentConvention Conventions
-        {
-            get { return documentStore.Conventions; }
-        }
+		}
+
+		/// <summary>
+		/// Gets the conventions used by this session
+		/// </summary>
+		/// <value>The conventions.</value>
+		/// <remarks>
+		/// This instance is shared among all sessions, changes to the <see cref="DocumentConvention"/> should be done
+		/// via the <see cref="IDocumentStore"/> instance, not on a single session.
+		/// </remarks>
+		public DocumentConvention Conventions
+		{
+			get { return documentStore.Conventions; }
+		}
 
 		/// <summary>
 		/// The transaction resource manager identifier
@@ -535,8 +535,8 @@
 			{
                 throw new InvalidOperationException("Could not convert document " + id + " to entity of type " + entityType,
                                                     ex);
-            }
-        }
+			}
+		}
 
         private void RegisterMissingProperties(object o, string key, JToken value)
         {
@@ -955,7 +955,7 @@
 		}
 
         private void GetAllEntitiesChanges(IDictionary<string, DocumentsChanges[]> changes)
-        {
+		{
             
 
                 foreach (var pair in entitiesAndMetadata)
@@ -1117,7 +1117,7 @@
                 {
                     changes[documentMetadata.Key] = changedData.ToArray();
                     return false;
-                }
+		}
                 else
                 {
                     return true;
@@ -1127,7 +1127,7 @@
             {
                 return RavenJToken.DeepEquals(newObj, documentMetadata.OriginalValue, null) == false ||
                     RavenJToken.DeepEquals(documentMetadata.Metadata, documentMetadata.OriginalMetadata, null) == false;
- 
+
             }
 		}
 
@@ -1354,7 +1354,7 @@
 
 	        var entityName = metadata.Value<string>(Constants.RavenEntityName);
 
-			var idPropName = Conventions.FindIdentityPropertyNameFromEntityName(entityName);
+	        var idPropName = Conventions.FindIdentityPropertyNameFromEntityName(entityName);
 	        if (result.ContainsKey(idPropName))
 	            return;
 
@@ -1401,8 +1401,7 @@
             return items;
         }
 
-<<<<<<< HEAD
-        internal object ProjectionToInstance(RavenJObject y, Type type)
+		internal object ProjectionToInstance(RavenJObject y, Type type)
         {
             HandleInternalMetadata(y);
             foreach (var conversionListener in theListeners.ExtendedConversionListeners)
@@ -1424,14 +1423,14 @@
         public void TrackIncludedDocument(JsonDocument include)
         {
             includedDocumentsByKey[include.Key] = include;
-        }
+	}
         public string CreateDynamicIndexName<T>()
         {
             var indexName = "dynamic";
             if (typeof(T).IsEntityType())
             {
                 indexName += "/" + Conventions.GetTypeTagName(typeof(T));
-            }
+}
             return indexName;
         }
 
@@ -1462,25 +1461,5 @@
             }
             return true;
         }
-=======
-		internal object ProjectionToInstance(RavenJObject y, Type type)
-		{
-			HandleInternalMetadata(y);
-			foreach (var conversionListener in listeners.ExtendedConversionListeners)
-			{
-				conversionListener.BeforeConversionToEntity(null, y, null);
-			}
-			var instance = y.Deserialize(type, Conventions);
-			foreach (var conversionListener in listeners.ConversionListeners)
-			{
-				conversionListener.DocumentToEntity(null, instance, y, null);
-			}
-			foreach (var conversionListener in listeners.ExtendedConversionListeners)
-			{
-				conversionListener.AfterConversionToEntity(null, y, null, instance);
-			}
-			return instance;
-		}
->>>>>>> d03d8165
 	}
 }
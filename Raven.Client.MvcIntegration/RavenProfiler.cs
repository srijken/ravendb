using System;
using System.Collections.Generic;
using System.Linq;
using System.Web;
using System.Web.Mvc;
using System.Web.Routing;
<<<<<<< HEAD
=======
using System.Linq;
using Raven.Client.Connection.Profiling;
>>>>>>> 2cce9502

namespace Raven.Client.MvcIntegration
{
	public class RavenProfiler
	{

		public static void InitializeFor(IDocumentStore store, params string[] fieldsToFilter)
		{
			var existing = RouteTable.Routes.Select(x =>
			{
				var route = x as Route;
				if (route == null)
				{
					return null;
				}
				return route.RouteHandler;
			})
				.OfType<RavenProfilingHandler>()
				.FirstOrDefault();
			if (existing != null)
			{
				existing.AddStore(store);
				return;
			}
			var ravenProfilingHandler = new RavenProfilingHandler(new HashSet<string>(fieldsToFilter ?? Enumerable.Empty<string>()));
			ravenProfilingHandler.AddStore(store);
			RouteTable.Routes.Insert(0, new Route("ravendb-profiler-scripts.js", new RouteValueDictionary(new { controller = "RavenProfilingHandler", action = "ProcessRequest" }), ravenProfilingHandler));
			RouteTable.Routes.Insert(0, new Route("ravendb/profiling", new RouteValueDictionary(new { controller = "RavenProfilingHandler", action = "ProcessRequest" }), ravenProfilingHandler));
		}

		public static HtmlString CurrentRequestSessions()
		{
			const string template =
				@"<script type=""text/javascript"" src=""/ravendb-profiler-scripts.js""></script>
<script type=""text/javascript""> jQuery(function() {{ RavenDBProfiler.initalize({{ id:[{0}]}}); }} ); </script>";

			var ids = string.Join(",", ContextualSessionList.Select(guid => "'" + guid + "'"));

			return new HtmlString(string.Format(template, ids));
		}

		internal static List<Guid> ContextualSessionList
		{
			get
			{
				const string key = "Raven.Client.MvcIntegration.RavenProfiler.SessionList";

				if (HttpContext.Current == null)
					return new List<Guid>();

				var result = HttpContext.Current.Items[key] as List<Guid>;
				if (result == null)
				{
					HttpContext.Current.Items[key] = result = new List<Guid>();
				}
				return result;
			}
		}
	}
}<|MERGE_RESOLUTION|>--- conflicted
+++ resolved
@@ -4,11 +4,7 @@
 using System.Web;
 using System.Web.Mvc;
 using System.Web.Routing;
-<<<<<<< HEAD
-=======
-using System.Linq;
 using Raven.Client.Connection.Profiling;
->>>>>>> 2cce9502
 
 namespace Raven.Client.MvcIntegration
 {
@@ -33,8 +29,10 @@
 				existing.AddStore(store);
 				return;
 			}
+
 			var ravenProfilingHandler = new RavenProfilingHandler(new HashSet<string>(fieldsToFilter ?? Enumerable.Empty<string>()));
 			ravenProfilingHandler.AddStore(store);
+
 			RouteTable.Routes.Insert(0, new Route("ravendb-profiler-scripts.js", new RouteValueDictionary(new { controller = "RavenProfilingHandler", action = "ProcessRequest" }), ravenProfilingHandler));
 			RouteTable.Routes.Insert(0, new Route("ravendb/profiling", new RouteValueDictionary(new { controller = "RavenProfilingHandler", action = "ProcessRequest" }), ravenProfilingHandler));
 		}

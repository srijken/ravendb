--- conflicted
+++ resolved
@@ -23,20 +23,14 @@
 	internal class ValidateLicense : IDisposable
 	{
 		public static LicensingStatus CurrentLicense { get; set; }
-<<<<<<< HEAD
-=======
 		public static Dictionary<string, string> LicenseAttributes { get; set; }
->>>>>>> 66dfb809
 		private AbstractLicenseValidator licenseValidator;
 		private readonly ILog logger = LogManager.GetCurrentClassLogger();
 		private Timer timer;
 
 		static ValidateLicense()
 		{
-<<<<<<< HEAD
-=======
 			LicenseAttributes = new Dictionary<string, string>(StringComparer.InvariantCultureIgnoreCase);
->>>>>>> 66dfb809
 			CurrentLicense = new LicensingStatus
 			{
 				Status = "AGPL - Open Source",

--- conflicted
+++ resolved
@@ -194,7 +194,7 @@
 
 		    JournalsStoragePath = Settings["Raven/Esent/LogsPath"] ?? Settings[Constants.RavenTxJournalPath];
 
-		    // HTTP settings
+			// HTTP settings
 			HostName = ravenSettings.HostName.Value;
 
 			if (string.IsNullOrEmpty(DatabaseName)) // we only use this for root database
@@ -241,16 +241,12 @@
 			PostInit();
 		}
 
-<<<<<<< HEAD
 		public int EncryptionKeyBitsPreference
 		{
 		    get; set;
 		}
 
 		/// <summary>
-=======
-	    /// <summary>
->>>>>>> 0933dded
         /// This limits the number of concurrent multi get requests,
         /// Note that this plays with the max number of requests allowed as well as the max number
         /// of sessions

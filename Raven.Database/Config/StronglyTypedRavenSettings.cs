--- conflicted
+++ resolved
@@ -23,30 +23,20 @@
 
 		public void Setup(int defaultMaxNumberOfItemsToIndexInSingleBatch, int defaultInitialNumberOfItemsToIndexInSingleBatch)
 		{
-<<<<<<< HEAD
 
 			PrefetchingDurationLimit = new IntegerSetting(settings[Constants.RavenPrefetchingDurationLimit], Constants.DefaultPrefetchingDurationLimit);
 
             BulkImportBatchTimeout = new TimeSpanSetting(settings[Constants.BulkImportBatchTimeout], TimeSpan.FromMilliseconds(Constants.BulkImportDefaultTimeoutInMs), TimeSpanArgumentType.FromParse);
 
-=======
->>>>>>> 2dd178ad
 			MaxConcurrentServerRequests = new IntegerSetting(settings[Constants.MaxConcurrentServerRequests], 512);
 
 			MaxConcurrentMultiGetRequests = new IntegerSetting(settings[Constants.MaxConcurrentMultiGetRequests], 192);
 
 			MemoryLimitForIndexing = new IntegerSetting(settings[Constants.MemoryLimitForIndexing],
-<<<<<<< HEAD
 				// we allow 1 GB by default, or up to 75% of available memory on startup, if less than that is available
 				Math.Min(1024, (int)(MemoryStatistics.AvailableMemory * 0.75)));
 
-			EncryptionKeyBitsPreference = new IntegerSetting(settings[Constants.EncryptionKeyBitsPreferenceSetting],
-=======
-                // we allow 1 GB by default, or up to 75% of available memory on startup, if less than that is available
-                Math.Min(1024, (int)(MemoryStatistics.AvailableMemory * 0.75))); 
-
 		    EncryptionKeyBitsPreference = new IntegerSetting(settings[Constants.EncryptionKeyBitsPreferenceSetting],
->>>>>>> 2dd178ad
 		        Constants.DefaultKeySizeToUseInActualEncryptionInBits);
 			MaxPageSize =
 				new IntegerSettingWithMin(settings["Raven/MaxPageSize"], 1024, 10);
@@ -173,15 +163,12 @@
 			AdditionalStepsForScriptBasedOnDocumentSize = new IntegerSetting(settings["Raven/AdditionalStepsForScriptBasedOnDocumentSize"], 5);
 
 			MaxRecentTouchesToRemember = new IntegerSetting(settings["Raven/MaxRecentTouchesToRemember"], 1024);
-<<<<<<< HEAD
+
+			FetchingDocumentsFromDiskTimeoutInSeconds = new IntegerSetting(settings["Raven/Prefetcher/FetchingDocumentsFromDiskTimeout"], 5);
+
+			MaximumSizeAllowedToFetchFromStorageInMb = new IntegerSetting(settings["Raven/Prefetcher/MaximumSizeAllowedToFetchFromStorage"], 256);
             VoronMaxBufferPoolSize = new IntegerSetting(settings["Raven/Voron/MaxBufferPoolSize"], 4);
 			VoronInitialFileSize = new NullableIntegerSetting(settings["Raven/Voron/InitialFileSize"], (int?)null);
-=======
-
-			FetchingDocumentsFromDiskTimeoutInSeconds = new IntegerSetting(settings["Raven/Prefetcher/FetchingDocumentsFromDiskTimeout"], 5);
-
-			MaximumSizeAllowedToFetchFromStorageInMb = new IntegerSetting(settings["Raven/Prefetcher/MaximumSizeAllowedToFetchFromStorage"], 256);
->>>>>>> 2dd178ad
 		}
 
 		public IntegerSetting MemoryLimitForIndexing { get;private set; }
@@ -206,17 +193,15 @@
 			return val;
 		}
 
+		public IntegerSetting MemoryLimitForIndexing { get; private set; }
+
 		public IntegerSetting MaxConcurrentServerRequests { get; private set; }
 
 		public IntegerSetting MaxConcurrentMultiGetRequests { get; private set; }
 
-<<<<<<< HEAD
 		public IntegerSetting PrefetchingDurationLimit { get; private set; }
 
 		public TimeSpanSetting BulkImportBatchTimeout { get; private set; }
-=======
-		public IntegerSetting MemoryLimitForIndexing { get; private set; }
->>>>>>> 2dd178ad
 
 		public IntegerSetting EncryptionKeyBitsPreference { get; private set; }
 
@@ -330,14 +315,11 @@
 		public TimeSpanSetting DatbaseOperationTimeout { get; private set; }
 
 		public IntegerSetting MaxRecentTouchesToRemember { get; set; }
-<<<<<<< HEAD
+
+		public IntegerSetting MaximumSizeAllowedToFetchFromStorageInMb { get; set; }
+
+		public IntegerSetting FetchingDocumentsFromDiskTimeoutInSeconds { get; set; }
         public IntegerSetting VoronMaxBufferPoolSize { get; private set; }
 		public NullableIntegerSetting VoronInitialFileSize { get; private set; }
-=======
-
-		public IntegerSetting MaximumSizeAllowedToFetchFromStorageInMb { get; set; }
-
-		public IntegerSetting FetchingDocumentsFromDiskTimeoutInSeconds { get; set; }
->>>>>>> 2dd178ad
 	}
 }
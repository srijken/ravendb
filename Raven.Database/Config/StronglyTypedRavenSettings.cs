--- conflicted
+++ resolved
@@ -76,12 +76,8 @@
 				new BooleanSetting(settings["Raven/CreateAutoIndexesForAdHocQueriesIfNeeded"], true);
 			ResetIndexOnUncleanShutdown =
 				new BooleanSetting(settings["Raven/ResetIndexOnUncleanShutdown"], false);
-<<<<<<< HEAD
-			
-=======
 			DisableInMemoryIndexing =
 				new BooleanSetting(settings["Raven/DisableInMemoryIndexing"], false);
->>>>>>> 12d3de75
 			DataDir =
 				new StringSetting(settings["Raven/DataDir"], @"~\Data");
 			IndexStoragePath =

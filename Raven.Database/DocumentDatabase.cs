//-----------------------------------------------------------------------
// <copyright file="DocumentDatabase.cs" company="Hibernating Rhinos LTD">
//     Copyright (c) Hibernating Rhinos LTD. All rights reserved.
// </copyright>
//-----------------------------------------------------------------------
using System;
using System.Collections.Concurrent;
using System.Collections.Generic;
using System.ComponentModel.Composition;
using System.Diagnostics;
using System.Globalization;
using System.IO;
using System.Linq;
using System.Runtime.CompilerServices;
using System.Security.Cryptography;
using System.Text;
using System.Threading;
using System.Threading.Tasks;
using Lucene.Net.Search;
using Raven.Abstractions.Logging;
using Raven.Abstractions.Util;
using Raven.Database.Commercial;
using Raven.Database.Impl.DTC;
using Raven.Database.Prefetching;
using Raven.Database.Queries;
using Raven.Database.Server;
using Raven.Database.Server.Connections;
using Raven.Database.Server.Responders.Debugging;
using Raven.Database.Util;
using Raven.Abstractions;
using Raven.Abstractions.Commands;
using Raven.Abstractions.Data;
using Raven.Abstractions.Exceptions;
using Raven.Abstractions.Extensions;
using Raven.Abstractions.Indexing;
using Raven.Abstractions.Linq;
using Raven.Abstractions.MEF;
using Raven.Database.Config;
using Raven.Database.Data;
using Raven.Database.Extensions;
using Raven.Database.Impl;
using Raven.Database.Indexing;
using Raven.Database.Json;
using Raven.Database.Linq;
using Raven.Database.Plugins;
using Raven.Database.Storage;
using Raven.Database.Tasks;
using Constants = Raven.Abstractions.Data.Constants;
using Raven.Json.Linq;
using BitConverter = System.BitConverter;
using Index = Raven.Database.Indexing.Index;
using Task = System.Threading.Tasks.Task;
using TransactionInformation = Raven.Abstractions.Data.TransactionInformation;

namespace Raven.Database
{
    public class DocumentDatabase : IDisposable
    {
        private readonly InMemoryRavenConfiguration configuration;

        [ImportMany]
        public OrderedPartCollection<AbstractRequestResponder> RequestResponders { get; set; }

        [ImportMany]
        public OrderedPartCollection<IStartupTask> StartupTasks { get; set; }

        [ImportMany]
        public OrderedPartCollection<AbstractAttachmentPutTrigger> AttachmentPutTriggers { get; set; }
        public InFlightTransactionalState InFlightTransactionalState
        {
            get { return inFlightTransactionalState; }
        }

        [ImportMany]
        public OrderedPartCollection<AbstractIndexQueryTrigger> IndexQueryTriggers { get; set; }

        [ImportMany]
        public OrderedPartCollection<AbstractAttachmentDeleteTrigger> AttachmentDeleteTriggers { get; set; }

        [ImportMany]
        public OrderedPartCollection<AbstractAttachmentReadTrigger> AttachmentReadTriggers { get; set; }

        [ImportMany]
        public OrderedPartCollection<AbstractPutTrigger> PutTriggers { get; set; }

        [ImportMany]
        public OrderedPartCollection<AbstractDeleteTrigger> DeleteTriggers { get; set; }

        [ImportMany]
        public OrderedPartCollection<AbstractIndexUpdateTrigger> IndexUpdateTriggers { get; set; }

        [ImportMany]
        public OrderedPartCollection<AbstractReadTrigger> ReadTriggers { get; set; }

        [ImportMany]
        public OrderedPartCollection<AbstractDynamicCompilationExtension> Extensions { get; set; }

        [ImportMany]
        public OrderedPartCollection<AbstractIndexCodec> IndexCodecs { get; set; }

        [ImportMany]
        public OrderedPartCollection<AbstractDocumentCodec> DocumentCodecs { get; set; }

        [ImportMany]
        public OrderedPartCollection<AbstractIndexReaderWarmer> IndexReaderWarmers { get; set; }

        private readonly List<IDisposable> toDispose = new List<IDisposable>();

        private long pendingTaskCounter;
        private readonly ConcurrentDictionary<long, PendingTaskAndState> pendingTasks = new ConcurrentDictionary<long, PendingTaskAndState>();

        private readonly InFlightTransactionalState inFlightTransactionalState;

        private class PendingTaskAndState
        {
            public Task Task;
            public object State;
        }

        /// <summary>
        /// The name of the database.
        /// Defaults to null for the root database (or embedded database), or the name of the database if this db is a tenant database
        /// </summary>
        public string Name { get; private set; }

        private readonly WorkContext workContext;
        private readonly IndexingExecuter indexingExecuter;
        public IndexingExecuter IndexingExecuter
        {
            get { return indexingExecuter; }
        }

        private readonly Prefetcher prefetcher;
        public Prefetcher Prefetcher
        {
            get { return prefetcher; }
        }

        /// <summary>
        /// Requires to avoid having serialize writes to the same attachments
        /// </summary>
        private readonly ConcurrentDictionary<string, object> putAttachmentSerialLock = new ConcurrentDictionary<string, object>(StringComparer.OrdinalIgnoreCase);

        internal PutSerialLock DocumentLock { get; private set; }

        /// <summary>
        /// This is used to hold state associated with this instance by external extensions
        /// </summary>
        public AtomicDictionary<object> ExtensionsState { get; private set; }

        public TaskScheduler BackgroundTaskScheduler { get { return backgroundTaskScheduler; } }

        private readonly ThreadLocal<bool> disableAllTriggers = new ThreadLocal<bool>(() => false);
        private System.Threading.Tasks.Task indexingBackgroundTask;
        private System.Threading.Tasks.Task reducingBackgroundTask;
        private readonly TaskScheduler backgroundTaskScheduler;
        private readonly object idleLocker = new object();

        private static readonly ILog log = LogManager.GetCurrentClassLogger();

        private readonly SizeLimitedConcurrentDictionary<string, TouchedDocumentInfo> recentTouches;

        public DocumentDatabase(InMemoryRavenConfiguration configuration, TransportState transportState = null)
        {
            DocumentLock = new PutSerialLock();
            this.configuration = configuration;
            this.transportState = transportState ?? new TransportState();

            using (LogManager.OpenMappedContext("database", configuration.DatabaseName ?? Constants.SystemDatabase))
            {
                log.Debug("Start loading the following database: {0}", configuration.DatabaseName ?? Constants.SystemDatabase);

                if (configuration.IsTenantDatabase == false)
                {
                    validateLicense = new ValidateLicense();
                    validateLicense.Execute(configuration);
                }
                AppDomain.CurrentDomain.DomainUnload += DomainUnloadOrProcessExit;
                AppDomain.CurrentDomain.ProcessExit += DomainUnloadOrProcessExit;

                Name = configuration.DatabaseName;
                backgroundTaskScheduler = configuration.CustomTaskScheduler ?? TaskScheduler.Default;

                ExtensionsState = new AtomicDictionary<object>();
                Configuration = configuration;

                ExecuteAlterConfiguration();

                recentTouches = new SizeLimitedConcurrentDictionary<string, TouchedDocumentInfo>(configuration.MaxRecentTouchesToRemember, StringComparer.OrdinalIgnoreCase);

                configuration.Container.SatisfyImportsOnce(this);

                workContext = new WorkContext
                {
                    Database = this,
                    DatabaseName = Name,
                    IndexUpdateTriggers = IndexUpdateTriggers,
                    ReadTriggers = ReadTriggers,
                    RaiseIndexChangeNotification = RaiseNotifications,
                    TaskScheduler = backgroundTaskScheduler,
                    Configuration = configuration,
                    IndexReaderWarmers = IndexReaderWarmers
                };

                TransactionalStorage = configuration.CreateTransactionalStorage(workContext.HandleWorkNotifications);

                try
                {
                    sequentialUuidGenerator = new SequentialUuidGenerator();
                    TransactionalStorage.Initialize(sequentialUuidGenerator, DocumentCodecs);
                }
                catch (Exception)
                {
                    TransactionalStorage.Dispose();
                    throw;
                }

                try
                {

                    inFlightTransactionalState = TransactionalStorage.GetInFlightTransactionalState(this, Put, Delete);

                    TransactionalStorage.Batch(actions =>
                        sequentialUuidGenerator.EtagBase = actions.General.GetNextIdentityValue("Raven/Etag"));

                    // Index codecs must be initialized before we try to read an index
                    InitializeIndexCodecTriggers();

                    IndexDefinitionStorage = new IndexDefinitionStorage(
                        configuration,
                        TransactionalStorage,
                        configuration.DataDirectory,
                        configuration.Container.GetExportedValues<AbstractViewGenerator>(),
                        Extensions);
                    IndexStorage = new IndexStorage(IndexDefinitionStorage, configuration, this);

                    CompleteWorkContextSetup();

                    prefetcher = new Prefetcher(workContext);
                    indexingExecuter = new IndexingExecuter(workContext, prefetcher);

                    InitializeTriggersExceptIndexCodecs();
                    SecondStageInitialization();

                    ExecuteStartupTasks();
                    log.Debug("Finish loading the following database: {0}", configuration.DatabaseName ?? Constants.SystemDatabase);
                }
                catch (Exception)
                {
                    Dispose();
                    throw;
                }
            }
        }

        private void SecondStageInitialization()
        {
            DocumentCodecs.OfType<IRequiresDocumentDatabaseInitialization>()
                .Concat(PutTriggers.OfType<IRequiresDocumentDatabaseInitialization>())
                .Concat(DeleteTriggers.OfType<IRequiresDocumentDatabaseInitialization>())
                .Concat(IndexCodecs.OfType<IRequiresDocumentDatabaseInitialization>())
                .Concat(IndexQueryTriggers.OfType<IRequiresDocumentDatabaseInitialization>())
                .Concat(AttachmentPutTriggers.OfType<IRequiresDocumentDatabaseInitialization>())
                .Concat(AttachmentDeleteTriggers.OfType<IRequiresDocumentDatabaseInitialization>())
                .Concat(AttachmentReadTriggers.OfType<IRequiresDocumentDatabaseInitialization>())
                .Concat(IndexUpdateTriggers.OfType<IRequiresDocumentDatabaseInitialization>())
            .Apply(initialization => initialization.SecondStageInit());
        }

        private void CompleteWorkContextSetup()
        {
            workContext.IndexStorage = IndexStorage;
            workContext.TransactionalStorage = TransactionalStorage;
            workContext.IndexDefinitionStorage = IndexDefinitionStorage;

            workContext.Init(Name);
        }

        private void DomainUnloadOrProcessExit(object sender, EventArgs eventArgs)
        {
            Dispose();
        }

        private void InitializeTriggersExceptIndexCodecs()
        {
            DocumentCodecs
                //.Init(disableAllTriggers) // Document codecs should always be activated (RavenDB-576)
                .OfType<IRequiresDocumentDatabaseInitialization>().Apply(initialization => initialization.Initialize(this));

            PutTriggers
                .Init(disableAllTriggers)
                .OfType<IRequiresDocumentDatabaseInitialization>().Apply(initialization => initialization.Initialize(this));

            DeleteTriggers
                .Init(disableAllTriggers)
                .OfType<IRequiresDocumentDatabaseInitialization>().Apply(initialization => initialization.Initialize(this));

            ReadTriggers
                .Init(disableAllTriggers)
                .OfType<IRequiresDocumentDatabaseInitialization>().Apply(initialization => initialization.Initialize(this));

            IndexQueryTriggers
                .Init(disableAllTriggers)
                .OfType<IRequiresDocumentDatabaseInitialization>().Apply(initialization => initialization.Initialize(this));

            AttachmentPutTriggers
                .Init(disableAllTriggers)
                .OfType<IRequiresDocumentDatabaseInitialization>().Apply(initialization => initialization.Initialize(this));

            AttachmentDeleteTriggers
                .Init(disableAllTriggers)
                .OfType<IRequiresDocumentDatabaseInitialization>().Apply(initialization => initialization.Initialize(this));

            AttachmentReadTriggers
                .Init(disableAllTriggers)
                .OfType<IRequiresDocumentDatabaseInitialization>().Apply(initialization => initialization.Initialize(this));

            IndexUpdateTriggers
                .Init(disableAllTriggers)
                .OfType<IRequiresDocumentDatabaseInitialization>().Apply(initialization => initialization.Initialize(this));
        }

        private void InitializeIndexCodecTriggers()
        {
            IndexCodecs
                .Init(disableAllTriggers)
                .OfType<IRequiresDocumentDatabaseInitialization>().Apply(initialization => initialization.Initialize(this));
        }

        private void ExecuteAlterConfiguration()
        {
            foreach (var alterConfiguration in Configuration.Container.GetExportedValues<IAlterConfiguration>())
            {
                alterConfiguration.AlterConfiguration(Configuration);
            }
        }

        private void ExecuteStartupTasks()
        {
            using (LogContext.WithDatabase(Name))
            {
                foreach (var task in StartupTasks)
                {
                    var disposable = task.Value as IDisposable;
                    if (disposable != null)
                        toDispose.Add(disposable);
                    task.Value.Execute(this);
                }
            }
        }

        public DatabaseStatistics Statistics
        {
            get
            {
                var result = new DatabaseStatistics
                {
                    CurrentNumberOfItemsToIndexInSingleBatch = workContext.CurrentNumberOfItemsToIndexInSingleBatch,
                    CurrentNumberOfItemsToReduceInSingleBatch = workContext.CurrentNumberOfItemsToReduceInSingleBatch,
                    IndexingBatchInfo = workContext.LastActualIndexingBatchInfo.ToArray(),
                    InMemoryIndexingQueueSize = prefetcher.GetInMemoryIndexingQueueSize(PrefetchingUser.Indexer),
                    Prefetches = workContext.FutureBatchStats.OrderBy(x => x.Timestamp).ToArray(),
                    CountOfIndexes = IndexStorage.Indexes.Length,
                    DatabaseTransactionVersionSizeInMB = ConvertBytesToMBs(workContext.TransactionalStorage.GetDatabaseTransactionVersionSizeInBytes()),
                    Errors = workContext.Errors,
                    DatabaseId = TransactionalStorage.Id,
                    Triggers = PutTriggers.Select(x => new DatabaseStatistics.TriggerInfo { Name = x.ToString(), Type = "Put" })
                        .Concat(DeleteTriggers.Select(x => new DatabaseStatistics.TriggerInfo { Name = x.ToString(), Type = "Delete" }))
                        .Concat(ReadTriggers.Select(x => new DatabaseStatistics.TriggerInfo { Name = x.ToString(), Type = "Read" }))
                        .Concat(IndexUpdateTriggers.Select(x => new DatabaseStatistics.TriggerInfo { Name = x.ToString(), Type = "Index Update" }))
                        .ToArray(),
                    Extensions = Configuration.ReportExtensions(
                        typeof(IStartupTask),
                        typeof(AbstractReadTrigger),
                        typeof(AbstractDeleteTrigger),
                        typeof(AbstractPutTrigger),
                        typeof(AbstractDocumentCodec),
                        typeof(AbstractIndexCodec),
                        typeof(AbstractDynamicCompilationExtension),
                        typeof(AbstractIndexQueryTrigger),
                        typeof(AbstractIndexUpdateTrigger),
                        typeof(AbstractAnalyzerGenerator),
                        typeof(AbstractAttachmentDeleteTrigger),
                        typeof(AbstractAttachmentPutTrigger),
                        typeof(AbstractAttachmentReadTrigger),
                        typeof(AbstractBackgroundTask),
                        typeof(IAlterConfiguration)
                        ),
                };
                TransactionalStorage.Batch(actions =>
                {
                    result.LastDocEtag = actions.Staleness.GetMostRecentDocumentEtag();
                    result.LastAttachmentEtag = actions.Staleness.GetMostRecentAttachmentEtag();

                    result.ApproximateTaskCount = actions.Tasks.ApproximateTaskCount;
                    result.CountOfDocuments = actions.Documents.GetDocumentsCount();
                    result.StaleIndexes = IndexStorage.Indexes
                        .Where(s =>
                        {
                            var indexInstance = IndexStorage.GetIndexInstance(s);
                            return (indexInstance != null && indexInstance.IsMapIndexingInProgress) ||
                                   actions.Staleness.IsIndexStale(s, null, null);
                        }).ToArray();
                    result.Indexes = actions.Indexing.GetIndexesStats().Where(x => x != null).ToArray();
                });

                if (result.Indexes != null)
                {
                    foreach (var index in result.Indexes)
                    {
                        try
                        {
                            index.LastQueryTimestamp = IndexStorage.GetLastQueryTime(index.Name);
                            index.Performance = IndexStorage.GetIndexingPerformance(index.Name);
                            index.IsOnRam = IndexStorage.IndexOnRam(index.Name);
                            var indexDefinition = IndexDefinitionStorage.GetIndexDefinition(index.Name);
                            if (indexDefinition != null)
                                index.LockMode = indexDefinition.LockMode;
                            index.ForEntityName = IndexDefinitionStorage.GetViewGenerator(index.Name).ForEntityNames.ToList();
                            IndexSearcher searcher;
                            using (IndexStorage.GetCurrentIndexSearcher(index.Name, out searcher))
                            {
                                index.DocsCount = searcher.IndexReader.NumDocs();
                            }

                        }
                        catch (Exception)
                        {
                            // might happen if the index was deleted mid operation
                            // we don't really care for that, so we ignore this
                        }
                    }
                }

                return result;
            }
        }


        private decimal ConvertBytesToMBs(long bytes)
        {
            return Math.Round(bytes / 1024.0m / 1024.0m, 2);
        }

        public InMemoryRavenConfiguration Configuration
        {
            get;
            private set;
        }

        public ITransactionalStorage TransactionalStorage { get; private set; }

        public IndexDefinitionStorage IndexDefinitionStorage { get; private set; }

        public IndexStorage IndexStorage { get; private set; }

        public event EventHandler Disposing;

        public void Dispose()
        {
            if (disposed)
                return;

            log.Debug("Start shutdown the following database: {0}", Name ?? Constants.SystemDatabase);

            var onDisposing = Disposing;
            if (onDisposing != null)
            {
                try
                {
                    onDisposing(this, EventArgs.Empty);
                }
                catch (Exception e)
                {
                    log.WarnException("Error when notifying about db disposal, ignoring error and continuing with disposal", e);
                }
            }

            var exceptionAggregator = new ExceptionAggregator(log, "Could not properly dispose of DatabaseDocument");

            exceptionAggregator.Execute(() =>
            {
                AppDomain.CurrentDomain.DomainUnload -= DomainUnloadOrProcessExit;
                AppDomain.CurrentDomain.ProcessExit -= DomainUnloadOrProcessExit;
                disposed = true;

                if (workContext != null)
                    workContext.StopWorkRude();
            });

            if (validateLicense != null)
                exceptionAggregator.Execute(validateLicense.Dispose);

            exceptionAggregator.Execute(() =>
            {
                if (ExtensionsState == null)
                    return;

                foreach (var value in ExtensionsState.Values.OfType<IDisposable>())
                {
                    exceptionAggregator.Execute(value.Dispose);
                }
            });

            exceptionAggregator.Execute(() =>
            {
                if (toDispose == null)
                    return;
                foreach (var shouldDispose in toDispose)
                {
                    exceptionAggregator.Execute(shouldDispose.Dispose);
                }
            });


            exceptionAggregator.Execute(() =>
            {
                foreach (var shouldDispose in pendingTasks)
                {
                    var pendingTaskAndState = shouldDispose.Value;
                    exceptionAggregator.Execute(() =>
                    {
                        try
                        {
                            pendingTaskAndState.Task.Wait();
                        }
                        catch (Exception)
                        {
                            // we explictly don't care about this during shutdown
                        }
                    });
                }
                pendingTasks.Clear();
            });

            exceptionAggregator.Execute(() =>
            {
                if (indexingBackgroundTask != null)
                    indexingBackgroundTask.Wait();
            });
            exceptionAggregator.Execute(() =>
            {
                if (reducingBackgroundTask != null)
                    reducingBackgroundTask.Wait();
            });

            exceptionAggregator.Execute(() =>
            {
                var disposable = backgroundTaskScheduler as IDisposable;
                if (disposable != null)
                    disposable.Dispose();
            });

            if (TransactionalStorage != null)
                exceptionAggregator.Execute(TransactionalStorage.Dispose);
            if (IndexStorage != null)
                exceptionAggregator.Execute(IndexStorage.Dispose);

            if (Configuration != null)
                exceptionAggregator.Execute(Configuration.Dispose);

            exceptionAggregator.Execute(disableAllTriggers.Dispose);

            if (workContext != null)
                exceptionAggregator.Execute(workContext.Dispose);

            exceptionAggregator.ThrowIfNeeded();

            log.Debug("Finished shutdown the following database: {0}", Name ?? Constants.SystemDatabase);
        }

        public void StopBackgroundWorkers()
        {
            workContext.StopWork();
            if (indexingBackgroundTask != null)
                indexingBackgroundTask.Wait();
            if (reducingBackgroundTask != null)
                reducingBackgroundTask.Wait();

            backgroundWorkersSpun = false;
        }

        public void StopIndexingWorkers()
        {
            workContext.StopIndexing();
            try
            {
                indexingBackgroundTask.Wait();
            }
            catch (Exception e)
            {
                log.WarnException("Error while trying to stop background indexing", e);
            }
            try
            {
                reducingBackgroundTask.Wait();
            }
            catch (Exception e)
            {
                log.WarnException("Error while trying to stop background reducing", e);
            }

            backgroundWorkersSpun = false;
        }

        public WorkContext WorkContext
        {
            get { return workContext; }
        }

        private volatile bool backgroundWorkersSpun;

        public void SpinBackgroundWorkers()
        {
            if (backgroundWorkersSpun)
                throw new InvalidOperationException("The background workers has already been spun and cannot be spun again");

            backgroundWorkersSpun = true;

            workContext.StartWork();
            indexingBackgroundTask = Task.Factory.StartNew(
                indexingExecuter.Execute,
                CancellationToken.None, TaskCreationOptions.LongRunning, backgroundTaskScheduler);
            reducingBackgroundTask = Task.Factory.StartNew(
                new ReducingExecuter(workContext).Execute,
                CancellationToken.None, TaskCreationOptions.LongRunning, backgroundTaskScheduler);
        }

        public void SpinIndexingWorkers()
        {
            if (backgroundWorkersSpun)
                throw new InvalidOperationException("The background workers has already been spun and cannot be spun again");

            backgroundWorkersSpun = true;

            workContext.StartIndexing();
            indexingBackgroundTask = System.Threading.Tasks.Task.Factory.StartNew(
                indexingExecuter.Execute,
                CancellationToken.None, TaskCreationOptions.LongRunning, backgroundTaskScheduler);
            reducingBackgroundTask = System.Threading.Tasks.Task.Factory.StartNew(
                new ReducingExecuter(workContext).Execute,
                CancellationToken.None, TaskCreationOptions.LongRunning, backgroundTaskScheduler);
        }

        public void RaiseNotifications(DocumentChangeNotification obj, RavenJObject metadata)
        {
            TransportState.Send(obj);
            var onDocumentChange = OnDocumentChange;
            if (onDocumentChange != null)
                onDocumentChange(this, obj, metadata);
        }

        public void RaiseNotifications(IndexChangeNotification obj)
        {
            TransportState.Send(obj);
        }

        public void RaiseNotifications(ReplicationConflictNotification obj)
        {
            TransportState.Send(obj);
        }

        public void RaiseNotifications(BulkInsertChangeNotification obj)
        {
            TransportState.Send(obj);
        }

        public event Action<DocumentDatabase, DocumentChangeNotification, RavenJObject> OnDocumentChange;

        public void RunIdleOperations()
        {
            var tryEnter = Monitor.TryEnter(idleLocker);
            try
            {
                if (tryEnter == false)
                    return;
                TransportState.OnIdle();
                IndexStorage.RunIdleOperations();
                ClearCompletedPendingTasks();
            }
            finally
            {
                if (tryEnter)
                    Monitor.Exit(idleLocker);
            }
        }

        private void ClearCompletedPendingTasks()
        {
            foreach (var taskAndState in pendingTasks)
            {
                var task = taskAndState.Value.Task;
                if (task.IsCompleted || task.IsCanceled || task.IsFaulted)
                {
                    PendingTaskAndState value;
                    pendingTasks.TryRemove(taskAndState.Key, out value);
                }
                if (task.Exception != null)
                {
                    log.InfoException("Failed to execute background task " + taskAndState.Key, task.Exception);
                }
            }
        }

        public JsonDocument Get(string key, TransactionInformation transactionInformation)
        {
            if (key == null)
                throw new ArgumentNullException("key");
            key = key.Trim();

            JsonDocument document = null;
            if (transactionInformation == null ||
                inFlightTransactionalState.TryGet(key, transactionInformation, out document) == false)
            {
                // first we check the dtc state, then the storage, to avoid race conditions
                var nonAuthoritativeInformationBehavior = inFlightTransactionalState.GetNonAuthoritativeInformationBehavior<JsonDocument>(transactionInformation, key);

                TransactionalStorage.Batch(actions => { document = actions.Documents.DocumentByKey(key, transactionInformation); });

                if (nonAuthoritativeInformationBehavior != null)
                    document = nonAuthoritativeInformationBehavior(document);
            }

            DocumentRetriever.EnsureIdInMetadata(document);

            return new DocumentRetriever(null, ReadTriggers, inFlightTransactionalState)
                .ExecuteReadTriggers(document, transactionInformation, ReadOperation.Load);
        }

        public JsonDocumentMetadata GetDocumentMetadata(string key, TransactionInformation transactionInformation)
        {
            if (key == null)
                throw new ArgumentNullException("key");
            key = key.Trim();
            JsonDocumentMetadata document = null;
            if (transactionInformation == null ||
                inFlightTransactionalState.TryGet(key, transactionInformation, out document) == false)
            {
                var nonAuthoritativeInformationBehavior = inFlightTransactionalState.GetNonAuthoritativeInformationBehavior<JsonDocumentMetadata>(transactionInformation, key);
                TransactionalStorage.Batch(actions =>
                {
                    document = actions.Documents.DocumentMetadataByKey(key, transactionInformation);
                });
                if (nonAuthoritativeInformationBehavior != null)
                    document = nonAuthoritativeInformationBehavior(document);
            }

            DocumentRetriever.EnsureIdInMetadata(document);
            return new DocumentRetriever(null, ReadTriggers, inFlightTransactionalState)
                .ProcessReadVetoes(document, transactionInformation, ReadOperation.Load);
        }

        public PutResult Put(string key, Etag etag, RavenJObject document, RavenJObject metadata, TransactionInformation transactionInformation)
        {
            workContext.PerformanceCounters.DocsPerSecond.Increment();
            key = string.IsNullOrWhiteSpace(key) ? Guid.NewGuid().ToString() : key.Trim();
            RemoveReservedProperties(document);
            RemoveMetadataReservedProperties(metadata);
            Etag newEtag = Etag.Empty;

            using (DocumentLock.Lock())
            {
                TransactionalStorage.Batch(actions =>
                {
                    if (key.EndsWith("/"))
                    {
                        key += GetNextIdentityValueWithoutOverwritingOnExistingDocuments(key, actions,
                                                                                         transactionInformation);
                    }
                    AssertPutOperationNotVetoed(key, metadata, document, transactionInformation);
                    if (transactionInformation == null)
                    {
                        if (inFlightTransactionalState.IsModified(key))
                            throw new ConcurrencyException("PUT attempted on : " + key +
                                                           " while it is being locked by another transaction");

                        PutTriggers.Apply(trigger => trigger.OnPut(key, document, metadata, null));

                        var addDocumentResult = actions.Documents.AddDocument(key, etag, document, metadata);
                        newEtag = addDocumentResult.Etag;

                        CheckReferenceBecauseOfDocumentUpdate(key, actions);
                        metadata[Constants.LastModified] = addDocumentResult.SavedAt;
                        metadata.EnsureSnapshot(
                            "Metadata was written to the database, cannot modify the document after it was written (changes won't show up in the db). Did you forget to call CreateSnapshot() to get a clean copy?");
                        document.EnsureSnapshot(
                            "Document was written to the database, cannot modify the document after it was written (changes won't show up in the db). Did you forget to call CreateSnapshot() to get a clean copy?");

                        actions.AfterStorageCommitBeforeWorkNotifications(new JsonDocument
                        {
                            Metadata = metadata,
                            Key = key,
                            DataAsJson = document,
                            Etag = newEtag,
                            LastModified = addDocumentResult.SavedAt,
                            SkipDeleteFromIndex = addDocumentResult.Updated == false
                        }, documents => prefetcher.AfterStorageCommitBeforeWorkNotifications(PrefetchingUser.Indexer, documents));

                        if (addDocumentResult.Updated)
                            prefetcher.AfterUpdate(key, addDocumentResult.PrevEtag);

                        PutTriggers.Apply(trigger => trigger.AfterPut(key, document, metadata, newEtag, null));

                        TransactionalStorage
                            .ExecuteImmediatelyOrRegisterForSynchronization(() =>
                            {
                                PutTriggers.Apply(trigger => trigger.AfterCommit(key, document, metadata, newEtag));
                                RaiseNotifications(new DocumentChangeNotification
                                {
                                    Id = key,
                                    Type = DocumentChangeTypes.Put,
                                    Etag = newEtag,
                                }, metadata);
                            });

                        workContext.ShouldNotifyAboutWork(() => "PUT " + key);
                    }
                    else
                    {
                        var doc = actions.Documents.DocumentMetadataByKey(key, null);
                        newEtag = inFlightTransactionalState.AddDocumentInTransaction(key, etag, document, metadata,
                                                                                      transactionInformation,
                                                                                      doc == null
                                                                                          ? Etag.Empty
                                                                                          : doc.Etag,
                                                                                      sequentialUuidGenerator);
                    }
                });

                log.Debug("Put document {0} with etag {1}", key, newEtag);

                return new PutResult
                {
                    Key = key,
                    ETag = newEtag
                };
            }
        }

        internal void CheckReferenceBecauseOfDocumentUpdate(string key, IStorageActionsAccessor actions)
        {
            TouchedDocumentInfo touch;
            recentTouches.TryRemove(key, out touch);

            foreach (var referencing in actions.Indexing.GetDocumentsReferencing(key))
            {
                Etag preTouchEtag;
                Etag afterTouchEtag;
                try
                {
                    actions.Documents.TouchDocument(referencing, out preTouchEtag, out afterTouchEtag);
                }
                catch (ConcurrencyException)
                {
                    log.Info("Concurrency exception when touching {0}", referencing);
                    continue;
                }

                if (preTouchEtag == null || afterTouchEtag == null)
                    continue;

                actions.General.MaybePulseTransaction();

                recentTouches.Set(referencing, new TouchedDocumentInfo
                {
                    PreTouchEtag = preTouchEtag,
                    TouchedEtag = afterTouchEtag
                });
            }
        }

        public long GetNextIdentityValueWithoutOverwritingOnExistingDocuments(string key,
            IStorageActionsAccessor actions,
            TransactionInformation transactionInformation)
        {
            int tries;
            return GetNextIdentityValueWithoutOverwritingOnExistingDocuments(key, actions, transactionInformation, out tries);
        }

        public long GetNextIdentityValueWithoutOverwritingOnExistingDocuments(string key,
            IStorageActionsAccessor actions,
            TransactionInformation transactionInformation,
            out int tries)
        {
            long nextIdentityValue = actions.General.GetNextIdentityValue(key);

            if (actions.Documents.DocumentMetadataByKey(key + nextIdentityValue, transactionInformation) == null)
            {
                tries = 1;
                return nextIdentityValue;
            }
            tries = 1;
            // there is already a document with this id, this means that we probably need to search
            // for an opening in potentially large data set. 
            var lastKnownBusy = nextIdentityValue;
            var maybeFree = nextIdentityValue * 2;
            var lastKnownFree = long.MaxValue;
            while (true)
            {
                tries++;
                if (actions.Documents.DocumentMetadataByKey(key + maybeFree, transactionInformation) == null)
                {
                    if (lastKnownBusy + 1 == maybeFree)
                    {
                        actions.General.SetIdentityValue(key, maybeFree);
                        return maybeFree;
                    }
                    lastKnownFree = maybeFree;
                    maybeFree = Math.Max(maybeFree - (maybeFree - lastKnownBusy) / 2, lastKnownBusy + 1);

                }
                else
                {
                    lastKnownBusy = maybeFree;
                    maybeFree = Math.Min(lastKnownFree, maybeFree * 2);
                }
            }
        }

        private void AssertPutOperationNotVetoed(string key, RavenJObject metadata, RavenJObject document, TransactionInformation transactionInformation)
        {
            var vetoResult = PutTriggers
                .Select(trigger => new { Trigger = trigger, VetoResult = trigger.AllowPut(key, document, metadata, transactionInformation) })
                .FirstOrDefault(x => x.VetoResult.IsAllowed == false);
            if (vetoResult != null)
            {
                throw new OperationVetoedException("PUT vetoed on document " + key + " by " + vetoResult.Trigger + " because: " + vetoResult.VetoResult.Reason);
            }
        }

        private void AssertAttachmentPutOperationNotVetoed(string key, RavenJObject metadata, Stream data)
        {
            var vetoResult = AttachmentPutTriggers
                .Select(trigger => new { Trigger = trigger, VetoResult = trigger.AllowPut(key, data, metadata) })
                .FirstOrDefault(x => x.VetoResult.IsAllowed == false);
            if (vetoResult != null)
            {
                throw new OperationVetoedException("PUT vetoed on attachment " + key + " by " + vetoResult.Trigger +
                                                   " because: " + vetoResult.VetoResult.Reason);
            }
        }

        private void AssertAttachmentDeleteOperationNotVetoed(string key)
        {
            var vetoResult = AttachmentDeleteTriggers
                .Select(trigger => new { Trigger = trigger, VetoResult = trigger.AllowDelete(key) })
                .FirstOrDefault(x => x.VetoResult.IsAllowed == false);
            if (vetoResult != null)
            {
                throw new OperationVetoedException("DELETE vetoed on attachment " + key + " by " + vetoResult.Trigger +
                                                   " because: " + vetoResult.VetoResult.Reason);
            }
        }

        private void AssertDeleteOperationNotVetoed(string key, TransactionInformation transactionInformation)
        {
            var vetoResult = DeleteTriggers
                .Select(trigger => new { Trigger = trigger, VetoResult = trigger.AllowDelete(key, transactionInformation) })
                .FirstOrDefault(x => x.VetoResult.IsAllowed == false);
            if (vetoResult != null)
            {
                throw new OperationVetoedException("DELETE vetoed on document " + key + " by " + vetoResult.Trigger +
                                                   " because: " + vetoResult.VetoResult.Reason);
            }
        }

        private static void RemoveMetadataReservedProperties(RavenJObject metadata)
        {
            RemoveReservedProperties(metadata);
            metadata.Remove("Raven-Last-Modified");
            metadata.Remove("Last-Modified");
        }

        private static void RemoveReservedProperties(RavenJObject document)
        {
            document.Remove(string.Empty);
            var toRemove = document.Keys.Where(propertyName => propertyName.StartsWith("@") || headersToIgnoreServer.Contains(propertyName)).ToList();
            foreach (var propertyName in toRemove)
            {
                document.Remove(propertyName);
            }
        }

        private static readonly HashSet<string> headersToIgnoreServer = new HashSet<string>(StringComparer.OrdinalIgnoreCase)
		{
			Constants.RavenLastModified,
		};

        public bool Delete(string key, Etag etag, TransactionInformation transactionInformation)
        {
            RavenJObject metadata;
            return Delete(key, etag, transactionInformation, out metadata);
        }

        public bool Delete(string key, Etag etag, TransactionInformation transactionInformation, out RavenJObject metadata)
        {
            if (key == null)
                throw new ArgumentNullException("key");
            key = key.Trim();

            var deleted = false;
            log.Debug("Delete a document with key: {0} and etag {1}", key, etag);
            RavenJObject metadataVar = null;

            using (DocumentLock.Lock())
            {
                TransactionalStorage.Batch(actions =>
                {
                    AssertDeleteOperationNotVetoed(key, transactionInformation);
                    if (transactionInformation == null)
                    {
                        DeleteTriggers.Apply(trigger => trigger.OnDelete(key, null));

                        Etag deletedETag;
                        if (actions.Documents.DeleteDocument(key, etag, out metadataVar, out deletedETag))
                        {
                            deleted = true;
                            actions.Indexing.RemoveAllDocumentReferencesFrom(key);
                            WorkContext.MarkDeleted(key);

                            CheckReferenceBecauseOfDocumentUpdate(key, actions);

                            foreach (var indexName in IndexDefinitionStorage.IndexNames)
                            {
                                AbstractViewGenerator abstractViewGenerator =
                                    IndexDefinitionStorage.GetViewGenerator(indexName);
                                if (abstractViewGenerator == null)
                                    continue;

                                var token = metadataVar.Value<string>(Constants.RavenEntityName);

                                if (token != null && // the document has a entity name
                                    abstractViewGenerator.ForEntityNames.Count > 0)
                                // the index operations on specific entities
                                {
                                    if (abstractViewGenerator.ForEntityNames.Contains(token) == false)
                                        continue;
                                }

                                string indexNameCopy = indexName;
                                var task = actions.GetTask(x => x.Index == indexNameCopy, new RemoveFromIndexTask
                                {
                                    Index = indexNameCopy
                                });
                                task.Keys.Add(key);
                            }
                            if (deletedETag != null)
                                prefetcher.AfterDelete(key, deletedETag);
                            DeleteTriggers.Apply(trigger => trigger.AfterDelete(key, null));
                        }

                        TransactionalStorage
                            .ExecuteImmediatelyOrRegisterForSynchronization(() =>
                            {
                                DeleteTriggers.Apply(trigger => trigger.AfterCommit(key));
                                RaiseNotifications(new DocumentChangeNotification
                                {
                                    Id = key,
                                    Type = DocumentChangeTypes.Delete,
                                }, metadataVar);
                            });

                    }
                    else
                    {
                        var doc = actions.Documents.DocumentMetadataByKey(key, null);

                        inFlightTransactionalState.DeleteDocumentInTransaction(transactionInformation, key,
                                                                               etag,
                                                                               doc == null ? Etag.Empty : doc.Etag,
                                                                               sequentialUuidGenerator);
                        deleted = doc != null;
                    }

                    workContext.ShouldNotifyAboutWork(() => "DEL " + key);
                });

                metadata = metadataVar;
                return deleted;
            }
        }

        public bool HasTransaction(string txId)
        {
            return inFlightTransactionalState.HasTransaction(txId);
        }

        public void PrepareTransaction(string txId)
        {
            using (DocumentLock.Lock())
            {
                try
                {
                    inFlightTransactionalState.Prepare(txId);
                    log.Debug("Prepare of tx {0} completed", txId);
                }
                catch (Exception e)
                {
                    if (TransactionalStorage.HandleException(e))
                        return;
                    throw;
                }
            }
        }

        public void Commit(string txId)
        {
            try
            {
                using (DocumentLock.Lock())
                {
                    try
                    {
                        inFlightTransactionalState.Commit(txId);
                        log.Debug("Commit of tx {0} completed", txId);
                        workContext.ShouldNotifyAboutWork(() => "DTC transaction commited");
                    }
                    finally
                    {
                        inFlightTransactionalState.Rollback(txId); // this is where we actually remove the tx
                    }
                }
            }
            catch (Exception e)
            {
                if (TransactionalStorage.HandleException(e))
                    return;
                throw;
            }
            finally
            {
                workContext.HandleWorkNotifications();
            }
        }


        public void Rollback(string txId)
        {
            inFlightTransactionalState.Rollback(txId);
        }

        [MethodImpl(MethodImplOptions.Synchronized)]
        public string PutTransform(string name, TransformerDefinition definition)
        {
            if (name == null) throw new ArgumentNullException("name");
            if (definition == null) throw new ArgumentNullException("definition");

            name = name.Trim();

            var existingDefinition = IndexDefinitionStorage.GetTransformerDefinition(name);
            if (existingDefinition != null && existingDefinition.Equals(definition))
                return name; // no op for the same transformer

            IndexDefinitionStorage.CreateAndPersistTransform(definition);
            IndexDefinitionStorage.AddTransform(name, definition);

            return name;
        }

        // only one index can be created at any given time
        // the method already handle attempts to create the same index, so we don't have to 
        // worry about this.
        [MethodImpl(MethodImplOptions.Synchronized)]
        public string PutIndex(string name, IndexDefinition definition)
        {
            if (name == null)
                throw new ArgumentNullException("name");

            var fixedName = IndexDefinitionStorage.FixupIndexName(name);

            var existingIndex = IndexDefinitionStorage.GetIndexDefinition(fixedName);

            if (existingIndex != null)
            {
                switch (existingIndex.LockMode)
                {
                    case IndexLockMode.LockedIgnore:
                        log.Info("Index {0} not saved because it was lock (with ignore)", name);
                        return name;

                    case IndexLockMode.LockedError:
                        throw new InvalidOperationException("Can not overwrite locked index: " + name);
                }
            }

            name = name.Trim();

            switch (FindIndexCreationOptions(definition, ref name))
            {
                case IndexCreationOptions.Noop:
                    return name;
                case IndexCreationOptions.Update:
                    // ensure that the code can compile
                    new DynamicViewCompiler(fixedName, definition, Extensions, IndexDefinitionStorage.IndexDefinitionsPath, Configuration).GenerateInstance();
                    DeleteIndex(name);
                    break;
            }

            IndexDefinitionStorage.RegisterNewIndexInThisSession(fixedName, definition);

            // this has to happen in this fashion so we will expose the in memory status after the commit, but 
            // before the rest of the world is notified about this.
            IndexDefinitionStorage.CreateAndPersistIndex(definition);
            IndexStorage.CreateIndexImplementation(definition);
            InvokeSuggestionIndexing(fixedName, definition);

            TransactionalStorage.Batch(actions =>
            {
                actions.Indexing.AddIndex(fixedName, definition.IsMapReduce);
                workContext.ShouldNotifyAboutWork(() => "PUT INDEX " + name);
            });

            // The act of adding it here make it visible to other threads
            // we have to do it in this way so first we prepare all the elements of the 
            // index, then we add it to the storage in a way that make it public
            IndexDefinitionStorage.AddIndex(fixedName, definition);


            workContext.ClearErrorsFor(fixedName);

            TransactionalStorage.ExecuteImmediatelyOrRegisterForSynchronization(() => RaiseNotifications(new IndexChangeNotification
            {
                Name = name,
                Type = IndexChangeTypes.IndexAdded,
            }));

            return name;
        }

        private void InvokeSuggestionIndexing(string name, IndexDefinition definition)
        {
            foreach (var suggestion in definition.Suggestions)
            {
                var field = suggestion.Key;
                var suggestionOption = suggestion.Value;

                if (suggestionOption.Distance == StringDistanceTypes.None)
                    continue;

                var indexExtensionKey = MonoHttpUtility.UrlEncode(field + "-" + suggestionOption.Distance + "-" + suggestionOption.Accuracy);

                var suggestionQueryIndexExtension = new SuggestionQueryIndexExtension(
                    workContext,
                    Path.Combine(configuration.IndexStoragePath, "Raven-Suggestions", name, indexExtensionKey),
                    configuration.RunInMemory,
                    SuggestionQueryRunner.GetStringDistance(suggestionOption.Distance),
                    field,
                    suggestionOption.Accuracy);

                IndexStorage.SetIndexExtension(name, indexExtensionKey, suggestionQueryIndexExtension);
            }
        }

        private IndexCreationOptions FindIndexCreationOptions(IndexDefinition definition, ref string name)
        {
            definition.Name = name;
            definition.RemoveDefaultValues();
            IndexDefinitionStorage.ResolveAnalyzers(definition);
            var findIndexCreationOptions = IndexDefinitionStorage.FindIndexCreationOptions(definition);
            return findIndexCreationOptions;
        }

        public QueryResultWithIncludes Query(string index, IndexQuery query, CancellationToken token)
        {
            var list = new List<RavenJObject>();
            var result = Query(index, query, token, null, list.Add);
            result.Results = list;
            return result;
        }

        public QueryResultWithIncludes Query(string index, IndexQuery query, CancellationToken externalCancellationToken, Action<QueryHeaderInformation> headerInfo, Action<RavenJObject> onResult)
        {
            using (var cts = CancellationTokenSource.CreateLinkedTokenSource(externalCancellationToken, workContext.CancellationToken))
            {
                var cancellationToken = cts.Token;
                var queryStat = AddToCurrentlyRunningQueryList(index, query);
                try
                {
                    var fixedName = IndexDefinitionStorage.FixupIndexName(index);
                    var highlightings = new Dictionary<string, Dictionary<string, string[]>>();
                    Func<IndexQueryResult, object> tryRecordHighlighting = queryResult =>
                    {
                        if (queryResult.Highligtings != null && queryResult.Key != null)
                            highlightings.Add(queryResult.Key, queryResult.Highligtings);
                        return null;
                    };
                    var stale = false;
                    Tuple<DateTime, Etag> indexTimestamp = Tuple.Create(DateTime.MinValue, Etag.Empty);
                    Etag resultEtag = Etag.Empty;
                    var nonAuthoritativeInformation = false;

                    if (string.IsNullOrEmpty(query.ResultsTransformer) == false)
                    {
                        query.FieldsToFetch = new[] { Constants.AllFields };
                    }

                    var duration = Stopwatch.StartNew();
                    var idsToLoad = new HashSet<string>(StringComparer.OrdinalIgnoreCase);
                    TransactionalStorage.Batch(
                        actions =>
                        {
                            var viewGenerator = IndexDefinitionStorage.GetViewGenerator(fixedName);
                            if (viewGenerator == null)
                                throw new IndexDoesNotExistsException("Could not find index named: " + index);

                            resultEtag = GetIndexEtag(fixedName, null, query.ResultsTransformer);

                            stale = actions.Staleness.IsIndexStale(fixedName, query.Cutoff, query.CutoffEtag);

                            if (stale == false && query.Cutoff == null && query.CutoffEtag == null)
                            {
                                var indexInstance = IndexStorage.GetIndexInstance(fixedName);
                                stale = stale || (indexInstance != null && indexInstance.IsMapIndexingInProgress);
                            }

                            indexTimestamp = actions.Staleness.IndexLastUpdatedAt(fixedName);
                            var indexFailureInformation = actions.Indexing.GetFailureRate(fixedName);
                            if (indexFailureInformation.IsInvalidIndex)
                            {
                                throw new IndexDisabledException(indexFailureInformation);
                            }
                            var docRetriever = new DocumentRetriever(actions, ReadTriggers, inFlightTransactionalState, query.QueryInputs, idsToLoad);
                            var indexDefinition = GetIndexDefinition(fixedName);
                            var fieldsToFetch = new FieldsToFetch(query, viewGenerator.ReduceDefinition == null
                                                                    ? Constants.DocumentIdFieldName
                                                                    : Constants.ReduceKeyFieldName);
                            Func<IndexQueryResult, bool> shouldIncludeInResults =
                                result => docRetriever.ShouldIncludeResultInQuery(result, indexDefinition, fieldsToFetch);
                            var indexQueryResults = IndexStorage.Query(fixedName, query, shouldIncludeInResults, fieldsToFetch, IndexQueryTriggers, cancellationToken);
                            indexQueryResults = new ActiveEnumerable<IndexQueryResult>(indexQueryResults);

                            var transformerErrors = new List<string>();
                            var results = GetQueryResults(query, viewGenerator, docRetriever,
                                                          from queryResult in indexQueryResults
                                                          let doc = docRetriever.RetrieveDocumentForQuery(queryResult, indexDefinition, fieldsToFetch)
                                                          where doc != null
                                                          let _ = nonAuthoritativeInformation |= (doc.NonAuthoritativeInformation ?? false)
                                                          let __ = tryRecordHighlighting(queryResult)
                                                          select doc, transformerErrors, cancellationToken);

                            if (headerInfo != null)
                            {
                                headerInfo(new QueryHeaderInformation
                                {
                                    Index = index,
                                    IsStable = stale,
                                    ResultEtag = resultEtag,
                                    IndexTimestamp = indexTimestamp.Item1,
                                    IndexEtag = indexTimestamp.Item2,
                                    TotalResults = query.TotalSize.Value
                                });
                            }
                            using (new CurrentTransformationScope(docRetriever))
                            {
                                foreach (var result in results)
                                {
                                    cancellationToken.ThrowIfCancellationRequested();
                                    onResult(result);
                                }
                                if (transformerErrors.Count > 0)
                                {
                                    throw new InvalidOperationException("The transform results function failed.\r\n" + string.Join("\r\n", transformerErrors));
                                }

                            }


                        });

                    return new QueryResultWithIncludes
                    {
                        IndexName = index,
                        IsStale = stale,
                        NonAuthoritativeInformation = nonAuthoritativeInformation,
                        SkippedResults = query.SkippedResults.Value,
                        TotalResults = query.TotalSize.Value,
                        IndexTimestamp = indexTimestamp.Item1,
                        IndexEtag = indexTimestamp.Item2,
                        ResultEtag = resultEtag,
                        IdsToInclude = idsToLoad,
                        LastQueryTime = SystemTime.UtcNow,
                        Highlightings = highlightings,
                        DurationMilliseconds = duration.ElapsedMilliseconds
                    };
                }
                finally
                {
                    RemoveFromCurrentlyRunningQueryList(index, queryStat);
                }
            }
        }

        private void RemoveFromCurrentlyRunningQueryList(string index, ExecutingQueryInfo queryStat)
        {
            ConcurrentSet<ExecutingQueryInfo> set;
            if (workContext.CurrentlyRunningQueries.TryGetValue(index, out set) == false)
                return;
            set.TryRemove(queryStat);
        }

        private ExecutingQueryInfo AddToCurrentlyRunningQueryList(string index, IndexQuery query)
        {
            var set = workContext.CurrentlyRunningQueries.GetOrAdd(index, x => new ConcurrentSet<ExecutingQueryInfo>());
            var queryStartTime = DateTime.UtcNow;
            var executingQueryInfo = new ExecutingQueryInfo(queryStartTime, query);
            set.Add(executingQueryInfo);
            return executingQueryInfo;
        }

        private IEnumerable<RavenJObject> GetQueryResults(IndexQuery query,
            AbstractViewGenerator viewGenerator,
            DocumentRetriever docRetriever,
            IEnumerable<JsonDocument> results,
            List<string> transformerErrors,
            CancellationToken token)
        {
            if (query.PageSize <= 0) // maybe they just want the stats? 
            {
                return Enumerable.Empty<RavenJObject>();
            }

            IndexingFunc transformFunc = null;

            // Check an explicitly declared one first
            if (string.IsNullOrEmpty(query.ResultsTransformer) == false)
            {
                var transformGenerator = IndexDefinitionStorage.GetTransformer(query.ResultsTransformer);

                if (transformGenerator != null && transformGenerator.TransformResultsDefinition != null)
                    transformFunc = transformGenerator.TransformResultsDefinition;
                else
                    throw new InvalidOperationException("The transformer " + query.ResultsTransformer + " was not found");
            }
            else if (query.SkipTransformResults == false && viewGenerator.TransformResultsDefinition != null)
            {
                transformFunc = source => viewGenerator.TransformResultsDefinition(docRetriever, source);
            }

            if (transformFunc == null)
                return results.Select(x => x.ToJson());

            var dynamicJsonObjects = results.Select(x => new DynamicLuceneOrParentDocumntObject(docRetriever, x.ToJson()));
            var robustEnumerator = new RobustEnumerator(token, 100)
            {
                OnError =
                    (exception, o) =>
                    transformerErrors.Add(string.Format("Doc '{0}', Error: {1}", Index.TryGetDocKey(o),
                                                        exception.Message))
            };
            return robustEnumerator.RobustEnumeration(
                dynamicJsonObjects.Cast<object>().GetEnumerator(),
                transformFunc)
                .Select(JsonExtensions.ToJObject);
        }

        public IEnumerable<string> QueryDocumentIds(string index, IndexQuery query, CancellationToken token, out bool stale)
        {
            var queryStat = AddToCurrentlyRunningQueryList(index, query);
            try
            {
                bool isStale = false;
                HashSet<string> loadedIds = null;
                TransactionalStorage.Batch(
                    actions =>
                    {
                        isStale = actions.Staleness.IsIndexStale(index, query.Cutoff, null);

                        if (isStale == false && query.Cutoff == null)
                        {
                            var indexInstance = IndexStorage.GetIndexInstance(index);
                            isStale = isStale || (indexInstance != null && indexInstance.IsMapIndexingInProgress);
                        }

                        var indexFailureInformation = actions.Indexing.GetFailureRate(index);

                        if (indexFailureInformation.IsInvalidIndex)
                        {
                            throw new IndexDisabledException(indexFailureInformation);
                        }
                        loadedIds = new HashSet<string>(from queryResult in IndexStorage.Query(index, query, result => true, new FieldsToFetch(null, AggregationOperation.None, Constants.DocumentIdFieldName), IndexQueryTriggers, token)
                                                        select queryResult.Key);
                    });
                stale = isStale;
                return loadedIds;
            }
            finally
            {
                RemoveFromCurrentlyRunningQueryList(index, queryStat);
            }
        }


        public void DeleteTransfom(string name)
        {
            IndexDefinitionStorage.RemoveTransformer(name);
        }

        public void DeleteIndex(string name)
        {
            using (IndexDefinitionStorage.TryRemoveIndexContext())
            {
                var fixedName = IndexDefinitionStorage.FixupIndexName(name);

                IndexDefinitionStorage.RemoveIndex(fixedName);
                IndexStorage.DeleteIndex(fixedName);
                //we may run into a conflict when trying to delete if the index is currently
                //busy indexing documents, worst case scenario, we will have an orphaned index
                //row which will get cleaned up on next db restart.
                for (var i = 0; i < 10; i++)
                {
                    try
                    {
                        TransactionalStorage.Batch(action =>
                        {
                            action.Indexing.DeleteIndex(fixedName, workContext.CancellationToken);

                            workContext.ShouldNotifyAboutWork(() => "DELETE INDEX " + name);
                        });

                        TransactionalStorage.ExecuteImmediatelyOrRegisterForSynchronization(() => RaiseNotifications(new IndexChangeNotification
                        {
                            Name = name,
                            Type = IndexChangeTypes.IndexRemoved,
                        }));

                        return;
                    }
                    catch (ConcurrencyException)
                    {
                        Thread.Sleep(100);
                    }
                }
                ConcurrentSet<string> _;
                workContext.DoNotTouchAgainIfCheckingReferences.TryRemove(name, out _);
                workContext.ClearErrorsFor(name);
            }
        }

        public Attachment GetStatic(string name)
        {
            if (name == null)
                throw new ArgumentNullException("name");
            name = name.Trim();
            Attachment attachment = null;
            TransactionalStorage.Batch(actions =>
            {
                attachment = actions.Attachments.GetAttachment(name);

                attachment = ProcessAttachmentReadVetoes(name, attachment);

                ExecuteAttachmentReadTriggers(name, attachment);
            });
            return attachment;
        }

        public IEnumerable<AttachmentInformation> GetStaticsStartingWith(string idPrefix, int start, int pageSize)
        {
            if (idPrefix == null) throw new ArgumentNullException("idPrefix");
            IEnumerable<AttachmentInformation> attachments = null;
            TransactionalStorage.Batch(actions =>
            {
                attachments = actions.Attachments.GetAttachmentsStartingWith(idPrefix, start, pageSize)
                    .Select(information =>
                    {
                        var processAttachmentReadVetoes = ProcessAttachmentReadVetoes(information);
                        ExecuteAttachmentReadTriggers(processAttachmentReadVetoes);
                        return processAttachmentReadVetoes;
                    })
                    .Where(x => x != null)
                    .ToList();
            });
            return attachments;
        }

        private Attachment ProcessAttachmentReadVetoes(string name, Attachment attachment)
        {
            if (attachment == null)
                return null;

            var foundResult = false;
            foreach (var attachmentReadTriggerLazy in AttachmentReadTriggers)
            {
                if (foundResult)
                    break;
                var attachmentReadTrigger = attachmentReadTriggerLazy.Value;
                var readVetoResult = attachmentReadTrigger.AllowRead(name, attachment.Data(), attachment.Metadata,
                                                                     ReadOperation.Load);
                switch (readVetoResult.Veto)
                {
                    case ReadVetoResult.ReadAllow.Allow:
                        break;
                    case ReadVetoResult.ReadAllow.Deny:
                        attachment.Data = () => new MemoryStream(new byte[0]);
                        attachment.Size = 0;
                        attachment.Metadata = new RavenJObject
												{
													{
														"Raven-Read-Veto",
														new RavenJObject
															{
																{"Reason", readVetoResult.Reason},
																{"Trigger", attachmentReadTrigger.ToString()}
															}
														}
												};
                        foundResult = true;
                        break;
                    case ReadVetoResult.ReadAllow.Ignore:
                        attachment = null;
                        foundResult = true;
                        break;
                    default:
                        throw new ArgumentOutOfRangeException(readVetoResult.Veto.ToString());
                }
            }
            return attachment;
        }

        private void ExecuteAttachmentReadTriggers(string name, Attachment attachment)
        {
            if (attachment == null)
                return;

            foreach (var attachmentReadTrigger in AttachmentReadTriggers)
            {
                attachmentReadTrigger.Value.OnRead(name, attachment);
            }
        }


        private AttachmentInformation ProcessAttachmentReadVetoes(AttachmentInformation attachment)
        {
            if (attachment == null)
                return null;

            var foundResult = false;
            foreach (var attachmentReadTriggerLazy in AttachmentReadTriggers)
            {
                if (foundResult)
                    break;
                var attachmentReadTrigger = attachmentReadTriggerLazy.Value;
                var readVetoResult = attachmentReadTrigger.AllowRead(attachment.Key, null, attachment.Metadata,
                                                                     ReadOperation.Load);
                switch (readVetoResult.Veto)
                {
                    case ReadVetoResult.ReadAllow.Allow:
                        break;
                    case ReadVetoResult.ReadAllow.Deny:
                        attachment.Size = 0;
                        attachment.Metadata = new RavenJObject
												{
													{
														"Raven-Read-Veto",
														new RavenJObject
															{
																{"Reason", readVetoResult.Reason},
																{"Trigger", attachmentReadTrigger.ToString()}
															}
														}
												};
                        foundResult = true;
                        break;
                    case ReadVetoResult.ReadAllow.Ignore:
                        attachment = null;
                        foundResult = true;
                        break;
                    default:
                        throw new ArgumentOutOfRangeException(readVetoResult.Veto.ToString());
                }
            }
            return attachment;
        }

        private void ExecuteAttachmentReadTriggers(AttachmentInformation information)
        {
            if (information == null)
                return;

            foreach (var attachmentReadTrigger in AttachmentReadTriggers)
            {
                attachmentReadTrigger.Value.OnRead(information);
            }
        }

        public Etag PutStatic(string name, Etag etag, Stream data, RavenJObject metadata)
        {
            if (name == null)
                throw new ArgumentNullException("name");
            name = name.Trim();

            if (Encoding.Unicode.GetByteCount(name) >= 2048)
                throw new ArgumentException("The key must be a maximum of 2,048 bytes in Unicode, 1,024 characters", "name");

            var locker = putAttachmentSerialLock.GetOrAdd(name, s => new object());
            Monitor.Enter(locker);
            try
            {
                Etag newEtag = Etag.Empty;
                TransactionalStorage.Batch(actions =>
                {
                    AssertAttachmentPutOperationNotVetoed(name, metadata, data);

                    AttachmentPutTriggers.Apply(trigger => trigger.OnPut(name, data, metadata));

                    newEtag = actions.Attachments.AddAttachment(name, etag, data, metadata);

                    AttachmentPutTriggers.Apply(trigger => trigger.AfterPut(name, data, metadata, newEtag));

                    workContext.ShouldNotifyAboutWork(() => "PUT ATTACHMENT " + name);
                });

                TransactionalStorage
                    .ExecuteImmediatelyOrRegisterForSynchronization(() => AttachmentPutTriggers.Apply(trigger => trigger.AfterCommit(name, data, metadata, newEtag)));
                return newEtag;
            }
            finally
            {
                Monitor.Exit(locker);
                putAttachmentSerialLock.TryRemove(name, out locker);
            }
        }

        public void DeleteStatic(string name, Etag etag)
        {
            if (name == null)
                throw new ArgumentNullException("name");
            name = name.Trim();
            TransactionalStorage.Batch(actions =>
            {
                AssertAttachmentDeleteOperationNotVetoed(name);

                AttachmentDeleteTriggers.Apply(x => x.OnDelete(name));

                actions.Attachments.DeleteAttachment(name, etag);

                AttachmentDeleteTriggers.Apply(x => x.AfterDelete(name));

                workContext.ShouldNotifyAboutWork(() => "DELETE ATTACHMENT " + name);
            });

            TransactionalStorage
                .ExecuteImmediatelyOrRegisterForSynchronization(
                    () => AttachmentDeleteTriggers.Apply(trigger => trigger.AfterCommit(name)));

        }

        public RavenJArray GetDocumentsWithIdStartingWith(string idPrefix, string matches, string exclude, int start, int pageSize, CancellationToken token)
        {
            var list = new RavenJArray();
            GetDocumentsWithIdStartingWith(idPrefix, matches, exclude, start, pageSize, token, list.Add);
            return list;
        }

        public void GetDocumentsWithIdStartingWith(string idPrefix, string matches, string exclude, int start, int pageSize, CancellationToken token, Action<RavenJObject> addDoc)
        {
            if (idPrefix == null)
                throw new ArgumentNullException("idPrefix");
            idPrefix = idPrefix.Trim();

            TransactionalStorage.Batch(
                actions =>
                {
                    var docsToSkip = start;
                    var addedDocs = 0;
                    var matchedDocs = 0;
                    int docCount;
                    start = 0;

                    do
                    {
                        docCount = 0;
                        var docs = actions.Documents.GetDocumentsWithIdStartingWith(idPrefix, start, pageSize);
                        var documentRetriever = new DocumentRetriever(actions, ReadTriggers, inFlightTransactionalState);

                        foreach (var doc in docs)
                        {
                            token.ThrowIfCancellationRequested();
                            docCount++;
                            var keyTest = doc.Key.Substring(idPrefix.Length);

                            if (!WildcardMatcher.Matches(matches, keyTest) || WildcardMatcher.MatchesExclusion(exclude, keyTest))
                                continue;

                            DocumentRetriever.EnsureIdInMetadata(doc);
                            var nonAuthoritativeInformationBehavior = inFlightTransactionalState.GetNonAuthoritativeInformationBehavior<JsonDocument>(null, doc.Key);

                            var document = nonAuthoritativeInformationBehavior != null ? nonAuthoritativeInformationBehavior(doc) : doc;
                            document = documentRetriever.ExecuteReadTriggers(document, null, ReadOperation.Load);
                            if (document == null)
                                continue;

                            matchedDocs++;

                            if (matchedDocs <= docsToSkip)
                                continue;

                            token.ThrowIfCancellationRequested();
                            addDoc(document.ToJson());
                            addedDocs++;

                            if (addedDocs >= pageSize)
                                break;
                        }

                        start += pageSize;
                    }
                    while (docCount > 0 && addedDocs < pageSize && start >= 0 && start < int.MaxValue);
                });
        }

        public RavenJArray GetDocuments(int start, int pageSize, Etag etag, CancellationToken token)
        {
            var list = new RavenJArray();
            GetDocuments(start, pageSize, etag, token, list.Add);
            return list;
        }

        public void GetDocuments(int start, int pageSize, Etag etag, CancellationToken token, Action<RavenJObject> addDocument)
        {
            TransactionalStorage.Batch(actions =>
            {
                bool returnedDocs = false;
                while (true)
                {
                    var documents = etag == null
                                        ? actions.Documents.GetDocumentsByReverseUpdateOrder(start, pageSize)
                                        : actions.Documents.GetDocumentsAfter(etag, pageSize);
                    var documentRetriever = new DocumentRetriever(actions, ReadTriggers, inFlightTransactionalState);
                    int docCount = 0;
                    foreach (var doc in documents)
                    {
                        docCount++;
                        token.ThrowIfCancellationRequested();
                        if (etag != null)
                            etag = doc.Etag;
                        DocumentRetriever.EnsureIdInMetadata(doc);
                        var nonAuthoritativeInformationBehavior = inFlightTransactionalState.GetNonAuthoritativeInformationBehavior<JsonDocument>(null, doc.Key);
                        var document = nonAuthoritativeInformationBehavior == null ? doc : nonAuthoritativeInformationBehavior(doc);
                        document = documentRetriever
                            .ExecuteReadTriggers(document, null, ReadOperation.Load);
                        if (document == null)
                            continue;

                        addDocument(document.ToJson());
                        returnedDocs = true;
                    }
                    if (returnedDocs || docCount == 0)
                        break;
                    start += docCount;
                }
            });
        }

        public AttachmentInformation[] GetAttachments(int start, int pageSize, Etag etag, string startsWith, long maxSize)
        {
            AttachmentInformation[] attachments = null;

            TransactionalStorage.Batch(actions =>
            {
                if (string.IsNullOrEmpty(startsWith) == false)
                    attachments = actions.Attachments.GetAttachmentsStartingWith(startsWith, start, pageSize).ToArray();
                else if (etag != null)
                    attachments = actions.Attachments.GetAttachmentsAfter(etag, pageSize, maxSize).ToArray();
                else
                    attachments = actions.Attachments.GetAttachmentsByReverseUpdateOrder(start).Take(pageSize).ToArray();

            });
            return attachments;
        }

        public RavenJArray GetIndexNames(int start, int pageSize)
        {
            return new RavenJArray(
                IndexDefinitionStorage.IndexNames.Skip(start).Take(pageSize)
                    .Select(s => new RavenJValue(s))
                );
        }

        public RavenJArray GetIndexes(int start, int pageSize)
        {
            return new RavenJArray(
                from indexName in IndexDefinitionStorage.IndexNames.Skip(start).Take(pageSize)
                let indexDefinition = IndexDefinitionStorage.GetIndexDefinition(indexName)
                select new RavenJObject
		        {
			        {"name", new RavenJValue(indexName)},
			        {"definition", indexDefinition != null ? RavenJObject.FromObject(indexDefinition) : null},
		        });
        }

<<<<<<< HEAD
        public Tuple<PatchResultData, List<string>> ApplyPatch(string docId, Etag etag, ScriptedPatchRequest patch,
                                                               TransactionInformation transactionInformation, bool debugMode = false)
        {
            ScriptedJsonPatcher scriptedJsonPatcher = null;
            var applyPatchInternal = ApplyPatchInternal(docId, etag, transactionInformation,
                (jsonDoc, size) =>
                {
                    scriptedJsonPatcher = new ScriptedJsonPatcher(this);
                    return scriptedJsonPatcher.Apply(jsonDoc, patch, size, docId);
                },
                () => null,
                () =>
                {
                    if (scriptedJsonPatcher == null)
                        return null;
                    return scriptedJsonPatcher.CreatedDocs;
                }, debugMode);
            return Tuple.Create(applyPatchInternal, scriptedJsonPatcher == null ? new List<string>() : scriptedJsonPatcher.Debug);
        }

        public Tuple<PatchResultData, List<string>> ApplyPatch(string docId, Etag etag,
                                                               ScriptedPatchRequest patchExisting, ScriptedPatchRequest patchDefault, RavenJObject defaultMetadata,
                                                               TransactionInformation transactionInformation, bool debugMode = false)
        {
            ScriptedJsonPatcher scriptedJsonPatcher = null;
            var applyPatchInternal = ApplyPatchInternal(docId, etag, transactionInformation,
                (jsonDoc, size) =>
                {
                    scriptedJsonPatcher = new ScriptedJsonPatcher(this);
                    return scriptedJsonPatcher.Apply(jsonDoc, patchExisting, size, docId);
                },
                () =>
                {
                    if (patchDefault == null)
                        return null;

                    scriptedJsonPatcher = new ScriptedJsonPatcher(this);
                    var jsonDoc = new RavenJObject();
                    jsonDoc[Constants.Metadata] = defaultMetadata ?? new RavenJObject();
                    return scriptedJsonPatcher.Apply(new RavenJObject(), patchDefault, 0, docId);
                },
                () =>
                {
                    if (scriptedJsonPatcher == null)
                        return null;
                    return scriptedJsonPatcher.CreatedDocs;
                }, debugMode);
            return Tuple.Create(applyPatchInternal, scriptedJsonPatcher == null ? new List<string>() : scriptedJsonPatcher.Debug);
        }

        public PatchResultData ApplyPatch(string docId, Etag etag, PatchRequest[] patchDoc,
                                          TransactionInformation transactionInformation, bool debugMode = false)
        {
            if (docId == null)
                throw new ArgumentNullException("docId");
            return ApplyPatchInternal(docId, etag, transactionInformation,
                                      (jsonDoc, size) => new JsonPatcher(jsonDoc).Apply(patchDoc),
                                      () => null, () => null, debugMode);
        }

        public PatchResultData ApplyPatch(string docId, Etag etag,
                                          PatchRequest[] patchExistingDoc, PatchRequest[] patchDefaultDoc, RavenJObject defaultMetadata,
                                          TransactionInformation transactionInformation, bool debugMode = false)
        {
            if (docId == null)
                throw new ArgumentNullException("docId");
            return ApplyPatchInternal(docId, etag, transactionInformation,
                                      (jsonDoc, size) => new JsonPatcher(jsonDoc).Apply(patchExistingDoc),
                                      () =>
                                      {
                                          if (patchDefaultDoc == null || patchDefaultDoc.Length == 0)
                                              return null;

                                          var jsonDoc = new RavenJObject();
                                          jsonDoc[Constants.Metadata] = defaultMetadata.CloneToken() ?? new RavenJObject();
                                          return new JsonPatcher(jsonDoc).Apply(patchDefaultDoc);
                                      },
                                      () => null, debugMode);
        }

        private PatchResultData ApplyPatchInternal(string docId, Etag etag,
                                                   TransactionInformation transactionInformation,
                                                   Func<RavenJObject, int, RavenJObject> patcher,
                                                   Func<RavenJObject> patcherIfMissing,
                                                   Func<IList<JsonDocument>> getDocsCreatedInPatch,
                                                   bool debugMode)
        {
            if (docId == null) throw new ArgumentNullException("docId");
            docId = docId.Trim();
=======
		public Tuple<PatchResultData, List<string>> ApplyPatch(string docId, Etag etag, ScriptedPatchRequest patch,
															   TransactionInformation transactionInformation, bool debugMode = false)
		{
			ScriptedJsonPatcher scriptedJsonPatcher = null;
			var applyPatchInternal = ApplyPatchInternal(docId, etag, transactionInformation,
				(jsonDoc, size) =>
				{
					scriptedJsonPatcher = new ScriptedJsonPatcher(this);
					return scriptedJsonPatcher.Apply(jsonDoc, patch, size, docId);
				},
				() => null,
				() =>
				{
					if (scriptedJsonPatcher == null)
						return null;
					return scriptedJsonPatcher.CreatedDocs.ToList();
				}, debugMode);
			return Tuple.Create(applyPatchInternal, scriptedJsonPatcher == null ? new List<string>() : scriptedJsonPatcher.Debug);
		}

		public Tuple<PatchResultData, List<string>> ApplyPatch(string docId, Etag etag,
															   ScriptedPatchRequest patchExisting, ScriptedPatchRequest patchDefault, RavenJObject defaultMetadata,
															   TransactionInformation transactionInformation, bool debugMode = false)
		{
			ScriptedJsonPatcher scriptedJsonPatcher = null;
			var applyPatchInternal = ApplyPatchInternal(docId, etag, transactionInformation,
				(jsonDoc, size) =>
				{
					scriptedJsonPatcher = new ScriptedJsonPatcher(this);
					return scriptedJsonPatcher.Apply(jsonDoc, patchExisting, size, docId);
				},
				() =>
				{
					if (patchDefault == null)
						return null;

					scriptedJsonPatcher = new ScriptedJsonPatcher(this);
					var jsonDoc = new RavenJObject();
					jsonDoc[Constants.Metadata] = defaultMetadata ?? new RavenJObject();
					return scriptedJsonPatcher.Apply(new RavenJObject(), patchDefault, 0, docId);
				},
				() =>
				{
					if (scriptedJsonPatcher == null)
						return null;
					return scriptedJsonPatcher.CreatedDocs.ToList();
				}, debugMode);
			return Tuple.Create(applyPatchInternal, scriptedJsonPatcher == null ? new List<string>() : scriptedJsonPatcher.Debug);
		}

		public PatchResultData ApplyPatch(string docId, Etag etag, PatchRequest[] patchDoc,
										  TransactionInformation transactionInformation, bool debugMode = false)
		{
			if (docId == null)
				throw new ArgumentNullException("docId");
			return ApplyPatchInternal(docId, etag, transactionInformation,
									  (jsonDoc, size) => new JsonPatcher(jsonDoc).Apply(patchDoc),
									  () => null, () => null, debugMode);
		}

		public PatchResultData ApplyPatch(string docId, Etag etag,
										  PatchRequest[] patchExistingDoc, PatchRequest[] patchDefaultDoc, RavenJObject defaultMetadata,
										  TransactionInformation transactionInformation, bool debugMode = false)
		{
			if (docId == null)
				throw new ArgumentNullException("docId");
			return ApplyPatchInternal(docId, etag, transactionInformation,
									  (jsonDoc, size) => new JsonPatcher(jsonDoc).Apply(patchExistingDoc),
									  () =>
									  {
										  if (patchDefaultDoc == null || patchDefaultDoc.Length == 0)
											  return null;

										  var jsonDoc = new RavenJObject();
										  jsonDoc[Constants.Metadata] = defaultMetadata.CloneToken() ?? new RavenJObject();
										  return new JsonPatcher(jsonDoc).Apply(patchDefaultDoc);
									  },
									  () => null, debugMode);
		}

		private PatchResultData ApplyPatchInternal(string docId, Etag etag,
												   TransactionInformation transactionInformation,
												   Func<RavenJObject, int, RavenJObject> patcher,
												   Func<RavenJObject> patcherIfMissing,
												   Func<IList<JsonDocument>> getDocsCreatedInPatch,
												   bool debugMode)
		{
			if (docId == null) throw new ArgumentNullException("docId");
			docId = docId.Trim();
>>>>>>> 4ac2a276
            var result = new PatchResultData
            {
                PatchResult = PatchResult.Patched
            };

            bool shouldRetry = false;
            int[] retries = { 128 };
            Random rand = null;
            do
            {
                TransactionalStorage.Batch(actions =>
                {
                    var doc = actions.Documents.DocumentByKey(docId, transactionInformation);
                    log.Debug(() => string.Format("Preparing to apply patch on ({0}). Document found?: {1}.", docId, doc != null));

                    if (etag != null && doc != null && doc.Etag != etag)
                    {
                        Debug.Assert(doc.Etag != null);
                        log.Debug(() => string.Format("Got concurrent exception while tried to patch the following document ID: {0}", docId));
                        throw new ConcurrencyException("Could not patch document '" + docId + "' because non current etag was used")
                        {
                            ActualETag = doc.Etag,
                            ExpectedETag = etag,
                        };
                    }

                    var jsonDoc = (doc != null ? patcher(doc.ToJson(), doc.SerializedSizeOnDisk) : patcherIfMissing());
                    if (jsonDoc == null)
                    {
                        log.Debug(() => string.Format("Preparing to apply patch on ({0}). DocumentDoesNotExists.", docId));
                        result.PatchResult = PatchResult.DocumentDoesNotExists;
                    }
                    else
                    {
                        if (debugMode)
                        {
                            result.Document = jsonDoc;
                            result.PatchResult = PatchResult.Tested;
                        }
                        else
                        {
                            try
                            {
                                Put(doc == null ? docId : doc.Key, (doc == null ? null : doc.Etag), jsonDoc, jsonDoc.Value<RavenJObject>(Constants.Metadata), transactionInformation);

                                var docsCreatedInPatch = getDocsCreatedInPatch();
                                if (docsCreatedInPatch != null && docsCreatedInPatch.Count > 0)
                                {
                                    foreach (var docFromPatch in docsCreatedInPatch)
                                    {
                                        Put(docFromPatch.Key, docFromPatch.Etag, docFromPatch.DataAsJson,
                                            docFromPatch.Metadata, transactionInformation);
                                    }
                                }
                                shouldRetry = false;
                                result.PatchResult = PatchResult.Patched;
                            }
                            catch (ConcurrencyException)
                            {
                                if (actions.IsNested)
                                    throw;
                                if (retries[0]-- > 0)
                                {
                                    shouldRetry = true;
                                    if (rand == null)
                                        rand = new Random();
                                    Thread.Sleep(rand.Next(5, Math.Max(retries[0] * 2, 10)));
                                    return;
                                }
                                throw;
                            }
                        }
                    }
                    if (shouldRetry == false)
                        workContext.ShouldNotifyAboutWork(() => "PATCH " + docId);
                });

            } while (shouldRetry);
            return result;
        }

        public BatchResult[] Batch(IList<ICommandData> commands)
        {
            using (DocumentLock.Lock())
            {
                var shouldRetryIfGotConcurrencyError = commands.All(x => (x is PatchCommandData || x is ScriptedPatchCommandData));

                if (shouldRetryIfGotConcurrencyError)
                {
                    var sp = Stopwatch.StartNew();
                    var result = BatchWithRetriesOnConcurrencyErrorsAndNoTransactionMerging(commands);
                    log.Debug("Successfully executed {0} patch commands in {1}", commands.Count, sp.Elapsed);
                    return result;
                }

                BatchResult[] results = null;
                TransactionalStorage.Batch(
                    actions =>
                    {
                        results = ProcessBatch(commands);
                    });

                return results;
            }
        }

        private BatchResult[] BatchWithRetriesOnConcurrencyErrorsAndNoTransactionMerging(IList<ICommandData> commands)
        {
            int retries = 128;
            Random rand = null;
            while (true)
            {
                try
                {
                    BatchResult[] results = null;
                    TransactionalStorage.Batch(_ => results = ProcessBatch(commands));
                    return results;
                }
                catch (ConcurrencyException)
                {
                    if (retries-- >= 0)
                    {
                        if (rand == null)
                            rand = new Random();
                        Thread.Sleep(rand.Next(5, Math.Max(retries * 2, 10)));
                        continue;
                    }
                    throw;
                }
            }
        }

        private BatchResult[] ProcessBatch(IList<ICommandData> commands)
        {
            var results = new BatchResult[commands.Count];
            for (int index = 0; index < commands.Count; index++)
            {
                var command = commands[index];
                results[index] = command.ExecuteBatch(this);
            }
            return results;
        }

        public bool HasTasks
        {
            get
            {
                bool hasTasks = false;
                TransactionalStorage.Batch(actions =>
                {
                    hasTasks = actions.Tasks.HasTasks;
                });
                return hasTasks;
            }
        }

        public long ApproximateTaskCount
        {
            get
            {
                long approximateTaskCount = 0;
                TransactionalStorage.Batch(actions =>
                {
                    approximateTaskCount = actions.Tasks.ApproximateTaskCount;
                });
                return approximateTaskCount;
            }
        }

        public void StartBackup(string backupDestinationDirectory, bool incrementalBackup, DatabaseDocument databaseDocument)
        {
            var document = Get(BackupStatus.RavenBackupStatusDocumentKey, null);
            if (document != null)
            {
                var backupStatus = document.DataAsJson.JsonDeserialization<BackupStatus>();
                if (backupStatus.IsRunning)
                {
                    throw new InvalidOperationException("Backup is already running");
                }
            }

            bool circularLogging;
            if (incrementalBackup &&
                TransactionalStorage is Raven.Storage.Esent.TransactionalStorage &&
                (bool.TryParse(Configuration.Settings["Raven/Esent/CircularLog"], out circularLogging) == false || circularLogging))
            {
                throw new InvalidOperationException("In order to run incremental backups using Esent you must have circular logging disabled");
            }

            Put(BackupStatus.RavenBackupStatusDocumentKey, null, RavenJObject.FromObject(new BackupStatus
            {
                Started = SystemTime.UtcNow,
                IsRunning = true,
            }), new RavenJObject(), null);
            IndexStorage.FlushMapIndexes();
            IndexStorage.FlushReduceIndexes();
            TransactionalStorage.StartBackupOperation(this, backupDestinationDirectory, incrementalBackup, databaseDocument);
        }

        public static void Restore(RavenConfiguration configuration, string backupLocation, string databaseLocation, Action<string> output, bool defrag)
        {
            using (var transactionalStorage = configuration.CreateTransactionalStorage(() => { }))
            {
                if (!string.IsNullOrWhiteSpace(databaseLocation))
                {
                    configuration.DataDirectory = databaseLocation;
                }

                transactionalStorage.Restore(backupLocation, databaseLocation, output, defrag);
            }
        }

        public void ResetIndex(string index)
        {
            var indexDefinition = IndexDefinitionStorage.GetIndexDefinition(index);
            if (indexDefinition == null)
                throw new InvalidOperationException("There is no index named: " + index);
            DeleteIndex(index);
            PutIndex(index, indexDefinition);
        }

        public IndexDefinition GetIndexDefinition(string index)
        {
            return IndexDefinitionStorage.GetIndexDefinition(index);
        }

        static string buildVersion;
        public static string BuildVersion
        {
            get
            {
                return buildVersion ??
                       (buildVersion = GetBuildVersion().ToString(CultureInfo.InvariantCulture));
            }
        }

        private static int GetBuildVersion()
        {
            var fileVersionInfo = FileVersionInfo.GetVersionInfo(typeof(DocumentDatabase).Assembly.Location);
            if (fileVersionInfo.FilePrivatePart != 0)
                return fileVersionInfo.FilePrivatePart;
            return fileVersionInfo.FileBuildPart;
        }

        private volatile bool disposed;
        private readonly ValidateLicense validateLicense;
        public string ServerUrl
        {
            get
            {
                var serverUrl = Configuration.ServerUrl;
                if (string.IsNullOrEmpty(Name))
                    return serverUrl;
                if (serverUrl.EndsWith("/"))
                    return serverUrl + "databases/" + Name;
                return serverUrl + "/databases/" + Name;
            }
        }

        static string productVersion;
        private readonly SequentialUuidGenerator sequentialUuidGenerator;
        private readonly TransportState transportState;

        private DisposableAction exitDocumentSerialLock;

        public static string ProductVersion
        {
            get
            {
                return productVersion ??
                       (productVersion = FileVersionInfo.GetVersionInfo(typeof(DocumentDatabase).Assembly.Location).ProductVersion);
            }
        }

        public string[] GetIndexFields(string index)
        {
            var abstractViewGenerator = IndexDefinitionStorage.GetViewGenerator(index);
            if (abstractViewGenerator == null)
                return new string[0];
            return abstractViewGenerator.Fields;
        }

        /// <summary>
        /// This API is provided solely for the use of bundles that might need to run
        /// without any other bundle interfering. Specifically, the replication bundle
        /// need to be able to run without interference from any other bundle.
        /// </summary>
        /// <returns></returns>
        public IDisposable DisableAllTriggersForCurrentThread()
        {
            if (disposed)
                return new DisposableAction(() => { });
            var old = disableAllTriggers.Value;
            disableAllTriggers.Value = true;
            return new DisposableAction(() =>
            {
                if (disposed)
                    return;
                try
                {
                    disableAllTriggers.Value = old;
                }
                catch (ObjectDisposedException)
                {
                }
            });
        }

        /// <summary>
        /// Whatever this database has been disposed
        /// </summary>
        public bool Disposed
        {
            get { return disposed; }
        }

        public TransportState TransportState
        {
            get
            {
                return transportState;
            }
        }

        /// <summary>
        /// Get the total index storage size taken by the indexes on the disk.
        /// This explicitly does NOT include in memory indexes.
        /// </summary>
        /// <remarks>
        /// This is a potentially a very expensive call, avoid making it if possible.
        /// </remarks>
        public long GetIndexStorageSizeOnDisk()
        {
            if (Configuration.RunInMemory)
                return 0;
            var indexes = Directory.GetFiles(Configuration.IndexStoragePath, "*.*", SearchOption.AllDirectories);
            var totalIndexSize = indexes.Sum(file =>
            {
                try
                {
                    return new FileInfo(file).Length;
                }
                catch (UnauthorizedAccessException)
                {
                    return 0;
                }
                catch (FileNotFoundException)
                {
                    return 0;
                }
            });

            return totalIndexSize;
        }

        /// <summary>
        /// Get the total size taken by the database on the disk.
        /// This explicitly does NOT include in memory database.
        /// It does include any reserved space on the file system, which may significantly increase
        /// the database size.
        /// </summary>
        /// <remarks>
        /// This is a potentially a very expensive call, avoid making it if possible.
        /// </remarks>
        public long GetTransactionalStorageSizeOnDisk()
        {
            return Configuration.RunInMemory ? 0 : TransactionalStorage.GetDatabaseSizeInBytes();
        }

        /// <summary>
        /// Get the total size taken by the database on the disk.
        /// This explicitly does NOT include in memory indexes or in memory database.
        /// It does include any reserved space on the file system, which may significantly increase
        /// the database size.
        /// </summary>
        /// <remarks>
        /// This is a potentially a very expensive call, avoid making it if possible.
        /// </remarks>
        public long GetTotalSizeOnDisk()
        {
            if (Configuration.RunInMemory)
                return 0;
            return GetIndexStorageSizeOnDisk() + GetTransactionalStorageSizeOnDisk();
        }

        public Etag GetIndexEtag(string indexName, Etag previousEtag, string resultTransformer = null)
        {
            var fixedName = IndexDefinitionStorage.FixupIndexName(indexName);

            Etag lastDocEtag = Etag.Empty;
            Etag lastReducedEtag = null;
            bool isStale = false;
            int touchCount = 0;
            TransactionalStorage.Batch(accessor =>
            {
                var indexInstance = IndexStorage.GetIndexInstance(fixedName);
                isStale = (indexInstance != null && indexInstance.IsMapIndexingInProgress) ||
                          accessor.Staleness.IsIndexStale(fixedName, null, null);
                lastDocEtag = accessor.Staleness.GetMostRecentDocumentEtag();
                var indexStats = accessor.Indexing.GetIndexStats(fixedName);
                if (indexStats != null)
                {
                    lastReducedEtag = indexStats.LastReducedEtag;
                }
                touchCount = accessor.Staleness.GetIndexTouchCount(fixedName);
            });


            var indexDefinition = GetIndexDefinition(fixedName);
            if (indexDefinition == null)
                return Etag.Empty; // this ensures that we will get the normal reaction of IndexNotFound later on.
            using (var md5 = MD5.Create())
            {
                var list = new List<byte>();
                list.AddRange(indexDefinition.GetIndexHash());
                list.AddRange(Encoding.Unicode.GetBytes(indexName));
                if (string.IsNullOrWhiteSpace(resultTransformer) == false)
                {
                    var abstractTransformer = IndexDefinitionStorage.GetTransformer(resultTransformer);
                    if (abstractTransformer == null)
                        throw new InvalidOperationException("The result transformer: " + resultTransformer + " was not found");
                    list.AddRange(abstractTransformer.GetHashCodeBytes());
                }
                list.AddRange(lastDocEtag.ToByteArray());
                list.AddRange(BitConverter.GetBytes(touchCount));
                list.AddRange(BitConverter.GetBytes(isStale));
                if (lastReducedEtag != null)
                {
                    list.AddRange(lastReducedEtag.ToByteArray());
                }

                var indexEtag = Etag.Parse(md5.ComputeHash(list.ToArray()));

                if (previousEtag != null && previousEtag != indexEtag)
                {
                    // the index changed between the time when we got it and the time 
                    // we actually call this, we need to return something random so that
                    // the next time we won't get 304

                    return Etag.InvalidEtag;
                }

                return indexEtag;
            }
        }

        public int BulkInsert(BulkInsertOptions options, IEnumerable<IEnumerable<JsonDocument>> docBatches, Guid operationId)
        {
            var documents = 0;
            TransactionalStorage.Batch(accessor =>
            {
                RaiseNotifications(new BulkInsertChangeNotification
                {
                    OperationId = operationId,
                    Type = DocumentChangeTypes.BulkInsertStarted
                });
                foreach (var docs in docBatches)
                {
                    WorkContext.CancellationToken.ThrowIfCancellationRequested();

                    using (DocumentLock.Lock())
                    {
                        var inserts = 0;
                        var batch = 0;
                        var keys = new HashSet<string>(StringComparer.OrdinalIgnoreCase);

                        var docsToInsert = docs.ToArray();

                        foreach (var doc in docsToInsert)
                        {
                            try
                            {
                                RemoveReservedProperties(doc.DataAsJson);
                                RemoveMetadataReservedProperties(doc.Metadata);

                                if (options.CheckReferencesInIndexes) keys.Add(doc.Key);
                                documents++;
                                batch++;
                                AssertPutOperationNotVetoed(doc.Key, doc.Metadata, doc.DataAsJson, null);
                                foreach (var trigger in PutTriggers)
                                {
                                    trigger.Value.OnPut(doc.Key, doc.DataAsJson, doc.Metadata, null);
                                }
                                var result = accessor.Documents.InsertDocument(doc.Key, doc.DataAsJson, doc.Metadata, options.CheckForUpdates);
                                if (result.Updated == false) inserts++;

                                doc.Etag = result.Etag;

                                doc.Metadata.EnsureSnapshot(
                                    "Metadata was written to the database, cannot modify the document after it was written (changes won't show up in the db). Did you forget to call CreateSnapshot() to get a clean copy?");
                                doc.DataAsJson.EnsureSnapshot(
                                    "Document was written to the database, cannot modify the document after it was written (changes won't show up in the db). Did you forget to call CreateSnapshot() to get a clean copy?");


                                foreach (var trigger in PutTriggers)
                                {
                                    trigger.Value.AfterPut(doc.Key, doc.DataAsJson, doc.Metadata, result.Etag, null);
                                }
                            }
                            catch (Exception e)
                            {
                                RaiseNotifications(
                                    new BulkInsertChangeNotification
                                    {
                                        OperationId = operationId,
                                        Message = e.Message,
                                        Etag = doc.Etag,
                                        Id = doc.Key,
                                        Type = DocumentChangeTypes.BulkInsertError
                                    });

                                throw;
                            }
                        }
                        if (options.CheckReferencesInIndexes)
                        {
                            foreach (var key in keys)
                            {
                                CheckReferenceBecauseOfDocumentUpdate(key, accessor);
                            }
                        }
                        accessor.Documents.IncrementDocumentCount(inserts);
                        accessor.General.PulseTransaction();

                        workContext.ShouldNotifyAboutWork(() => "BulkInsert batch of " + batch + " docs");
                        workContext.NotifyAboutWork(); // forcing notification so we would start indexing right away
                    }
                }

                RaiseNotifications(new BulkInsertChangeNotification
                {
                    OperationId = operationId,
                    Type = DocumentChangeTypes.BulkInsertEnded
                });
                if (documents == 0)
                    return;
                workContext.ShouldNotifyAboutWork(() => "BulkInsert of " + documents + " docs");
            });
            return documents;
        }

        public TouchedDocumentInfo GetRecentTouchesFor(string key)
        {
            TouchedDocumentInfo info;
            recentTouches.TryGetValue(key, out info);
            return info;
        }

        public void AddTask(Task task, object state, out long id)
        {
            if (task.Status == TaskStatus.Created)
                throw new ArgumentException("Task must be started before it gets added to the database.", "task");
            var localId = id = Interlocked.Increment(ref pendingTaskCounter);
            pendingTasks.TryAdd(localId, new PendingTaskAndState
            {
                Task = task,
                State = state
            });
        }

        public object GetTaskState(long id)
        {
            PendingTaskAndState value;
            if (pendingTasks.TryGetValue(id, out value))
            {
                if (value.Task.IsFaulted || value.Task.IsCanceled)
                    value.Task.Wait(); //throws
                return value.State;
            }
            return null;
        }

        public RavenJArray GetTransformerNames(int start, int pageSize)
        {
            return new RavenJArray(
            IndexDefinitionStorage.TransformerNames.Skip(start).Take(pageSize)
                .Select(s => new RavenJValue(s))
            );
        }

        public RavenJArray GetTransformers(int start, int pageSize)
        {
            return new RavenJArray(
            IndexDefinitionStorage.TransformerNames.Skip(start).Take(pageSize)
                .Select(
                    indexName => new RavenJObject
							{
								{"name", new RavenJValue(indexName) },
								{"definition", RavenJObject.FromObject(IndexDefinitionStorage.GetTransformerDefinition(indexName))}
							}));

        }

        public JsonDocument GetWithTransformer(string key, string transformer, TransactionInformation transactionInformation, Dictionary<string, RavenJToken> queryInputs)
        {
            JsonDocument result = null;
            TransactionalStorage.Batch(
            actions =>
            {
                var docRetriever = new DocumentRetriever(actions, ReadTriggers, inFlightTransactionalState, queryInputs);
                using (new CurrentTransformationScope(docRetriever))
                {
                    var document = Get(key, transactionInformation);
                    if (document == null)
                        return;

                    if (document.Metadata.ContainsKey("Raven-Read-Veto"))
                    {
                        result = document;
                        return;
                    }

                    var storedTransformer = IndexDefinitionStorage.GetTransformer(transformer);
                    if (storedTransformer == null)
                        throw new InvalidOperationException("No transformer with the name: " + transformer);

                    var transformed = storedTransformer.TransformResultsDefinition(new[] { new DynamicJsonObject(document.ToJson()) })
                                     .Select(x => JsonExtensions.ToJObject(x))
                                     .ToArray();

                    if (transformed.Length == 0)
                        return;

                    result = new JsonDocument
                    {
                        Etag = document.Etag.HashWith(storedTransformer.GetHashCodeBytes()).HashWith(docRetriever.Etag),
                        NonAuthoritativeInformation = document.NonAuthoritativeInformation,
                        LastModified = document.LastModified,
                        DataAsJson = new RavenJObject { { "$values", new RavenJArray(transformed) } },
                    };
                }
            });
            return result;
        }

        public TransformerDefinition GetTransformerDefinition(string name)
        {
            return IndexDefinitionStorage.GetTransformerDefinition(name);
        }
    }
}<|MERGE_RESOLUTION|>--- conflicted
+++ resolved
@@ -1888,7 +1888,6 @@
 		        });
         }
 
-<<<<<<< HEAD
         public Tuple<PatchResultData, List<string>> ApplyPatch(string docId, Etag etag, ScriptedPatchRequest patch,
                                                                TransactionInformation transactionInformation, bool debugMode = false)
         {
@@ -1904,7 +1903,7 @@
                 {
                     if (scriptedJsonPatcher == null)
                         return null;
-                    return scriptedJsonPatcher.CreatedDocs;
+					return scriptedJsonPatcher.CreatedDocs.ToList();
                 }, debugMode);
             return Tuple.Create(applyPatchInternal, scriptedJsonPatcher == null ? new List<string>() : scriptedJsonPatcher.Debug);
         }
@@ -1934,7 +1933,7 @@
                 {
                     if (scriptedJsonPatcher == null)
                         return null;
-                    return scriptedJsonPatcher.CreatedDocs;
+					return scriptedJsonPatcher.CreatedDocs.ToList();
                 }, debugMode);
             return Tuple.Create(applyPatchInternal, scriptedJsonPatcher == null ? new List<string>() : scriptedJsonPatcher.Debug);
         }
@@ -1978,97 +1977,6 @@
         {
             if (docId == null) throw new ArgumentNullException("docId");
             docId = docId.Trim();
-=======
-		public Tuple<PatchResultData, List<string>> ApplyPatch(string docId, Etag etag, ScriptedPatchRequest patch,
-															   TransactionInformation transactionInformation, bool debugMode = false)
-		{
-			ScriptedJsonPatcher scriptedJsonPatcher = null;
-			var applyPatchInternal = ApplyPatchInternal(docId, etag, transactionInformation,
-				(jsonDoc, size) =>
-				{
-					scriptedJsonPatcher = new ScriptedJsonPatcher(this);
-					return scriptedJsonPatcher.Apply(jsonDoc, patch, size, docId);
-				},
-				() => null,
-				() =>
-				{
-					if (scriptedJsonPatcher == null)
-						return null;
-					return scriptedJsonPatcher.CreatedDocs.ToList();
-				}, debugMode);
-			return Tuple.Create(applyPatchInternal, scriptedJsonPatcher == null ? new List<string>() : scriptedJsonPatcher.Debug);
-		}
-
-		public Tuple<PatchResultData, List<string>> ApplyPatch(string docId, Etag etag,
-															   ScriptedPatchRequest patchExisting, ScriptedPatchRequest patchDefault, RavenJObject defaultMetadata,
-															   TransactionInformation transactionInformation, bool debugMode = false)
-		{
-			ScriptedJsonPatcher scriptedJsonPatcher = null;
-			var applyPatchInternal = ApplyPatchInternal(docId, etag, transactionInformation,
-				(jsonDoc, size) =>
-				{
-					scriptedJsonPatcher = new ScriptedJsonPatcher(this);
-					return scriptedJsonPatcher.Apply(jsonDoc, patchExisting, size, docId);
-				},
-				() =>
-				{
-					if (patchDefault == null)
-						return null;
-
-					scriptedJsonPatcher = new ScriptedJsonPatcher(this);
-					var jsonDoc = new RavenJObject();
-					jsonDoc[Constants.Metadata] = defaultMetadata ?? new RavenJObject();
-					return scriptedJsonPatcher.Apply(new RavenJObject(), patchDefault, 0, docId);
-				},
-				() =>
-				{
-					if (scriptedJsonPatcher == null)
-						return null;
-					return scriptedJsonPatcher.CreatedDocs.ToList();
-				}, debugMode);
-			return Tuple.Create(applyPatchInternal, scriptedJsonPatcher == null ? new List<string>() : scriptedJsonPatcher.Debug);
-		}
-
-		public PatchResultData ApplyPatch(string docId, Etag etag, PatchRequest[] patchDoc,
-										  TransactionInformation transactionInformation, bool debugMode = false)
-		{
-			if (docId == null)
-				throw new ArgumentNullException("docId");
-			return ApplyPatchInternal(docId, etag, transactionInformation,
-									  (jsonDoc, size) => new JsonPatcher(jsonDoc).Apply(patchDoc),
-									  () => null, () => null, debugMode);
-		}
-
-		public PatchResultData ApplyPatch(string docId, Etag etag,
-										  PatchRequest[] patchExistingDoc, PatchRequest[] patchDefaultDoc, RavenJObject defaultMetadata,
-										  TransactionInformation transactionInformation, bool debugMode = false)
-		{
-			if (docId == null)
-				throw new ArgumentNullException("docId");
-			return ApplyPatchInternal(docId, etag, transactionInformation,
-									  (jsonDoc, size) => new JsonPatcher(jsonDoc).Apply(patchExistingDoc),
-									  () =>
-									  {
-										  if (patchDefaultDoc == null || patchDefaultDoc.Length == 0)
-											  return null;
-
-										  var jsonDoc = new RavenJObject();
-										  jsonDoc[Constants.Metadata] = defaultMetadata.CloneToken() ?? new RavenJObject();
-										  return new JsonPatcher(jsonDoc).Apply(patchDefaultDoc);
-									  },
-									  () => null, debugMode);
-		}
-
-		private PatchResultData ApplyPatchInternal(string docId, Etag etag,
-												   TransactionInformation transactionInformation,
-												   Func<RavenJObject, int, RavenJObject> patcher,
-												   Func<RavenJObject> patcherIfMissing,
-												   Func<IList<JsonDocument>> getDocsCreatedInPatch,
-												   bool debugMode)
-		{
-			if (docId == null) throw new ArgumentNullException("docId");
-			docId = docId.Trim();
->>>>>>> 4ac2a276
             var result = new PatchResultData
             {
                 PatchResult = PatchResult.Patched

//-----------------------------------------------------------------------
// <copyright file="DocumentDatabase.cs" company="Hibernating Rhinos LTD">
//     Copyright (c) Hibernating Rhinos LTD. All rights reserved.
// </copyright>
//-----------------------------------------------------------------------
using System;
using System.Collections.Concurrent;
using System.Collections.Generic;
using System.ComponentModel.Composition;
using System.Diagnostics;
using System.Globalization;
using System.IO;
using System.Linq;
using System.Runtime.CompilerServices;
using System.Security.Cryptography;
using System.Text;
using System.Threading;
using System.Threading.Tasks;
using Raven.Abstractions.Logging;
using Raven.Abstractions.Util;
using Raven.Bundles.Replication.Tasks;
using Raven.Database.Commercial;
using Raven.Database.Impl.Synchronization;
using Raven.Database.Prefetching;
using Raven.Database.Queries;
using Raven.Database.Server;
using Raven.Database.Server.Connections;
using Raven.Database.Util;
using Raven.Abstractions;
using Raven.Abstractions.Commands;
using Raven.Abstractions.Data;
using Raven.Abstractions.Exceptions;
using Raven.Abstractions.Extensions;
using Raven.Abstractions.Indexing;
using Raven.Abstractions.Linq;
using Raven.Abstractions.MEF;
using Raven.Database.Config;
using Raven.Database.Data;
using Raven.Database.Extensions;
using Raven.Database.Impl;
using Raven.Database.Indexing;
using Raven.Database.Json;
using Raven.Database.Linq;
using Raven.Database.Plugins;
using Raven.Database.Storage;
using Raven.Database.Tasks;
using Constants = Raven.Abstractions.Data.Constants;
using Raven.Json.Linq;
using BitConverter = System.BitConverter;
using Index = Raven.Database.Indexing.Index;
using Task = System.Threading.Tasks.Task;
using TransactionInformation = Raven.Abstractions.Data.TransactionInformation;

namespace Raven.Database
{
	public class DocumentDatabase : IDisposable
	{
		private readonly InMemoryRavenConfiguration configuration;

		[ImportMany]
		public OrderedPartCollection<AbstractRequestResponder> RequestResponders { get; set; }

		[ImportMany]
		public OrderedPartCollection<IStartupTask> StartupTasks { get; set; }

		[ImportMany]
		public OrderedPartCollection<AbstractAttachmentPutTrigger> AttachmentPutTriggers { get; set; }
		public InFlightTransactionalState InFlightTransactionalState
		{
			get { return inFlightTransactionalState; }
		}

		[ImportMany]
		public OrderedPartCollection<AbstractIndexQueryTrigger> IndexQueryTriggers { get; set; }

		[ImportMany]
		public OrderedPartCollection<AbstractAttachmentDeleteTrigger> AttachmentDeleteTriggers { get; set; }

		[ImportMany]
		public OrderedPartCollection<AbstractAttachmentReadTrigger> AttachmentReadTriggers { get; set; }

		[ImportMany]
		public OrderedPartCollection<AbstractPutTrigger> PutTriggers { get; set; }

		[ImportMany]
		public OrderedPartCollection<AbstractDeleteTrigger> DeleteTriggers { get; set; }

		[ImportMany]
		public OrderedPartCollection<AbstractIndexUpdateTrigger> IndexUpdateTriggers { get; set; }

		[ImportMany]
		public OrderedPartCollection<AbstractReadTrigger> ReadTriggers { get; set; }

		[ImportMany]
		public OrderedPartCollection<AbstractDynamicCompilationExtension> Extensions { get; set; }

		[ImportMany]
		public OrderedPartCollection<AbstractIndexCodec> IndexCodecs { get; set; }

		[ImportMany]
		public OrderedPartCollection<AbstractDocumentCodec> DocumentCodecs { get; set; }

		private readonly List<IDisposable> toDispose = new List<IDisposable>();

		private long pendingTaskCounter;
		private readonly ConcurrentDictionary<long, PendingTaskAndState> pendingTasks = new ConcurrentDictionary<long, PendingTaskAndState>();

		private readonly InFlightTransactionalState inFlightTransactionalState = new InFlightTransactionalState();

		private class PendingTaskAndState
		{
			public Task Task;
			public RavenJToken State;
		}

		/// <summary>
		/// The name of the database.
		/// Defaults to null for the root database (or embedded database), or the name of the database if this db is a tenant database
		/// </summary>
		public string Name { get; private set; }

		private readonly WorkContext workContext;
		private readonly IndexingExecuter indexingExecuter;
		public IndexingExecuter IndexingExecuter
		{
			get { return indexingExecuter; }
		}

		private readonly DatabaseEtagSynchronizer etagSynchronizer;
		public DatabaseEtagSynchronizer EtagSynchronizer
		{
			get { return etagSynchronizer; }
		}

		/// <summary>
		/// Requires to avoid having serialize writes to the same attachments
		/// </summary>
		private readonly ConcurrentDictionary<string, object> putAttachmentSerialLock = new ConcurrentDictionary<string, object>(StringComparer.OrdinalIgnoreCase);

		/// <summary>
		/// This is used to hold state associated with this instance by external extensions
		/// </summary>
		public AtomicDictionary<object> ExtensionsState { get; private set; }

		public TaskScheduler BackgroundTaskScheduler { get { return backgroundTaskScheduler; } }

		private readonly ThreadLocal<bool> disableAllTriggers = new ThreadLocal<bool>(() => false);
		private System.Threading.Tasks.Task indexingBackgroundTask;
		private System.Threading.Tasks.Task reducingBackgroundTask;
		private readonly TaskScheduler backgroundTaskScheduler;
		private readonly object idleLocker = new object();

		private static readonly ILog log = LogManager.GetCurrentClassLogger();

		private readonly SizeLimitedConcurrentDictionary<string, TouchedDocumentInfo> recentTouches =
			new SizeLimitedConcurrentDictionary<string, TouchedDocumentInfo>(1024, StringComparer.OrdinalIgnoreCase);

		public DocumentDatabase(InMemoryRavenConfiguration configuration)
		{
			this.configuration = configuration;

			using (LogManager.OpenMappedContext("database", configuration.DatabaseName ?? Constants.SystemDatabase))
			{
				if (configuration.IsTenantDatabase == false)
				{
					validateLicense = new ValidateLicense();
					validateLicense.Execute(configuration);
				}
				AppDomain.CurrentDomain.DomainUnload += DomainUnloadOrProcessExit;
				AppDomain.CurrentDomain.ProcessExit += DomainUnloadOrProcessExit;

				Name = configuration.DatabaseName;
				backgroundTaskScheduler = configuration.CustomTaskScheduler ?? TaskScheduler.Current;

				ExtensionsState = new AtomicDictionary<object>();
				Configuration = configuration;

				ExecuteAlterConfiguration();

				configuration.Container.SatisfyImportsOnce(this);

				workContext = new WorkContext
				{
					Database = this,
					DatabaseName = Name,
					IndexUpdateTriggers = IndexUpdateTriggers,
					ReadTriggers = ReadTriggers,
					RaiseIndexChangeNotification = RaiseNotifications,
					TaskScheduler = backgroundTaskScheduler,
					Configuration = configuration
				};

				TransactionalStorage = configuration.CreateTransactionalStorage(workContext.HandleWorkNotifications);

				try
				{
					sequentialUuidGenerator = new SequentialUuidGenerator();
					TransactionalStorage.Initialize(sequentialUuidGenerator, DocumentCodecs);
				}
				catch (Exception)
				{
					TransactionalStorage.Dispose();
					throw;
				}

				try
				{

					TransactionalStorage.Batch(actions =>
						sequentialUuidGenerator.EtagBase = actions.General.GetNextIdentityValue("Raven/Etag"));

					TransportState = new TransportState();

					// Index codecs must be initialized before we try to read an index
					InitializeIndexCodecTriggers();

					IndexDefinitionStorage = new IndexDefinitionStorage(
						configuration,
						TransactionalStorage,
						configuration.DataDirectory,
						configuration.Container.GetExportedValues<AbstractViewGenerator>(),
						Extensions);
					IndexStorage = new IndexStorage(IndexDefinitionStorage, configuration, this);

					CompleteWorkContextSetup();

					etagSynchronizer = new DatabaseEtagSynchronizer(TransactionalStorage);
					indexingExecuter = new IndexingExecuter(workContext, etagSynchronizer);

					InitializeTriggersExceptIndexCodecs();
					SecondStageInitialization();

					ExecuteStartupTasks();
				}
				catch (Exception)
				{
					Dispose();
					throw;
				}
			}
		}

		private void SecondStageInitialization()
		{
			DocumentCodecs.OfType<IRequiresDocumentDatabaseInitialization>()
				.Concat(PutTriggers.OfType<IRequiresDocumentDatabaseInitialization>())
				.Concat(DeleteTriggers.OfType<IRequiresDocumentDatabaseInitialization>())
				.Concat(IndexCodecs.OfType<IRequiresDocumentDatabaseInitialization>())
				.Concat(IndexQueryTriggers.OfType<IRequiresDocumentDatabaseInitialization>())
				.Concat(AttachmentPutTriggers.OfType<IRequiresDocumentDatabaseInitialization>())
				.Concat(AttachmentDeleteTriggers.OfType<IRequiresDocumentDatabaseInitialization>())
				.Concat(AttachmentReadTriggers.OfType<IRequiresDocumentDatabaseInitialization>())
				.Concat(IndexUpdateTriggers.OfType<IRequiresDocumentDatabaseInitialization>())
			.Apply(initialization => initialization.SecondStageInit());
		}

		private void CompleteWorkContextSetup()
		{
			workContext.IndexStorage = IndexStorage;
			workContext.TransactionalStorage = TransactionalStorage;
			workContext.IndexDefinitionStorage = IndexDefinitionStorage;

			workContext.Init(Name);
		}

		private void DomainUnloadOrProcessExit(object sender, EventArgs eventArgs)
		{
			Dispose();
		}

		private void InitializeTriggersExceptIndexCodecs()
		{
			DocumentCodecs
				//.Init(disableAllTriggers) // Document codecs should always be activated (RavenDB-576)
				.OfType<IRequiresDocumentDatabaseInitialization>().Apply(initialization => initialization.Initialize(this));

			PutTriggers
				.Init(disableAllTriggers)
				.OfType<IRequiresDocumentDatabaseInitialization>().Apply(initialization => initialization.Initialize(this));

<<<<<<< HEAD
			DeleteTriggers
				.Init(disableAllTriggers)
				.OfType<IRequiresDocumentDatabaseInitialization>().Apply(initialization => initialization.Initialize(this));

			ReadTriggers
				.Init(disableAllTriggers)
				.OfType<IRequiresDocumentDatabaseInitialization>().Apply(initialization => initialization.Initialize(this));

			IndexQueryTriggers
				.Init(disableAllTriggers)
				.OfType<IRequiresDocumentDatabaseInitialization>().Apply(initialization => initialization.Initialize(this));

			AttachmentPutTriggers
				.Init(disableAllTriggers)
				.OfType<IRequiresDocumentDatabaseInitialization>().Apply(initialization => initialization.Initialize(this));

			AttachmentDeleteTriggers
				.Init(disableAllTriggers)
				.OfType<IRequiresDocumentDatabaseInitialization>().Apply(initialization => initialization.Initialize(this));

			AttachmentReadTriggers
				.Init(disableAllTriggers)
				.OfType<IRequiresDocumentDatabaseInitialization>().Apply(initialization => initialization.Initialize(this));

			IndexUpdateTriggers
				.Init(disableAllTriggers)
				.OfType<IRequiresDocumentDatabaseInitialization>().Apply(initialization => initialization.Initialize(this));
		}

		private void InitializeIndexCodecTriggers()
		{
			IndexCodecs
				.Init(disableAllTriggers)
				.OfType<IRequiresDocumentDatabaseInitialization>().Apply(initialization => initialization.Initialize(this));
		}

		private void ExecuteAlterConfiguration()
		{
			foreach (var alterConfiguration in Configuration.Container.GetExportedValues<IAlterConfiguration>())
			{
				alterConfiguration.AlterConfiguration(Configuration);
			}
		}

		private void ExecuteStartupTasks()
		{
			using (LogContext.WithDatabase(Name))
			{
				foreach (var task in StartupTasks)
				{
					var disposable = task.Value as IDisposable;
					if (disposable != null)
						toDispose.Add(disposable);
					task.Value.Execute(this);
				}
			}
		}

		public DatabaseStatistics Statistics
		{
			get
			{
				var result = new DatabaseStatistics
				{
					CurrentNumberOfItemsToIndexInSingleBatch = workContext.CurrentNumberOfItemsToIndexInSingleBatch,
					CurrentNumberOfItemsToReduceInSingleBatch = workContext.CurrentNumberOfItemsToReduceInSingleBatch,
					ActualIndexingBatchSize = workContext.LastActualIndexingBatchSize.ToArray(),
					InMemoryIndexingQueueSize = indexingExecuter.PrefetchingBehavior.InMemoryIndexingQueueSize,
					Prefetches = workContext.FutureBatchStats.OrderBy(x => x.Timestamp).ToArray(),
					CountOfIndexes = IndexStorage.Indexes.Length,
					DatabaseTransactionVersionSizeInMB = ConvertBytesToMBs(workContext.TransactionalStorage.GetDatabaseTransactionVersionSizeInBytes()),
					Errors = workContext.Errors,
					DatabaseId = TransactionalStorage.Id,
					Triggers = PutTriggers.Select(x => new DatabaseStatistics.TriggerInfo { Name = x.ToString(), Type = "Put" })
						.Concat(DeleteTriggers.Select(x => new DatabaseStatistics.TriggerInfo { Name = x.ToString(), Type = "Delete" }))
						.Concat(ReadTriggers.Select(x => new DatabaseStatistics.TriggerInfo { Name = x.ToString(), Type = "Read" }))
						.Concat(IndexUpdateTriggers.Select(x => new DatabaseStatistics.TriggerInfo { Name = x.ToString(), Type = "Index Update" }))
						.ToArray(),
					Extensions = Configuration.ReportExtensions(
						typeof(IStartupTask),
						typeof(AbstractReadTrigger),
						typeof(AbstractDeleteTrigger),
						typeof(AbstractPutTrigger),
						typeof(AbstractDocumentCodec),
						typeof(AbstractIndexCodec),
						typeof(AbstractDynamicCompilationExtension),
						typeof(AbstractIndexQueryTrigger),
						typeof(AbstractIndexUpdateTrigger),
						typeof(AbstractAnalyzerGenerator),
						typeof(AbstractAttachmentDeleteTrigger),
						typeof(AbstractAttachmentPutTrigger),
						typeof(AbstractAttachmentReadTrigger),
						typeof(AbstractBackgroundTask),
						typeof(IAlterConfiguration)
						),
				};

				TransactionalStorage.Batch(actions =>
				{
					result.LastDocEtag = actions.Staleness.GetMostRecentDocumentEtag();
					result.LastAttachmentEtag = actions.Staleness.GetMostRecentAttachmentEtag();

					result.ApproximateTaskCount = actions.Tasks.ApproximateTaskCount;
					result.CountOfDocuments = actions.Documents.GetDocumentsCount();
					result.StaleIndexes = IndexStorage.Indexes
						.Where(s => actions.Staleness.IsIndexStale(s, null, null)).ToArray();
					result.Indexes = actions.Indexing.GetIndexesStats().Where(x => x != null).ToArray();
				});

				if (result.Indexes != null)
				{
					foreach (var index in result.Indexes)
					{
						index.LastQueryTimestamp = IndexStorage.GetLastQueryTime(index.Name);
						index.Performance = IndexStorage.GetIndexingPerformance(index.Name);
						index.IsOnRam = IndexStorage.IndexOnRam(index.Name);
						var indexDefinition = IndexDefinitionStorage.GetIndexDefinition(index.Name);
						if (indexDefinition != null)
							index.LockMode = indexDefinition.LockMode;
					}
				}

				return result;
			}
		}


		private decimal ConvertBytesToMBs(long bytes)
		{
			return Math.Round(bytes / 1024.0m / 1024.0m, 2);
		}

		public InMemoryRavenConfiguration Configuration
		{
			get;
			private set;
		}

		public ITransactionalStorage TransactionalStorage { get; private set; }

		public IndexDefinitionStorage IndexDefinitionStorage { get; private set; }

		public IndexStorage IndexStorage { get; private set; }

		public event EventHandler Disposing;

		public void Dispose()
		{
			if (disposed)
				return;
			var onDisposing = Disposing;
			if (onDisposing != null)
			{
				try
				{
					onDisposing(this, EventArgs.Empty);
				}
				catch (Exception e)
				{
					log.WarnException("Error when notifying about db disposal, ignoring error and continuing with disposal", e);
				}
			}

			var exceptionAggregator = new ExceptionAggregator(log, "Could not properly dispose of DatabaseDocument");

			exceptionAggregator.Execute(() =>
			{
				AppDomain.CurrentDomain.DomainUnload -= DomainUnloadOrProcessExit;
				AppDomain.CurrentDomain.ProcessExit -= DomainUnloadOrProcessExit;
				disposed = true;

				if (workContext != null)
					workContext.StopWorkRude();
			});

			if (validateLicense != null)
				exceptionAggregator.Execute(validateLicense.Dispose);

			exceptionAggregator.Execute(() =>
			{
				if (ExtensionsState == null)
					return;

				foreach (var value in ExtensionsState.Values.OfType<IDisposable>())
				{
					exceptionAggregator.Execute(value.Dispose);
				}
			});

			exceptionAggregator.Execute(() =>
			{
				if (toDispose == null)
					return;
				foreach (var shouldDispose in toDispose)
				{
					exceptionAggregator.Execute(shouldDispose.Dispose);
				}
			});


			exceptionAggregator.Execute(() =>
			{
				foreach (var shouldDispose in pendingTasks)
				{
					exceptionAggregator.Execute(shouldDispose.Value.Task.Wait);
				}
				pendingTasks.Clear();
			});

			exceptionAggregator.Execute(() =>
			{
				if (indexingBackgroundTask != null)
					indexingBackgroundTask.Wait();
			});
			exceptionAggregator.Execute(() =>
			{
				if (reducingBackgroundTask != null)
					reducingBackgroundTask.Wait();
			});

			exceptionAggregator.Execute(() =>
			{
				var disposable = backgroundTaskScheduler as IDisposable;
				if (disposable != null)
					disposable.Dispose();
			});

			if (TransactionalStorage != null)
				exceptionAggregator.Execute(TransactionalStorage.Dispose);
			if (IndexStorage != null)
				exceptionAggregator.Execute(IndexStorage.Dispose);

			if (Configuration != null)
				exceptionAggregator.Execute(Configuration.Dispose);

			exceptionAggregator.Execute(disableAllTriggers.Dispose);

			if (workContext != null)
				exceptionAggregator.Execute(workContext.Dispose);

			exceptionAggregator.ThrowIfNeeded();
		}

		public void StopBackgroundWorkers()
		{
			workContext.StopWork();
			if (indexingBackgroundTask != null)
				indexingBackgroundTask.Wait();
			if (reducingBackgroundTask != null)
				reducingBackgroundTask.Wait();

			backgroundWorkersSpun = false;
		}

		public void StopIndexingWorkers()
		{
			workContext.StopIndexing();
			try
			{
				indexingBackgroundTask.Wait();
			}
			catch (Exception e)
			{
				log.WarnException("Error while trying to stop background indexing", e);
			}
			try
			{
				reducingBackgroundTask.Wait();
			}
			catch (Exception e)
			{
				log.WarnException("Error while trying to stop background reducing", e);
			}

			backgroundWorkersSpun = false;
		}

		public WorkContext WorkContext
		{
			get { return workContext; }
		}

		private volatile bool backgroundWorkersSpun;

		public void SpinBackgroundWorkers()
		{
			if (backgroundWorkersSpun)
				throw new InvalidOperationException("The background workers has already been spun and cannot be spun again");

			backgroundWorkersSpun = true;

			workContext.StartWork();
			indexingBackgroundTask = Task.Factory.StartNew(
				indexingExecuter.Execute,
				CancellationToken.None, TaskCreationOptions.LongRunning, backgroundTaskScheduler);
			reducingBackgroundTask = Task.Factory.StartNew(
				new ReducingExecuter(workContext).Execute,
				CancellationToken.None, TaskCreationOptions.LongRunning, backgroundTaskScheduler);
		}

		public void SpinIndexingWorkers()
		{
			if (backgroundWorkersSpun)
				throw new InvalidOperationException("The background workers has already been spun and cannot be spun again");

			backgroundWorkersSpun = true;

			workContext.StartIndexing();
			indexingBackgroundTask = System.Threading.Tasks.Task.Factory.StartNew(
				indexingExecuter.Execute,
				CancellationToken.None, TaskCreationOptions.LongRunning, backgroundTaskScheduler);
			reducingBackgroundTask = System.Threading.Tasks.Task.Factory.StartNew(
				new ReducingExecuter(workContext).Execute,
				CancellationToken.None, TaskCreationOptions.LongRunning, backgroundTaskScheduler);
		}

		public void RaiseNotifications(DocumentChangeNotification obj, RavenJObject metadata)
		{
			TransportState.Send(obj);
			var onDocumentChange = OnDocumentChange;
			if (onDocumentChange != null)
				onDocumentChange(this, obj, metadata);
		}

		public void RaiseNotifications(IndexChangeNotification obj)
		{
			TransportState.Send(obj);
		}

		public void RaiseNotifications(ReplicationConflictNotification obj)
		{
			TransportState.Send(obj);
		}
=======
		private readonly Prefetcher prefetcher;
		public Prefetcher Prefetcher
		{
			get { return prefetcher; }
		}

        /// <summary>
        /// Requires to avoid having serialize writes to the same attachments
        /// </summary>
        private readonly ConcurrentDictionary<string, object> putAttachmentSerialLock = new ConcurrentDictionary<string, object>(StringComparer.OrdinalIgnoreCase);

        /// <summary>
        /// This is used to hold state associated with this instance by external extensions
        /// </summary>
        public AtomicDictionary<object> ExtensionsState { get; private set; }

        public TaskScheduler BackgroundTaskScheduler { get { return backgroundTaskScheduler; } }

        private readonly ThreadLocal<bool> disableAllTriggers = new ThreadLocal<bool>(() => false);
        private System.Threading.Tasks.Task indexingBackgroundTask;
        private System.Threading.Tasks.Task reducingBackgroundTask;
        private readonly TaskScheduler backgroundTaskScheduler;
        private readonly object idleLocker = new object();

        private static readonly ILog log = LogManager.GetCurrentClassLogger();

        private readonly SizeLimitedConcurrentDictionary<string, TouchedDocumentInfo> recentTouches =
            new SizeLimitedConcurrentDictionary<string, TouchedDocumentInfo>(1024, StringComparer.OrdinalIgnoreCase);

        public DocumentDatabase(InMemoryRavenConfiguration configuration)
        {
            this.configuration = configuration;

            using (LogManager.OpenMappedContext("database", configuration.DatabaseName ?? Constants.SystemDatabase))
            {
                if (configuration.IsTenantDatabase == false)
                {
                    validateLicense = new ValidateLicense();
                    validateLicense.Execute(configuration);
                }
                AppDomain.CurrentDomain.DomainUnload += DomainUnloadOrProcessExit;
                AppDomain.CurrentDomain.ProcessExit += DomainUnloadOrProcessExit;

                Name = configuration.DatabaseName;
                backgroundTaskScheduler = configuration.CustomTaskScheduler ?? TaskScheduler.Current;

                ExtensionsState = new AtomicDictionary<object>();
                Configuration = configuration;

                ExecuteAlterConfiguration();

                configuration.Container.SatisfyImportsOnce(this);

                workContext = new WorkContext
                {
                    Database = this,
                    DatabaseName = Name,
                    IndexUpdateTriggers = IndexUpdateTriggers,
                    ReadTriggers = ReadTriggers,
                    RaiseIndexChangeNotification = RaiseNotifications,
                    TaskScheduler = backgroundTaskScheduler,
                    Configuration = configuration
                };

                TransactionalStorage = configuration.CreateTransactionalStorage(workContext.HandleWorkNotifications);

                try
                {
                    sequentialUuidGenerator = new SequentialUuidGenerator();
                    TransactionalStorage.Initialize(sequentialUuidGenerator, DocumentCodecs);
                }
                catch (Exception)
                {
                    TransactionalStorage.Dispose();
                    throw;
                }

                try
                {

                    TransactionalStorage.Batch(actions =>
                        sequentialUuidGenerator.EtagBase = actions.General.GetNextIdentityValue("Raven/Etag"));

                    TransportState = new TransportState();

                    // Index codecs must be initialized before we try to read an index
                    InitializeIndexCodecTriggers();

                    IndexDefinitionStorage = new IndexDefinitionStorage(
                        configuration,
                        TransactionalStorage,
                        configuration.DataDirectory,
                        configuration.Container.GetExportedValues<AbstractViewGenerator>(),
                        Extensions);
                    IndexStorage = new IndexStorage(IndexDefinitionStorage, configuration, this);

                    CompleteWorkContextSetup();

                    etagSynchronizer = new DatabaseEtagSynchronizer(TransactionalStorage);
					prefetcher = new Prefetcher(workContext);
                    indexingExecuter = new IndexingExecuter(workContext, etagSynchronizer, prefetcher);

                    InitializeTriggersExceptIndexCodecs();
                    SecondStageInitialization();

                    ExecuteStartupTasks();
                }
                catch (Exception)
                {
                    Dispose();
                    throw;
                }
            }
        }

        private void SecondStageInitialization()
        {
            DocumentCodecs.OfType<IRequiresDocumentDatabaseInitialization>()
                .Concat(PutTriggers.OfType<IRequiresDocumentDatabaseInitialization>())
                .Concat(DeleteTriggers.OfType<IRequiresDocumentDatabaseInitialization>())
                .Concat(IndexCodecs.OfType<IRequiresDocumentDatabaseInitialization>())
                .Concat(IndexQueryTriggers.OfType<IRequiresDocumentDatabaseInitialization>())
                .Concat(AttachmentPutTriggers.OfType<IRequiresDocumentDatabaseInitialization>())
                .Concat(AttachmentDeleteTriggers.OfType<IRequiresDocumentDatabaseInitialization>())
                .Concat(AttachmentReadTriggers.OfType<IRequiresDocumentDatabaseInitialization>())
                .Concat(IndexUpdateTriggers.OfType<IRequiresDocumentDatabaseInitialization>())
            .Apply(initialization => initialization.SecondStageInit());
        }

        private void CompleteWorkContextSetup()
        {
            workContext.IndexStorage = IndexStorage;
            workContext.TransactionalStorage = TransactionalStorage;
            workContext.IndexDefinitionStorage = IndexDefinitionStorage;

            workContext.Init(Name);
        }

        private void DomainUnloadOrProcessExit(object sender, EventArgs eventArgs)
        {
            Dispose();
        }

        private void InitializeTriggersExceptIndexCodecs()
        {
            DocumentCodecs
                //.Init(disableAllTriggers) // Document codecs should always be activated (RavenDB-576)
                .OfType<IRequiresDocumentDatabaseInitialization>().Apply(initialization => initialization.Initialize(this));

            PutTriggers
                .Init(disableAllTriggers)
                .OfType<IRequiresDocumentDatabaseInitialization>().Apply(initialization => initialization.Initialize(this));

            DeleteTriggers
                .Init(disableAllTriggers)
                .OfType<IRequiresDocumentDatabaseInitialization>().Apply(initialization => initialization.Initialize(this));

            ReadTriggers
                .Init(disableAllTriggers)
                .OfType<IRequiresDocumentDatabaseInitialization>().Apply(initialization => initialization.Initialize(this));

            IndexQueryTriggers
                .Init(disableAllTriggers)
                .OfType<IRequiresDocumentDatabaseInitialization>().Apply(initialization => initialization.Initialize(this));

            AttachmentPutTriggers
                .Init(disableAllTriggers)
                .OfType<IRequiresDocumentDatabaseInitialization>().Apply(initialization => initialization.Initialize(this));

            AttachmentDeleteTriggers
                .Init(disableAllTriggers)
                .OfType<IRequiresDocumentDatabaseInitialization>().Apply(initialization => initialization.Initialize(this));

            AttachmentReadTriggers
                .Init(disableAllTriggers)
                .OfType<IRequiresDocumentDatabaseInitialization>().Apply(initialization => initialization.Initialize(this));

            IndexUpdateTriggers
                .Init(disableAllTriggers)
                .OfType<IRequiresDocumentDatabaseInitialization>().Apply(initialization => initialization.Initialize(this));
        }

        private void InitializeIndexCodecTriggers()
        {
            IndexCodecs
                .Init(disableAllTriggers)
                .OfType<IRequiresDocumentDatabaseInitialization>().Apply(initialization => initialization.Initialize(this));
        }

        private void ExecuteAlterConfiguration()
        {
            foreach (var alterConfiguration in Configuration.Container.GetExportedValues<IAlterConfiguration>())
            {
                alterConfiguration.AlterConfiguration(Configuration);
            }
        }

        private void ExecuteStartupTasks()
        {
            using (LogContext.WithDatabase(Name))
            {
                foreach (var task in StartupTasks)
                {
                    var disposable = task.Value as IDisposable;
                    if (disposable != null)
                        toDispose.Add(disposable);
                    task.Value.Execute(this);
                }
            }
        }

        public DatabaseStatistics Statistics
        {
            get
            {
                var result = new DatabaseStatistics
                {
                    CurrentNumberOfItemsToIndexInSingleBatch = workContext.CurrentNumberOfItemsToIndexInSingleBatch,
                    CurrentNumberOfItemsToReduceInSingleBatch = workContext.CurrentNumberOfItemsToReduceInSingleBatch,
                    ActualIndexingBatchSize = workContext.LastActualIndexingBatchSize.ToArray(),
                    InMemoryIndexingQueueSize = prefetcher.GetPrefetchingBehavior(PrefetchingUser.Indexer).InMemoryIndexingQueueSize,
                    Prefetches = workContext.FutureBatchStats.OrderBy(x => x.Timestamp).ToArray(),
                    CountOfIndexes = IndexStorage.Indexes.Length,
                    DatabaseTransactionVersionSizeInMB = ConvertBytesToMBs(workContext.TransactionalStorage.GetDatabaseTransactionVersionSizeInBytes()),
                    Errors = workContext.Errors,
                    DatabaseId = TransactionalStorage.Id,
                    Triggers = PutTriggers.Select(x => new DatabaseStatistics.TriggerInfo { Name = x.ToString(), Type = "Put" })
                        .Concat(DeleteTriggers.Select(x => new DatabaseStatistics.TriggerInfo { Name = x.ToString(), Type = "Delete" }))
                        .Concat(ReadTriggers.Select(x => new DatabaseStatistics.TriggerInfo { Name = x.ToString(), Type = "Read" }))
                        .Concat(IndexUpdateTriggers.Select(x => new DatabaseStatistics.TriggerInfo { Name = x.ToString(), Type = "Index Update" }))
                        .ToArray(),
                    Extensions = Configuration.ReportExtensions(
                        typeof(IStartupTask),
                        typeof(AbstractReadTrigger),
                        typeof(AbstractDeleteTrigger),
                        typeof(AbstractPutTrigger),
                        typeof(AbstractDocumentCodec),
                        typeof(AbstractIndexCodec),
                        typeof(AbstractDynamicCompilationExtension),
                        typeof(AbstractIndexQueryTrigger),
                        typeof(AbstractIndexUpdateTrigger),
                        typeof(AbstractAnalyzerGenerator),
                        typeof(AbstractAttachmentDeleteTrigger),
                        typeof(AbstractAttachmentPutTrigger),
                        typeof(AbstractAttachmentReadTrigger),
                        typeof(AbstractBackgroundTask),
                        typeof(IAlterConfiguration)
                        ),
                };

                TransactionalStorage.Batch(actions =>
                {
                    result.LastDocEtag = actions.Staleness.GetMostRecentDocumentEtag();
                    result.LastAttachmentEtag = actions.Staleness.GetMostRecentAttachmentEtag();

                    result.ApproximateTaskCount = actions.Tasks.ApproximateTaskCount;
                    result.CountOfDocuments = actions.Documents.GetDocumentsCount();
                    result.StaleIndexes = IndexStorage.Indexes
                        .Where(s =>
                        {
							var indexInstance = IndexStorage.GetIndexInstance(s);
	                        return (indexInstance != null && indexInstance.IsCurrentMapIndexingTaskRunning) ||
	                               actions.Staleness.IsIndexStale(s, null, null);
                        }).ToArray();
                    result.Indexes = actions.Indexing.GetIndexesStats().ToArray();
                });

                if (result.Indexes != null)
                {
                    foreach (var index in result.Indexes)
                    {
                        index.LastQueryTimestamp = IndexStorage.GetLastQueryTime(index.Name);
                        index.Performance = IndexStorage.GetIndexingPerformance(index.Name);
                        index.IsOnRam = IndexStorage.IndexOnRam(index.Name);
                        index.LockMode = IndexDefinitionStorage.GetIndexDefinition(index.Name).LockMode;
                    }
                }

                return result;
            }
        }


        private decimal ConvertBytesToMBs(long bytes)
        {
            return Math.Round(bytes / 1024.0m / 1024.0m, 2);
        }

        public InMemoryRavenConfiguration Configuration
        {
            get;
            private set;
        }

        public ITransactionalStorage TransactionalStorage { get; private set; }

        public IndexDefinitionStorage IndexDefinitionStorage { get; private set; }

        public IndexStorage IndexStorage { get; private set; }

        public event EventHandler Disposing;

        public void Dispose()
        {
            if (disposed)
                return;
            var onDisposing = Disposing;
            if (onDisposing != null)
            {
                try
                {
                    onDisposing(this, EventArgs.Empty);
                }
                catch (Exception e)
                {
                    log.WarnException("Error when notifying about db disposal, ignoring error and continuing with disposal", e);
                }
            }

            var exceptionAggregator = new ExceptionAggregator(log, "Could not properly dispose of DatabaseDocument");

            exceptionAggregator.Execute(() =>
            {
                AppDomain.CurrentDomain.DomainUnload -= DomainUnloadOrProcessExit;
                AppDomain.CurrentDomain.ProcessExit -= DomainUnloadOrProcessExit;
                disposed = true;

                if (workContext != null)
                    workContext.StopWorkRude();
            });

            if (validateLicense != null)
                exceptionAggregator.Execute(validateLicense.Dispose);

            exceptionAggregator.Execute(() =>
            {
                if (ExtensionsState == null)
                    return;

                foreach (var value in ExtensionsState.Values.OfType<IDisposable>())
                {
                    exceptionAggregator.Execute(value.Dispose);
                }
            });

            exceptionAggregator.Execute(() =>
            {
                if (toDispose == null)
                    return;
                foreach (var shouldDispose in toDispose)
                {
                    exceptionAggregator.Execute(shouldDispose.Dispose);
                }
            });


            exceptionAggregator.Execute(() =>
            {
                foreach (var shouldDispose in pendingTasks)
                {
                    exceptionAggregator.Execute(shouldDispose.Value.Task.Wait);
                }
                pendingTasks.Clear();
            });

            exceptionAggregator.Execute(() =>
            {
                if (indexingBackgroundTask != null)
                    indexingBackgroundTask.Wait();
            });
            exceptionAggregator.Execute(() =>
            {
                if (reducingBackgroundTask != null)
                    reducingBackgroundTask.Wait();
            });

            exceptionAggregator.Execute(() =>
            {
                var disposable = backgroundTaskScheduler as IDisposable;
                if (disposable != null)
                    disposable.Dispose();
            });

            if (TransactionalStorage != null)
                exceptionAggregator.Execute(TransactionalStorage.Dispose);
            if (IndexStorage != null)
                exceptionAggregator.Execute(IndexStorage.Dispose);

            if (Configuration != null)
                exceptionAggregator.Execute(Configuration.Dispose);

            exceptionAggregator.Execute(disableAllTriggers.Dispose);

            if (workContext != null)
                exceptionAggregator.Execute(workContext.Dispose);

            exceptionAggregator.ThrowIfNeeded();
        }

        public void StopBackgroundWorkers()
        {
            workContext.StopWork();
            if (indexingBackgroundTask != null)
                indexingBackgroundTask.Wait();
            if (reducingBackgroundTask != null)
                reducingBackgroundTask.Wait();

            backgroundWorkersSpun = false;
        }

        public void StopIndexingWorkers()
        {
            workContext.StopIndexing();
            try
            {
                indexingBackgroundTask.Wait();
            }
            catch (Exception e)
            {
                log.WarnException("Error while trying to stop background indexing", e);
            }
            try
            {
                reducingBackgroundTask.Wait();
            }
            catch (Exception e)
            {
                log.WarnException("Error while trying to stop background reducing", e);
            }

            backgroundWorkersSpun = false;
        }

        public WorkContext WorkContext
        {
            get { return workContext; }
        }

        private volatile bool backgroundWorkersSpun;

        public void SpinBackgroundWorkers()
        {
            if (backgroundWorkersSpun)
                throw new InvalidOperationException("The background workers has already been spun and cannot be spun again");

            backgroundWorkersSpun = true;

            workContext.StartWork();
            indexingBackgroundTask = Task.Factory.StartNew(
                indexingExecuter.Execute,
                CancellationToken.None, TaskCreationOptions.LongRunning, backgroundTaskScheduler);
            reducingBackgroundTask = Task.Factory.StartNew(
                new ReducingExecuter(workContext).Execute,
                CancellationToken.None, TaskCreationOptions.LongRunning, backgroundTaskScheduler);
        }

        public void SpinIndexingWorkers()
        {
            if (backgroundWorkersSpun)
                throw new InvalidOperationException("The background workers has already been spun and cannot be spun again");

            backgroundWorkersSpun = true;

            workContext.StartIndexing();
            indexingBackgroundTask = System.Threading.Tasks.Task.Factory.StartNew(
                indexingExecuter.Execute,
                CancellationToken.None, TaskCreationOptions.LongRunning, backgroundTaskScheduler);
            reducingBackgroundTask = System.Threading.Tasks.Task.Factory.StartNew(
                new ReducingExecuter(workContext).Execute,
                CancellationToken.None, TaskCreationOptions.LongRunning, backgroundTaskScheduler);
        }

        public void RaiseNotifications(DocumentChangeNotification obj, RavenJObject metadata)
        {
            TransportState.Send(obj);
            var onDocumentChange = OnDocumentChange;
            if (onDocumentChange != null)
                onDocumentChange(this, obj, metadata);
        }

        public void RaiseNotifications(IndexChangeNotification obj)
        {
            TransportState.Send(obj);
        }

        public void RaiseNotifications(ReplicationConflictNotification obj)
        {
            TransportState.Send(obj);
        }
>>>>>>> 003f4f59

		public void RaiseNotifications(BulkInsertChangeNotification obj)
		{
			TransportState.Send(obj);
		}

<<<<<<< HEAD
		public event Action<DocumentDatabase, DocumentChangeNotification, RavenJObject> OnDocumentChange;

		public void RunIdleOperations()
		{
			var tryEnter = Monitor.TryEnter(idleLocker);
			try
			{
				if (tryEnter == false)
					return;
				TransportState.OnIdle();
				IndexStorage.RunIdleOperations();
				ClearCompletedPendingTasks();
			}
			finally
			{
				if (tryEnter)
					Monitor.Exit(idleLocker);
			}
		}

		private void ClearCompletedPendingTasks()
		{
			foreach (var taskAndState in pendingTasks)
			{
				var task = taskAndState.Value.Task;
				if (task.IsCompleted || task.IsCanceled || task.IsFaulted)
				{
					PendingTaskAndState value;
					pendingTasks.TryRemove(taskAndState.Key, out value);
				}
				if (task.Exception != null)
				{
					log.InfoException("Failed to execute background task " + taskAndState.Key, task.Exception);
				}
			}
		}

		public JsonDocument Get(string key, TransactionInformation transactionInformation)
		{
			if (key == null)
				throw new ArgumentNullException("key");
			key = key.Trim();

			JsonDocument document = null;
			if (transactionInformation == null ||
				inFlightTransactionalState.TryGet(key, transactionInformation, out document) == false)
			{
				// first we check the dtc state, then the storage, to avoid race conditions
				var nonAuthoritativeInformationBehavior = inFlightTransactionalState.GetNonAuthoritativeInformationBehavior<JsonDocument>(transactionInformation, key);

				TransactionalStorage.Batch(actions => { document = actions.Documents.DocumentByKey(key, transactionInformation); });

				if (nonAuthoritativeInformationBehavior != null)
					document = nonAuthoritativeInformationBehavior(document);
			}

			DocumentRetriever.EnsureIdInMetadata(document);

			return new DocumentRetriever(null, ReadTriggers, inFlightTransactionalState)
				.ExecuteReadTriggers(document, transactionInformation, ReadOperation.Load);
		}

		public JsonDocumentMetadata GetDocumentMetadata(string key, TransactionInformation transactionInformation)
		{
			if (key == null)
				throw new ArgumentNullException("key");
			key = key.Trim();
			JsonDocumentMetadata document = null;
			if (transactionInformation == null ||
				inFlightTransactionalState.TryGet(key, transactionInformation, out document) == false)
			{
				var nonAuthoritativeInformationBehavior = inFlightTransactionalState.GetNonAuthoritativeInformationBehavior<JsonDocumentMetadata>(transactionInformation, key);
				TransactionalStorage.Batch(actions =>
				{
					document = actions.Documents.DocumentMetadataByKey(key, transactionInformation);
				});
				if (nonAuthoritativeInformationBehavior != null)
					document = nonAuthoritativeInformationBehavior(document);
			}

			DocumentRetriever.EnsureIdInMetadata(document);
			return new DocumentRetriever(null, ReadTriggers, inFlightTransactionalState)
				.ProcessReadVetoes(document, transactionInformation, ReadOperation.Load);
		}


		public void PutDocumentMetadata(string key, RavenJObject metadata)
		{
			if (key == null)
				throw new ArgumentNullException("key");
			key = key.Trim();
			TransactionalStorage.Batch(actions =>
			{
				actions.Documents.PutDocumentMetadata(key, metadata);
				workContext.ShouldNotifyAboutWork(() => "PUT (metadata) " + key);
			});
		}

		public PutResult Put(string key, Etag etag, RavenJObject document, RavenJObject metadata, TransactionInformation transactionInformation)
		{
			workContext.DocsPerSecIncreaseBy(1);
			key = string.IsNullOrWhiteSpace(key) ? Guid.NewGuid().ToString() : key.Trim();
			RemoveReservedProperties(document);
			RemoveMetadataReservedProperties(metadata);
			Etag newEtag = Etag.Empty;

			using (TransactionalStorage.WriteLock())
			{
				TransactionalStorage.Batch(actions =>
				{
					if (key.EndsWith("/"))
					{
						key += GetNextIdentityValueWithoutOverwritingOnExistingDocuments(key, actions,
																						 transactionInformation);
					}
					AssertPutOperationNotVetoed(key, metadata, document, transactionInformation);
					if (transactionInformation == null)
					{
						if (inFlightTransactionalState.IsModified(key))
							throw new ConcurrencyException("PUT attempted on : " + key +
														   " while it is being locked by another transaction");

						PutTriggers.Apply(trigger => trigger.OnPut(key, document, metadata, null));

						var addDocumentResult = actions.Documents.AddDocument(key, etag, document, metadata);
						newEtag = addDocumentResult.Etag;

						CheckReferenceBecauseOfDocumentUpdate(key, actions);
						metadata[Constants.LastModified] = addDocumentResult.SavedAt;
						metadata.EnsureSnapshot(
							"Metadata was written to the database, cannot modify the document after it was written (changes won't show up in the db). Did you forget to call CreateSnapshot() to get a clean copy?");
						document.EnsureSnapshot(
							"Document was written to the database, cannot modify the document after it was written (changes won't show up in the db). Did you forget to call CreateSnapshot() to get a clean copy?");

						actions.AfterStorageCommitBeforeWorkNotifications(new JsonDocument
						{
							Metadata = metadata,
							Key = key,
							DataAsJson = document,
							Etag = newEtag,
							LastModified = addDocumentResult.SavedAt,
							SkipDeleteFromIndex = addDocumentResult.Updated == false
						}, documents =>
						{
							etagSynchronizer.UpdateSynchronizationState(documents);
							indexingExecuter.PrefetchingBehavior.AfterStorageCommitBeforeWorkNotifications(documents);
						});

						PutTriggers.Apply(trigger => trigger.AfterPut(key, document, metadata, newEtag, null));

						TransactionalStorage
							.ExecuteImmediatelyOrRegisterForSynchronization(() =>
							{
								PutTriggers.Apply(trigger => trigger.AfterCommit(key, document, metadata, newEtag));
								RaiseNotifications(new DocumentChangeNotification
								{
									Id = key,
									Type = DocumentChangeTypes.Put,
									Etag = newEtag,
								}, metadata);
							});
					}
					else
					{
						var doc = actions.Documents.DocumentMetadataByKey(key, null);
						newEtag = inFlightTransactionalState.AddDocumentInTransaction(key, etag, document, metadata,
																					  transactionInformation,
																					  doc == null
																						  ? Etag.Empty
																						  : doc.Etag,
																					  sequentialUuidGenerator);
					}
					workContext.ShouldNotifyAboutWork(() => "PUT " + key);
				});

				log.Debug("Put document {0} with etag {1}", key, newEtag);
				return new PutResult
				{
					Key = key,
					ETag = newEtag
				};
			}
		}

		internal void CheckReferenceBecauseOfDocumentUpdate(string key, IStorageActionsAccessor actions)
		{
			foreach (var referencing in actions.Indexing.GetDocumentsReferencing(key))
			{
				Etag preTouchEtag;
				Etag afterTouchEtag;
				actions.Documents.TouchDocument(referencing, out preTouchEtag, out afterTouchEtag);
				if (preTouchEtag == null || afterTouchEtag == null)
					continue;

				actions.General.MaybePulseTransaction();

				recentTouches.Set(key, new TouchedDocumentInfo
				{
					PreTouchEtag = preTouchEtag,
					TouchedEtag = afterTouchEtag
				});
			}
		}

		public long GetNextIdentityValueWithoutOverwritingOnExistingDocuments(string key,
			IStorageActionsAccessor actions,
			TransactionInformation transactionInformation)
		{
			int tries;
			return GetNextIdentityValueWithoutOverwritingOnExistingDocuments(key, actions, transactionInformation, out tries);
		}

		public long GetNextIdentityValueWithoutOverwritingOnExistingDocuments(string key,
			IStorageActionsAccessor actions,
			TransactionInformation transactionInformation,
			out int tries)
		{
			long nextIdentityValue = actions.General.GetNextIdentityValue(key);

			if (actions.Documents.DocumentMetadataByKey(key + nextIdentityValue, transactionInformation) == null)
			{
				tries = 1;
				return nextIdentityValue;
			}
			tries = 1;
			// there is already a document with this id, this means that we probably need to search
			// for an opening in potentially large data set. 
			var lastKnownBusy = nextIdentityValue;
			var maybeFree = nextIdentityValue * 2;
			var lastKnownFree = long.MaxValue;
			while (true)
			{
				tries++;
				if (actions.Documents.DocumentMetadataByKey(key + maybeFree, transactionInformation) == null)
				{
					if (lastKnownBusy + 1 == maybeFree)
					{
						actions.General.SetIdentityValue(key, maybeFree);
						return maybeFree;
					}
					lastKnownFree = maybeFree;
					maybeFree = Math.Max(maybeFree - (maybeFree - lastKnownBusy) / 2, lastKnownBusy + 1);

				}
				else
				{
					lastKnownBusy = maybeFree;
					maybeFree = Math.Min(lastKnownFree, maybeFree * 2);
				}
			}
		}

		private void AssertPutOperationNotVetoed(string key, RavenJObject metadata, RavenJObject document, TransactionInformation transactionInformation)
		{
			var vetoResult = PutTriggers
				.Select(trigger => new { Trigger = trigger, VetoResult = trigger.AllowPut(key, document, metadata, transactionInformation) })
				.FirstOrDefault(x => x.VetoResult.IsAllowed == false);
			if (vetoResult != null)
			{
				throw new OperationVetoedException("PUT vetoed by " + vetoResult.Trigger + " because: " + vetoResult.VetoResult.Reason);
			}
		}

		private void AssertAttachmentPutOperationNotVetoed(string key, RavenJObject metadata, Stream data)
		{
			var vetoResult = AttachmentPutTriggers
				.Select(trigger => new { Trigger = trigger, VetoResult = trigger.AllowPut(key, data, metadata) })
				.FirstOrDefault(x => x.VetoResult.IsAllowed == false);
			if (vetoResult != null)
			{
				throw new OperationVetoedException("PUT vetoed by " + vetoResult.Trigger + " because: " + vetoResult.VetoResult.Reason);
			}
		}

		private void AssertAttachmentDeleteOperationNotVetoed(string key)
		{
			var vetoResult = AttachmentDeleteTriggers
				.Select(trigger => new { Trigger = trigger, VetoResult = trigger.AllowDelete(key) })
				.FirstOrDefault(x => x.VetoResult.IsAllowed == false);
			if (vetoResult != null)
			{
				throw new OperationVetoedException("DELETE vetoed by " + vetoResult.Trigger + " because: " + vetoResult.VetoResult.Reason);
			}
		}

		private void AssertDeleteOperationNotVetoed(string key, TransactionInformation transactionInformation)
		{
			var vetoResult = DeleteTriggers
				.Select(trigger => new { Trigger = trigger, VetoResult = trigger.AllowDelete(key, transactionInformation) })
				.FirstOrDefault(x => x.VetoResult.IsAllowed == false);
			if (vetoResult != null)
			{
				throw new OperationVetoedException("DELETE vetoed by " + vetoResult.Trigger + " because: " + vetoResult.VetoResult.Reason);
			}
		}

		private static void RemoveMetadataReservedProperties(RavenJObject metadata)
		{
			RemoveReservedProperties(metadata);
			metadata.Remove("Raven-Last-Modified");
			metadata.Remove("Last-Modified");
		}

		private static void RemoveReservedProperties(RavenJObject document)
		{
			document.Remove(string.Empty);
			var toRemove = document.Keys.Where(propertyName => propertyName.StartsWith("@") || headersToIgnoreServer.Contains(propertyName)).ToList();
			foreach (var propertyName in toRemove)
			{
				document.Remove(propertyName);
			}
		}

		private static readonly HashSet<string> headersToIgnoreServer = new HashSet<string>(StringComparer.OrdinalIgnoreCase)
=======
        public event Action<DocumentDatabase, DocumentChangeNotification, RavenJObject> OnDocumentChange;

        public void RunIdleOperations()
        {
            var tryEnter = Monitor.TryEnter(idleLocker);
            try
            {
                if (tryEnter == false)
                    return;
                TransportState.OnIdle();
                IndexStorage.RunIdleOperations();
                ClearCompletedPendingTasks();
            }
            finally
            {
                if (tryEnter)
                    Monitor.Exit(idleLocker);
            }
        }

        private void ClearCompletedPendingTasks()
        {
            foreach (var taskAndState in pendingTasks)
            {
                var task = taskAndState.Value.Task;
                if (task.IsCompleted || task.IsCanceled || task.IsFaulted)
                {
                    PendingTaskAndState value;
                    pendingTasks.TryRemove(taskAndState.Key, out value);
                }
                if (task.Exception != null)
                {
                    log.InfoException("Failed to execute background task " + taskAndState.Key, task.Exception);
                }
            }
        }

        public JsonDocument Get(string key, TransactionInformation transactionInformation)
        {
            if (key == null)
                throw new ArgumentNullException("key");
            key = key.Trim();

            JsonDocument document = null;
            if (transactionInformation == null ||
                inFlightTransactionalState.TryGet(key, transactionInformation, out document) == false)
            {
                // first we check the dtc state, then the storage, to avoid race conditions
                var nonAuthoritativeInformationBehavior = inFlightTransactionalState.GetNonAuthoritativeInformationBehavior<JsonDocument>(transactionInformation, key);

                TransactionalStorage.Batch(actions => { document = actions.Documents.DocumentByKey(key, transactionInformation); });

                if (nonAuthoritativeInformationBehavior != null)
                    document = nonAuthoritativeInformationBehavior(document);
            }

            DocumentRetriever.EnsureIdInMetadata(document);

            return new DocumentRetriever(null, ReadTriggers, inFlightTransactionalState)
                .ExecuteReadTriggers(document, transactionInformation, ReadOperation.Load);
        }

        public JsonDocumentMetadata GetDocumentMetadata(string key, TransactionInformation transactionInformation)
        {
            if (key == null)
                throw new ArgumentNullException("key");
            key = key.Trim();
            JsonDocumentMetadata document = null;
            if (transactionInformation == null ||
                inFlightTransactionalState.TryGet(key, transactionInformation, out document) == false)
            {
                var nonAuthoritativeInformationBehavior = inFlightTransactionalState.GetNonAuthoritativeInformationBehavior<JsonDocumentMetadata>(transactionInformation, key);
                TransactionalStorage.Batch(actions =>
                {
                    document = actions.Documents.DocumentMetadataByKey(key, transactionInformation);
                });
                if (nonAuthoritativeInformationBehavior != null)
                    document = nonAuthoritativeInformationBehavior(document);
            }

            DocumentRetriever.EnsureIdInMetadata(document);
            return new DocumentRetriever(null, ReadTriggers, inFlightTransactionalState)
                .ProcessReadVetoes(document, transactionInformation, ReadOperation.Load);
        }


        public void PutDocumentMetadata(string key, RavenJObject metadata)
        {
            if (key == null)
                throw new ArgumentNullException("key");
            key = key.Trim();
            TransactionalStorage.Batch(actions =>
            {
                actions.Documents.PutDocumentMetadata(key, metadata);
                workContext.ShouldNotifyAboutWork(() => "PUT (metadata) " + key);
            });
        }

        public PutResult Put(string key, Etag etag, RavenJObject document, RavenJObject metadata, TransactionInformation transactionInformation)
        {
            workContext.DocsPerSecIncreaseBy(1);
            key = string.IsNullOrWhiteSpace(key) ? Guid.NewGuid().ToString() : key.Trim();
            RemoveReservedProperties(document);
            RemoveMetadataReservedProperties(metadata);
            Etag newEtag = Etag.Empty;

            using (TransactionalStorage.WriteLock())
            {
                TransactionalStorage.Batch(actions =>
                {
                    if (key.EndsWith("/"))
                    {
                        key += GetNextIdentityValueWithoutOverwritingOnExistingDocuments(key, actions,
                                                                                         transactionInformation);
                    }
                    AssertPutOperationNotVetoed(key, metadata, document, transactionInformation);
                    if (transactionInformation == null)
                    {
                        if (inFlightTransactionalState.IsModified(key))
                            throw new ConcurrencyException("PUT attempted on : " + key +
                                                           " while it is being locked by another transaction");

                        PutTriggers.Apply(trigger => trigger.OnPut(key, document, metadata, null));

                        var addDocumentResult = actions.Documents.AddDocument(key, etag, document, metadata);
                        newEtag = addDocumentResult.Etag;

                        CheckReferenceBecauseOfDocumentUpdate(key, actions);
                        metadata[Constants.LastModified] = addDocumentResult.SavedAt;
                        metadata.EnsureSnapshot(
                            "Metadata was written to the database, cannot modify the document after it was written (changes won't show up in the db). Did you forget to call CreateSnapshot() to get a clean copy?");
                        document.EnsureSnapshot(
                            "Document was written to the database, cannot modify the document after it was written (changes won't show up in the db). Did you forget to call CreateSnapshot() to get a clean copy?");

                        actions.AfterStorageCommitBeforeWorkNotifications(new JsonDocument
                        {
                            Metadata = metadata,
                            Key = key,
                            DataAsJson = document,
                            Etag = newEtag,
                            LastModified = addDocumentResult.SavedAt,
                            SkipDeleteFromIndex = addDocumentResult.Updated == false
                        }, documents =>
                        {
                            etagSynchronizer.UpdateSynchronizationState(documents);
							prefetcher.GetPrefetchingBehavior(PrefetchingUser.Indexer).AfterStorageCommitBeforeWorkNotifications(documents);
                        });

						if (addDocumentResult.Updated)
							prefetcher.AfterUpdate(key, addDocumentResult.PrevEtag);

                        PutTriggers.Apply(trigger => trigger.AfterPut(key, document, metadata, newEtag, null));

                        TransactionalStorage
                            .ExecuteImmediatelyOrRegisterForSynchronization(() =>
                            {
                                PutTriggers.Apply(trigger => trigger.AfterCommit(key, document, metadata, newEtag));
                                RaiseNotifications(new DocumentChangeNotification
                                {
                                    Id = key,
                                    Type = DocumentChangeTypes.Put,
                                    Etag = newEtag,
                                }, metadata);
                            });
                    }
                    else
                    {
                        var doc = actions.Documents.DocumentMetadataByKey(key, null);
                        newEtag = inFlightTransactionalState.AddDocumentInTransaction(key, etag, document, metadata,
                                                                                      transactionInformation,
                                                                                      doc == null
                                                                                          ? Etag.Empty
                                                                                          : doc.Etag,
                                                                                      sequentialUuidGenerator);
                    }
                    workContext.ShouldNotifyAboutWork(() => "PUT " + key);
                });

                log.Debug("Put document {0} with etag {1}", key, newEtag);
                return new PutResult
                {
                    Key = key,
                    ETag = newEtag
                };
            }
        }

        internal void CheckReferenceBecauseOfDocumentUpdate(string key, IStorageActionsAccessor actions)
        {
            foreach (var referencing in actions.Indexing.GetDocumentsReferencing(key))
            {
                Etag preTouchEtag;
                Etag afterTouchEtag;
                actions.Documents.TouchDocument(referencing, out preTouchEtag, out afterTouchEtag);
                if (preTouchEtag == null || afterTouchEtag == null)
                    continue;

                actions.General.MaybePulseTransaction();

                recentTouches.Set(key, new TouchedDocumentInfo
                {
                    PreTouchEtag = preTouchEtag,
                    TouchedEtag = afterTouchEtag
                });
            }
        }

        public long GetNextIdentityValueWithoutOverwritingOnExistingDocuments(string key,
            IStorageActionsAccessor actions,
            TransactionInformation transactionInformation)
        {
            int tries;
            return GetNextIdentityValueWithoutOverwritingOnExistingDocuments(key, actions, transactionInformation, out tries);
        }

        public long GetNextIdentityValueWithoutOverwritingOnExistingDocuments(string key,
            IStorageActionsAccessor actions,
            TransactionInformation transactionInformation,
            out int tries)
        {
            long nextIdentityValue = actions.General.GetNextIdentityValue(key);

            if (actions.Documents.DocumentMetadataByKey(key + nextIdentityValue, transactionInformation) == null)
            {
                tries = 1;
                return nextIdentityValue;
            }
            tries = 1;
            // there is already a document with this id, this means that we probably need to search
            // for an opening in potentially large data set. 
            var lastKnownBusy = nextIdentityValue;
            var maybeFree = nextIdentityValue * 2;
            var lastKnownFree = long.MaxValue;
            while (true)
            {
                tries++;
                if (actions.Documents.DocumentMetadataByKey(key + maybeFree, transactionInformation) == null)
                {
                    if (lastKnownBusy + 1 == maybeFree)
                    {
                        actions.General.SetIdentityValue(key, maybeFree);
                        return maybeFree;
                    }
                    lastKnownFree = maybeFree;
                    maybeFree = Math.Max(maybeFree - (maybeFree - lastKnownBusy) / 2, lastKnownBusy + 1);

                }
                else
                {
                    lastKnownBusy = maybeFree;
                    maybeFree = Math.Min(lastKnownFree, maybeFree * 2);
                }
            }
        }

        private void AssertPutOperationNotVetoed(string key, RavenJObject metadata, RavenJObject document, TransactionInformation transactionInformation)
        {
            var vetoResult = PutTriggers
                .Select(trigger => new { Trigger = trigger, VetoResult = trigger.AllowPut(key, document, metadata, transactionInformation) })
                .FirstOrDefault(x => x.VetoResult.IsAllowed == false);
            if (vetoResult != null)
            {
                throw new OperationVetoedException("PUT vetoed by " + vetoResult.Trigger + " because: " + vetoResult.VetoResult.Reason);
            }
        }

        private void AssertAttachmentPutOperationNotVetoed(string key, RavenJObject metadata, Stream data)
        {
            var vetoResult = AttachmentPutTriggers
                .Select(trigger => new { Trigger = trigger, VetoResult = trigger.AllowPut(key, data, metadata) })
                .FirstOrDefault(x => x.VetoResult.IsAllowed == false);
            if (vetoResult != null)
            {
                throw new OperationVetoedException("PUT vetoed by " + vetoResult.Trigger + " because: " + vetoResult.VetoResult.Reason);
            }
        }

        private void AssertAttachmentDeleteOperationNotVetoed(string key)
        {
            var vetoResult = AttachmentDeleteTriggers
                .Select(trigger => new { Trigger = trigger, VetoResult = trigger.AllowDelete(key) })
                .FirstOrDefault(x => x.VetoResult.IsAllowed == false);
            if (vetoResult != null)
            {
                throw new OperationVetoedException("DELETE vetoed by " + vetoResult.Trigger + " because: " + vetoResult.VetoResult.Reason);
            }
        }

        private void AssertDeleteOperationNotVetoed(string key, TransactionInformation transactionInformation)
        {
            var vetoResult = DeleteTriggers
                .Select(trigger => new { Trigger = trigger, VetoResult = trigger.AllowDelete(key, transactionInformation) })
                .FirstOrDefault(x => x.VetoResult.IsAllowed == false);
            if (vetoResult != null)
            {
                throw new OperationVetoedException("DELETE vetoed by " + vetoResult.Trigger + " because: " + vetoResult.VetoResult.Reason);
            }
        }

        private static void RemoveMetadataReservedProperties(RavenJObject metadata)
        {
            RemoveReservedProperties(metadata);
            metadata.Remove("Raven-Last-Modified");
            metadata.Remove("Last-Modified");
        }

        private static void RemoveReservedProperties(RavenJObject document)
        {
            document.Remove(string.Empty);
            var toRemove = document.Keys.Where(propertyName => propertyName.StartsWith("@") || headersToIgnoreServer.Contains(propertyName)).ToList();
            foreach (var propertyName in toRemove)
            {
                document.Remove(propertyName);
            }
        }

        private static readonly HashSet<string> headersToIgnoreServer = new HashSet<string>(StringComparer.OrdinalIgnoreCase)
>>>>>>> 003f4f59
		{
			Constants.RavenLastModified,
		};

<<<<<<< HEAD
		public bool Delete(string key, Etag etag, TransactionInformation transactionInformation)
		{
			RavenJObject metadata;
			return Delete(key, etag, transactionInformation, out metadata);
		}

		public bool Delete(string key, Etag etag, TransactionInformation transactionInformation, out RavenJObject metadata)
		{
			if (key == null)
				throw new ArgumentNullException("key");
			key = key.Trim();

			var deleted = false;
			log.Debug("Delete a document with key: {0} and etag {1}", key, etag);
			RavenJObject metadataVar = null;
			using (TransactionalStorage.WriteLock())
			{
				TransactionalStorage.Batch(actions =>
				{
					AssertDeleteOperationNotVetoed(key, transactionInformation);
					if (transactionInformation == null)
					{
						DeleteTriggers.Apply(trigger => trigger.OnDelete(key, null));

						Etag deletedETag;
						if (actions.Documents.DeleteDocument(key, etag, out metadataVar, out deletedETag))
						{
							deleted = true;
							actions.Indexing.RemoveAllDocumentReferencesFrom(key);
							WorkContext.MarkDeleted(key);

							CheckReferenceBecauseOfDocumentUpdate(key, actions);

							foreach (var indexName in IndexDefinitionStorage.IndexNames)
							{
								AbstractViewGenerator abstractViewGenerator =
									IndexDefinitionStorage.GetViewGenerator(indexName);
								if (abstractViewGenerator == null)
									continue;

								var token = metadataVar.Value<string>(Constants.RavenEntityName);

								if (token != null && // the document has a entity name
									abstractViewGenerator.ForEntityNames.Count > 0)
								// the index operations on specific entities
								{
									if (abstractViewGenerator.ForEntityNames.Contains(token) == false)
										continue;
								}

								string indexNameCopy = indexName;
								var task = actions.GetTask(x => x.Index == indexNameCopy, new RemoveFromIndexTask
								{
									Index = indexNameCopy
								});
								task.Keys.Add(key);
							}
							if (deletedETag != null)
								indexingExecuter.PrefetchingBehavior.AfterDelete(key, deletedETag);
							DeleteTriggers.Apply(trigger => trigger.AfterDelete(key, null));
						}

						TransactionalStorage
							.ExecuteImmediatelyOrRegisterForSynchronization(() =>
							{
								DeleteTriggers.Apply(trigger => trigger.AfterCommit(key));
								RaiseNotifications(new DocumentChangeNotification
								{
									Id = key,
									Type = DocumentChangeTypes.Delete,
								}, metadataVar);
							});

					}
					else
					{
						var doc = actions.Documents.DocumentMetadataByKey(key, null);

						inFlightTransactionalState.DeleteDocumentInTransaction(transactionInformation, key,
																			   etag,
																			   doc == null ? Etag.Empty : doc.Etag,
																			   sequentialUuidGenerator);
						deleted = doc != null;
					}
					workContext.ShouldNotifyAboutWork(() => "DEL " + key);
				});

				metadata = metadataVar;
				return deleted;
			}
		}

		public bool HasTransaction(string txId)
		{
			return inFlightTransactionalState.HasTransaction(txId);
		}

		public void Commit(string txId)
		{
			try
			{
				try
				{
					TransactionalStorage.Batch(actions =>
					{
						inFlightTransactionalState.Commit(txId, doc => // this just commit the values, not remove the tx
			{
				log.Debug("Commit of txId {0}: {1} {2}", txId, doc.Delete ? "DEL" : "PUT", doc.Key);
				// doc.Etag - represent the _modified_ document etag, and we already
				// checked etags on previous PUT/DELETE, so we don't pass it here
				if (doc.Delete)
					Delete(doc.Key, null, null);
				else
					Put(doc.Key, null,
						doc.Data,
						doc.Metadata, null);
			});
						log.Debug("Commit of tx {0} completed", txId);
					});
				}
				finally
				{
					inFlightTransactionalState.Rollback(txId); // this is where we actually remove the tx
				}
			}
			catch (Exception e)
			{
				if (TransactionalStorage.HandleException(e))
					return;
				throw;
			}
		}


		public void Rollback(string txId)
		{
			inFlightTransactionalState.Rollback(txId);
		}

		[MethodImpl(MethodImplOptions.Synchronized)]
		public string PutTransform(string name, TransformerDefinition definition)
		{
			if (name == null) throw new ArgumentNullException("name");
			if (definition == null) throw new ArgumentNullException("definition");

			name = name.Trim();

			var existingDefinition = IndexDefinitionStorage.GetTransformerDefinition(name);
			if (existingDefinition != null && existingDefinition.Equals(definition))
				return name; // no op for the same transformer

			IndexDefinitionStorage.CreateAndPersistTransform(definition);
			IndexDefinitionStorage.AddTransform(name, definition);

			return name;
		}

		// only one index can be created at any given time
		// the method already handle attempts to create the same index, so we don't have to 
		// worry about this.
		[MethodImpl(MethodImplOptions.Synchronized)]
		public string PutIndex(string name, IndexDefinition definition)
		{
			if (name == null)
				throw new ArgumentNullException("name");

			var existingIndex = IndexDefinitionStorage.GetIndexDefinition(name);

			if (existingIndex != null)
			{
				switch (existingIndex.LockMode)
				{
					case IndexLockMode.LockedIgnore:
						log.Info("Index {0} not saved because it was lock (with ignore)", name);
						return name;

					case IndexLockMode.LockedError:
						throw new InvalidOperationException("Can not overwrite locked index: " + name);
				}
			}

			name = name.Trim();

			switch (FindIndexCreationOptions(definition, ref name))
			{
				case IndexCreationOptions.Noop:
					return name;
				case IndexCreationOptions.Update:
					// ensure that the code can compile
					new DynamicViewCompiler(name, definition, Extensions, IndexDefinitionStorage.IndexDefinitionsPath, Configuration).GenerateInstance();
					DeleteIndex(name);
					break;
			}

			IndexDefinitionStorage.RegisterNewIndexInThisSession(name, definition);

			// this has to happen in this fashion so we will expose the in memory status after the commit, but 
			// before the rest of the world is notified about this.
			IndexDefinitionStorage.CreateAndPersistIndex(definition);
			IndexStorage.CreateIndexImplementation(definition);

			TransactionalStorage.Batch(actions =>
			{
				actions.Indexing.AddIndex(name, definition.IsMapReduce);
				workContext.ShouldNotifyAboutWork(() => "PUT INDEX " + name);
			});

			// The act of adding it here make it visible to other threads
			// we have to do it in this way so first we prepare all the elements of the 
			// index, then we add it to the storage in a way that make it public
			IndexDefinitionStorage.AddIndex(name, definition);

			InvokeSuggestionIndexing(name, definition);

			workContext.ClearErrorsFor(name);

			TransactionalStorage.ExecuteImmediatelyOrRegisterForSynchronization(() => RaiseNotifications(new IndexChangeNotification
			{
				Name = name,
				Type = IndexChangeTypes.IndexAdded,
			}));

			return name;
		}

		private void InvokeSuggestionIndexing(string name, IndexDefinition definition)
		{
			foreach (var suggestion in definition.Suggestions)
			{
				var field = suggestion.Key;
				var suggestionOption = suggestion.Value;

				if (suggestionOption.Distance == StringDistanceTypes.None)
					continue;

				var indexExtensionKey = MonoHttpUtility.UrlEncode(field + "-" + suggestionOption.Distance + "-" + suggestionOption.Accuracy);

				var suggestionQueryIndexExtension = new SuggestionQueryIndexExtension(
					workContext,
					Path.Combine(configuration.IndexStoragePath, "Raven-Suggestions", name, indexExtensionKey),
					configuration.RunInMemory,
					SuggestionQueryRunner.GetStringDistance(suggestionOption.Distance),
					field,
					suggestionOption.Accuracy);

				IndexStorage.SetIndexExtension(name, indexExtensionKey, suggestionQueryIndexExtension);
			}
		}

		private IndexCreationOptions FindIndexCreationOptions(IndexDefinition definition, ref string name)
		{
			definition.Name = name = IndexDefinitionStorage.FixupIndexName(name);
			definition.RemoveDefaultValues();
			IndexDefinitionStorage.ResolveAnalyzers(definition);
			var findIndexCreationOptions = IndexDefinitionStorage.FindIndexCreationOptions(definition);
			return findIndexCreationOptions;
		}

		public QueryResultWithIncludes Query(string index, IndexQuery query)
		{
			var list = new List<RavenJObject>();
			var result = Query(index, query, null, list.Add);
			result.Results = list;
			return result;
		}

		public QueryResultWithIncludes Query(string index, IndexQuery query, Action<QueryHeaderInformation> headerInfo, Action<RavenJObject> onResult)
		{
			index = IndexDefinitionStorage.FixupIndexName(index);
			var highlightings = new Dictionary<string, Dictionary<string, string[]>>();
			Func<IndexQueryResult, object> tryRecordHighlighting = queryResult =>
			{
				if (queryResult.Highligtings != null && queryResult.Key != null)
					highlightings.Add(queryResult.Key, queryResult.Highligtings);
				return null;
			};
			var stale = false;
			Tuple<DateTime, Etag> indexTimestamp = Tuple.Create(DateTime.MinValue, Etag.Empty);
			Etag resultEtag = Etag.Empty;
			var nonAuthoritativeInformation = false;

			if (string.IsNullOrEmpty(query.ResultsTransformer) == false)
			{
				query.FieldsToFetch = new[] { Constants.AllFields };
			}

			var idsToLoad = new HashSet<string>(StringComparer.OrdinalIgnoreCase);
			TransactionalStorage.Batch(
				actions =>
				{
					var viewGenerator = IndexDefinitionStorage.GetViewGenerator(index);
					if (viewGenerator == null)
						throw new IndexDoesNotExistsException("Could not find index named: " + index);

					resultEtag = GetIndexEtag(index, null, query.ResultsTransformer);

					stale = actions.Staleness.IsIndexStale(index, query.Cutoff, query.CutoffEtag);

					indexTimestamp = actions.Staleness.IndexLastUpdatedAt(index);
					var indexFailureInformation = actions.Indexing.GetFailureRate(index);
					if (indexFailureInformation.IsInvalidIndex)
					{
						throw new IndexDisabledException(indexFailureInformation);
					}
					var docRetriever = new DocumentRetriever(actions, ReadTriggers, inFlightTransactionalState, query.QueryInputs, idsToLoad);
					var indexDefinition = GetIndexDefinition(index);
					var fieldsToFetch = new FieldsToFetch(query.FieldsToFetch, query.AggregationOperation,
														  viewGenerator.ReduceDefinition == null
															? Constants.DocumentIdFieldName
															: Constants.ReduceKeyFieldName);
					Func<IndexQueryResult, bool> shouldIncludeInResults =
						result => docRetriever.ShouldIncludeResultInQuery(result, indexDefinition, fieldsToFetch);
					var indexQueryResults = IndexStorage.Query(index, query, shouldIncludeInResults, fieldsToFetch, IndexQueryTriggers);
					indexQueryResults = new ActiveEnumerable<IndexQueryResult>(indexQueryResults);

					var transformerErrors = new List<string>();
					var results = GetQueryResults(query, viewGenerator, docRetriever,
												  from queryResult in indexQueryResults
												  let doc = docRetriever.RetrieveDocumentForQuery(queryResult, indexDefinition, fieldsToFetch)
												  where doc != null
												  let _ = nonAuthoritativeInformation |= (doc.NonAuthoritativeInformation ?? false)
												  let __ = tryRecordHighlighting(queryResult)
												  select doc, transformerErrors);

					if (headerInfo != null)
					{
						headerInfo(new QueryHeaderInformation
						{
							Index = index,
							IsStable = stale,
							ResultEtag = resultEtag,
							IndexTimestamp = indexTimestamp.Item1,
							IndexEtag = indexTimestamp.Item2,
							TotalResults = query.TotalSize.Value
						});
					}
					using (new CurrentTransformationScope(docRetriever))
					{
						foreach (var result in results)
						{
							onResult(result);
						}

						if (transformerErrors.Count > 0)
						{
							throw new InvalidOperationException("The transform results function failed.\r\n" + string.Join("\r\n", transformerErrors));
						}

					}


				});
			return new QueryResultWithIncludes
			{
				IndexName = index,
				IsStale = stale,
				NonAuthoritativeInformation = nonAuthoritativeInformation,
				SkippedResults = query.SkippedResults.Value,
				TotalResults = query.TotalSize.Value,
				IndexTimestamp = indexTimestamp.Item1,
				IndexEtag = indexTimestamp.Item2,
				ResultEtag = resultEtag,
				IdsToInclude = idsToLoad,
				LastQueryTime = SystemTime.UtcNow,
				Highlightings = highlightings
			};
		}

		private IEnumerable<RavenJObject> GetQueryResults(IndexQuery query,
			AbstractViewGenerator viewGenerator,
			DocumentRetriever docRetriever,
			IEnumerable<JsonDocument> results,
			List<string> transformerErrors)
		{
			if (query.PageSize <= 0) // maybe they just want the stats? 
			{
				return Enumerable.Empty<RavenJObject>();
			}

			IndexingFunc transformFunc = null;

			// Check an explicitly declared one first
			if (string.IsNullOrEmpty(query.ResultsTransformer) == false)
			{
				var transformGenerator = IndexDefinitionStorage.GetTransformer(query.ResultsTransformer);

				if (transformGenerator != null && transformGenerator.TransformResultsDefinition != null)
					transformFunc = transformGenerator.TransformResultsDefinition;
				else
					throw new InvalidOperationException("The transformer " + query.ResultsTransformer + " was not found");
			}
			else if (query.SkipTransformResults == false && viewGenerator.TransformResultsDefinition != null)
			{
				transformFunc = source => viewGenerator.TransformResultsDefinition(docRetriever, source);
			}

			if (transformFunc == null)
				return results.Select(x => x.ToJson());

			var dynamicJsonObjects = results.Select(x => new DynamicLuceneOrParentDocumntObject(docRetriever, x.ToJson())).ToArray();
			var robustEnumerator = new RobustEnumerator(workContext, dynamicJsonObjects.Length)
			{
				OnError =
					(exception, o) =>
					transformerErrors.Add(string.Format("Doc '{0}', Error: {1}", Index.TryGetDocKey(o),
														exception.Message))
			};
			return robustEnumerator.RobustEnumeration(
				dynamicJsonObjects.Cast<object>().GetEnumerator(),
				transformFunc)
				.Select(JsonExtensions.ToJObject);
		}

		public IEnumerable<string> QueryDocumentIds(string index, IndexQuery query, out bool stale)
		{
			index = IndexDefinitionStorage.FixupIndexName(index);
			bool isStale = false;
			HashSet<string> loadedIds = null;
			TransactionalStorage.Batch(
				actions =>
				{
					isStale = actions.Staleness.IsIndexStale(index, query.Cutoff, null);
					var indexFailureInformation = actions.Indexing.GetFailureRate(index)
;
					if (indexFailureInformation.IsInvalidIndex)
					{
						throw new IndexDisabledException(indexFailureInformation);
					}
					loadedIds = new HashSet<string>(from queryResult in IndexStorage.Query(index, query, result => true, new FieldsToFetch(null, AggregationOperation.None, Constants.DocumentIdFieldName), IndexQueryTriggers)
													select queryResult.Key);
				});
			stale = isStale;
			return loadedIds;
		}


		public void DeleteTransfom(string name)
		{
			name = IndexDefinitionStorage.FixupIndexName(name);
			IndexDefinitionStorage.RemoveTransformer(name);
		}

		public void DeleteIndex(string name)
		{
			using (IndexDefinitionStorage.TryRemoveIndexContext())
			{
				name = IndexDefinitionStorage.FixupIndexName(name);
				IndexDefinitionStorage.RemoveIndex(name);
				IndexStorage.DeleteIndex(name);
				//we may run into a conflict when trying to delete if the index is currently
				//busy indexing documents, worst case scenario, we will have an orphaned index
				//row which will get cleaned up on next db restart.
				for (var i = 0; i < 10; i++)
				{
					try
					{
						TransactionalStorage.Batch(action =>
						{
							action.Indexing.DeleteIndex(name);

							workContext.ShouldNotifyAboutWork(() => "DELETE INDEX " + name);
						});

						TransactionalStorage.ExecuteImmediatelyOrRegisterForSynchronization(() => RaiseNotifications(new IndexChangeNotification
						{
							Name = name,
							Type = IndexChangeTypes.IndexRemoved,
						}));

						return;
					}
					catch (ConcurrencyException)
					{
						Thread.Sleep(100);
					}
				}
				workContext.ClearErrorsFor(name);
			}
		}

		public Attachment GetStatic(string name)
		{
			if (name == null)
				throw new ArgumentNullException("name");
			name = name.Trim();
			Attachment attachment = null;
			TransactionalStorage.Batch(actions =>
			{
				attachment = actions.Attachments.GetAttachment(name);

				attachment = ProcessAttachmentReadVetoes(name, attachment);

				ExecuteAttachmentReadTriggers(name, attachment);
			});
			return attachment;
		}

		public IEnumerable<AttachmentInformation> GetStaticsStartingWith(string idPrefix, int start, int pageSize)
		{
			if (idPrefix == null) throw new ArgumentNullException("idPrefix");
			IEnumerable<AttachmentInformation> attachments = null;
			TransactionalStorage.Batch(actions =>
			{
				attachments = actions.Attachments.GetAttachmentsStartingWith(idPrefix, start, pageSize)
					.Select(information =>
					{
						var processAttachmentReadVetoes = ProcessAttachmentReadVetoes(information);
						ExecuteAttachmentReadTriggers(processAttachmentReadVetoes);
						return processAttachmentReadVetoes;
					})
					.Where(x => x != null)
					.ToList();
			});
			return attachments;
		}

		private Attachment ProcessAttachmentReadVetoes(string name, Attachment attachment)
		{
			if (attachment == null)
				return null;

			var foundResult = false;
			foreach (var attachmentReadTriggerLazy in AttachmentReadTriggers)
			{
				if (foundResult)
					break;
				var attachmentReadTrigger = attachmentReadTriggerLazy.Value;
				var readVetoResult = attachmentReadTrigger.AllowRead(name, attachment.Data(), attachment.Metadata,
																	 ReadOperation.Load);
				switch (readVetoResult.Veto)
				{
					case ReadVetoResult.ReadAllow.Allow:
						break;
					case ReadVetoResult.ReadAllow.Deny:
						attachment.Data = () => new MemoryStream(new byte[0]);
						attachment.Size = 0;
						attachment.Metadata = new RavenJObject
=======
        public bool Delete(string key, Etag etag, TransactionInformation transactionInformation)
        {
            RavenJObject metadata;
            return Delete(key, etag, transactionInformation, out metadata);
        }

        public bool Delete(string key, Etag etag, TransactionInformation transactionInformation, out RavenJObject metadata)
        {
            if (key == null)
                throw new ArgumentNullException("key");
            key = key.Trim();

            var deleted = false;
            log.Debug("Delete a document with key: {0} and etag {1}", key, etag);
            RavenJObject metadataVar = null;
            using (TransactionalStorage.WriteLock())
            {
                TransactionalStorage.Batch(actions =>
                {
                    AssertDeleteOperationNotVetoed(key, transactionInformation);
                    if (transactionInformation == null)
                    {
                        DeleteTriggers.Apply(trigger => trigger.OnDelete(key, null));

                        Etag deletedETag;
                        if (actions.Documents.DeleteDocument(key, etag, out metadataVar, out deletedETag))
                        {
                            deleted = true;
                            actions.Indexing.RemoveAllDocumentReferencesFrom(key);
                            WorkContext.MarkDeleted(key);

                            CheckReferenceBecauseOfDocumentUpdate(key, actions);

                            foreach (var indexName in IndexDefinitionStorage.IndexNames)
                            {
                                AbstractViewGenerator abstractViewGenerator =
                                    IndexDefinitionStorage.GetViewGenerator(indexName);
                                if (abstractViewGenerator == null)
                                    continue;

                                var token = metadataVar.Value<string>(Constants.RavenEntityName);

                                if (token != null && // the document has a entity name
                                    abstractViewGenerator.ForEntityNames.Count > 0)
                                    // the index operations on specific entities
                                {
                                    if (abstractViewGenerator.ForEntityNames.Contains(token) == false)
                                        continue;
                                }

                                string indexNameCopy = indexName;
                                var task = actions.GetTask(x => x.Index == indexNameCopy, new RemoveFromIndexTask
                                {
                                    Index = indexNameCopy
                                });
                                task.Keys.Add(key);
                            }
                            if (deletedETag != null)
                                prefetcher .AfterDelete(key, deletedETag);
                            DeleteTriggers.Apply(trigger => trigger.AfterDelete(key, null));
                        }

                        TransactionalStorage
                            .ExecuteImmediatelyOrRegisterForSynchronization(() =>
                            {
                                DeleteTriggers.Apply(trigger => trigger.AfterCommit(key));
                                RaiseNotifications(new DocumentChangeNotification
                                {
                                    Id = key,
                                    Type = DocumentChangeTypes.Delete,
                                }, metadataVar);
                            });

                    }
                    else
                    {
                        var doc = actions.Documents.DocumentMetadataByKey(key, null);

                        inFlightTransactionalState.DeleteDocumentInTransaction(transactionInformation, key,
                                                                               etag,
                                                                               doc == null ? Etag.Empty : doc.Etag,
                                                                               sequentialUuidGenerator);
                        deleted = doc != null;
                    }
                    workContext.ShouldNotifyAboutWork(() => "DEL " + key);
                });

                metadata = metadataVar;
                return deleted;
            }
        }

        public bool HasTransaction(string txId)
        {
            return inFlightTransactionalState.HasTransaction(txId);
        }

        public void Commit(string txId)
        {
            try
            {
                try
                {
                    TransactionalStorage.Batch(actions =>
                    {
                        inFlightTransactionalState.Commit(txId, doc => // this just commit the values, not remove the tx
            {
                log.Debug("Commit of txId {0}: {1} {2}", txId, doc.Delete ? "DEL" : "PUT", doc.Key);
                // doc.Etag - represent the _modified_ document etag, and we already
                // checked etags on previous PUT/DELETE, so we don't pass it here
                if (doc.Delete)
                    Delete(doc.Key, null, null);
                else
                    Put(doc.Key, null,
                        doc.Data,
                        doc.Metadata, null);
            });
                        log.Debug("Commit of tx {0} completed", txId);
                    });
                }
                finally
                {
                    inFlightTransactionalState.Rollback(txId); // this is where we actually remove the tx
                }
            }
            catch (Exception e)
            {
                if (TransactionalStorage.HandleException(e))
                    return;
                throw;
            }
        }


        public void Rollback(string txId)
        {
            inFlightTransactionalState.Rollback(txId);
        }

        [MethodImpl(MethodImplOptions.Synchronized)]
        public string PutTransform(string name, TransformerDefinition definition)
        {
            if (name == null) throw new ArgumentNullException("name");
            if (definition == null) throw new ArgumentNullException("definition");

            name = name.Trim();

            var existingDefinition = IndexDefinitionStorage.GetTransformerDefinition(name);
            if (existingDefinition != null && existingDefinition.Equals(definition))
                return name; // no op for the same transformer

            IndexDefinitionStorage.CreateAndPersistTransform(definition);
            IndexDefinitionStorage.AddTransform(name, definition);

            return name;
        }

        // only one index can be created at any given time
        // the method already handle attempts to create the same index, so we don't have to 
        // worry about this.
        [MethodImpl(MethodImplOptions.Synchronized)]
        public string PutIndex(string name, IndexDefinition definition)
        {
            if (name == null)
                throw new ArgumentNullException("name");

            var existingIndex = IndexDefinitionStorage.GetIndexDefinition(name);

            if (existingIndex != null)
            {
                switch (existingIndex.LockMode)
                {
                    case IndexLockMode.LockedIgnore:
                        log.Info("Index {0} not saved because it was lock (with ignore)", name);
                        return name;

                    case IndexLockMode.LockedError:
                        throw new InvalidOperationException("Can not overwrite locked index: " + name);
                }
            }

            name = name.Trim();

            switch (FindIndexCreationOptions(definition, ref name))
            {
                case IndexCreationOptions.Noop:
                    return name;
                case IndexCreationOptions.Update:
                    // ensure that the code can compile
                    new DynamicViewCompiler(name, definition, Extensions, IndexDefinitionStorage.IndexDefinitionsPath, Configuration).GenerateInstance();
                    DeleteIndex(name);
                    break;
            }

            // this has to happen in this fashion so we will expose the in memory status after the commit, but 
            // before the rest of the world is notified about this.
            IndexDefinitionStorage.CreateAndPersistIndex(definition);
            IndexStorage.CreateIndexImplementation(definition);

            TransactionalStorage.Batch(actions =>
            {
                actions.Indexing.AddIndex(name, definition.IsMapReduce);
                workContext.ShouldNotifyAboutWork(() => "PUT INDEX " + name);
            });

            // The act of adding it here make it visible to other threads
            // we have to do it in this way so first we prepare all the elements of the 
            // index, then we add it to the storage in a way that make it public
            IndexDefinitionStorage.AddIndex(name, definition);

            InvokeSuggestionIndexing(name, definition);

            workContext.ClearErrorsFor(name);

            TransactionalStorage.ExecuteImmediatelyOrRegisterForSynchronization(() => RaiseNotifications(new IndexChangeNotification
            {
                Name = name,
                Type = IndexChangeTypes.IndexAdded,
            }));

            return name;
        }

        private void InvokeSuggestionIndexing(string name, IndexDefinition definition)
        {
            foreach (var suggestion in definition.Suggestions)
            {
                var field = suggestion.Key;
                var suggestionOption = suggestion.Value;

                if (suggestionOption.Distance == StringDistanceTypes.None)
                    continue;

                var indexExtensionKey = MonoHttpUtility.UrlEncode(field + "-" + suggestionOption.Distance + "-" + suggestionOption.Accuracy);

                var suggestionQueryIndexExtension = new SuggestionQueryIndexExtension(
                    workContext,
                    Path.Combine(configuration.IndexStoragePath, "Raven-Suggestions", name, indexExtensionKey),
                    configuration.RunInMemory,
                    SuggestionQueryRunner.GetStringDistance(suggestionOption.Distance),
                    field,
                    suggestionOption.Accuracy);

                IndexStorage.SetIndexExtension(name, indexExtensionKey, suggestionQueryIndexExtension);
            }
        }

        private IndexCreationOptions FindIndexCreationOptions(IndexDefinition definition, ref string name)
        {
            definition.Name = name = IndexDefinitionStorage.FixupIndexName(name);
            definition.RemoveDefaultValues();
            IndexDefinitionStorage.ResolveAnalyzers(definition);
            var findIndexCreationOptions = IndexDefinitionStorage.FindIndexCreationOptions(definition);
            return findIndexCreationOptions;
        }

        public QueryResultWithIncludes Query(string index, IndexQuery query)
        {
            var list = new List<RavenJObject>();
            var result = Query(index, query, null, list.Add);
            result.Results = list;
            return result;
        }

        public QueryResultWithIncludes Query(string index, IndexQuery query, Action<QueryHeaderInformation> headerInfo, Action<RavenJObject> onResult)
        {
            index = IndexDefinitionStorage.FixupIndexName(index);
            var highlightings = new Dictionary<string, Dictionary<string, string[]>>();
            Func<IndexQueryResult, object> tryRecordHighlighting = queryResult =>
            {
                if (queryResult.Highligtings != null && queryResult.Key != null)
                    highlightings.Add(queryResult.Key, queryResult.Highligtings);
                return null;
            };
            var stale = false;
            Tuple<DateTime, Etag> indexTimestamp = Tuple.Create(DateTime.MinValue, Etag.Empty);
            Etag resultEtag = Etag.Empty;
            var nonAuthoritativeInformation = false;

            if (string.IsNullOrEmpty(query.ResultsTransformer) == false)
            {
                query.FieldsToFetch = new[] { Constants.AllFields };
            }

            var idsToLoad = new HashSet<string>(StringComparer.OrdinalIgnoreCase);
            TransactionalStorage.Batch(
                actions =>
                {
                    var viewGenerator = IndexDefinitionStorage.GetViewGenerator(index);
                    if (viewGenerator == null)
                        throw new IndexDoesNotExistsException("Could not find index named: " + index);

                    resultEtag = GetIndexEtag(index, null, query.ResultsTransformer);

	                stale = actions.Staleness.IsIndexStale(index, query.Cutoff, query.CutoffEtag);

					if (stale == false && query.Cutoff == null && query.CutoffEtag == null)
					{
						var indexInstance = IndexStorage.GetIndexInstance(index);
						stale = stale || (indexInstance != null && indexInstance.IsCurrentMapIndexingTaskRunning);
					}

                    indexTimestamp = actions.Staleness.IndexLastUpdatedAt(index);
                    var indexFailureInformation = actions.Indexing.GetFailureRate(index);
                    if (indexFailureInformation.IsInvalidIndex)
                    {
                        throw new IndexDisabledException(indexFailureInformation);
                    }
                    var docRetriever = new DocumentRetriever(actions, ReadTriggers, inFlightTransactionalState, query.QueryInputs, idsToLoad);
                    var indexDefinition = GetIndexDefinition(index);
                    var fieldsToFetch = new FieldsToFetch(query.FieldsToFetch, query.AggregationOperation,
                                                          viewGenerator.ReduceDefinition == null
                                                            ? Constants.DocumentIdFieldName
                                                            : Constants.ReduceKeyFieldName);
                    Func<IndexQueryResult, bool> shouldIncludeInResults =
                        result => docRetriever.ShouldIncludeResultInQuery(result, indexDefinition, fieldsToFetch);
                    var indexQueryResults = IndexStorage.Query(index, query, shouldIncludeInResults, fieldsToFetch, IndexQueryTriggers);
                    indexQueryResults = new ActiveEnumerable<IndexQueryResult>(indexQueryResults);

                    var transformerErrors = new List<string>();
                    var results = GetQueryResults(query, viewGenerator, docRetriever,
                                                  from queryResult in indexQueryResults
                                                  let doc = docRetriever.RetrieveDocumentForQuery(queryResult, indexDefinition, fieldsToFetch)
                                                  where doc != null
                                                  let _ = nonAuthoritativeInformation |= (doc.NonAuthoritativeInformation ?? false)
                                                  let __ = tryRecordHighlighting(queryResult)
                                                  select doc, transformerErrors);

                    if (headerInfo != null)
                    {
                        headerInfo(new QueryHeaderInformation
                        {
                            Index = index,
                            IsStable = stale,
                            ResultEtag = resultEtag,
                            IndexTimestamp = indexTimestamp.Item1,
                            IndexEtag = indexTimestamp.Item2,
                            TotalResults = query.TotalSize.Value
                        });
                    }
                    using (new CurrentTransformationScope(docRetriever))
                    {
                        foreach (var result in results)
                        {
                            onResult(result);
                        }

                        if (transformerErrors.Count > 0)
                        {
                            throw new InvalidOperationException("The transform results function failed.\r\n" + string.Join("\r\n", transformerErrors));
                        }

                    }


                });
            return new QueryResultWithIncludes
            {
                IndexName = index,
                IsStale = stale,
                NonAuthoritativeInformation = nonAuthoritativeInformation,
                SkippedResults = query.SkippedResults.Value,
                TotalResults = query.TotalSize.Value,
                IndexTimestamp = indexTimestamp.Item1,
                IndexEtag = indexTimestamp.Item2,
                ResultEtag = resultEtag,
                IdsToInclude = idsToLoad,
                LastQueryTime = SystemTime.UtcNow,
                Highlightings = highlightings
            };
        }

        private IEnumerable<RavenJObject> GetQueryResults(IndexQuery query,
            AbstractViewGenerator viewGenerator,
            DocumentRetriever docRetriever,
            IEnumerable<JsonDocument> results,
            List<string> transformerErrors)
        {
            if (query.PageSize <= 0) // maybe they just want the stats? 
            {
                return Enumerable.Empty<RavenJObject>();
            }

            IndexingFunc transformFunc = null;

            // Check an explicitly declared one first
            if (string.IsNullOrEmpty(query.ResultsTransformer) == false)
            {
                var transformGenerator = IndexDefinitionStorage.GetTransformer(query.ResultsTransformer);

                if (transformGenerator != null && transformGenerator.TransformResultsDefinition != null)
                    transformFunc = transformGenerator.TransformResultsDefinition;
                else
                    throw new InvalidOperationException("The transformer " + query.ResultsTransformer + " was not found");
            }
            else if (query.SkipTransformResults == false && viewGenerator.TransformResultsDefinition != null)
            {
                transformFunc = source => viewGenerator.TransformResultsDefinition(docRetriever, source);
            }

            if (transformFunc == null)
                return results.Select(x => x.ToJson());

            var dynamicJsonObjects = results.Select(x => new DynamicLuceneOrParentDocumntObject(docRetriever, x.ToJson())).ToArray();
            var robustEnumerator = new RobustEnumerator(workContext, dynamicJsonObjects.Length)
            {
                OnError =
                    (exception, o) =>
                    transformerErrors.Add(string.Format("Doc '{0}', Error: {1}", Index.TryGetDocKey(o),
                                                        exception.Message))
            };
            return robustEnumerator.RobustEnumeration(
                dynamicJsonObjects.Cast<object>().GetEnumerator(),
                transformFunc)
                .Select(JsonExtensions.ToJObject);
        }

        public IEnumerable<string> QueryDocumentIds(string index, IndexQuery query, out bool stale)
        {
            index = IndexDefinitionStorage.FixupIndexName(index);
            bool isStale = false;
            HashSet<string> loadedIds = null;
            TransactionalStorage.Batch(
                actions =>
                {
	                isStale = actions.Staleness.IsIndexStale(index, query.Cutoff, null);

	                if (isStale == false && query.Cutoff == null)
	                {
						var indexInstance = IndexStorage.GetIndexInstance(index);
		                isStale = isStale || (indexInstance != null && indexInstance.IsCurrentMapIndexingTaskRunning);
	                }

                    var indexFailureInformation = actions.Indexing.GetFailureRate(index);

                    if (indexFailureInformation.IsInvalidIndex)
                    {
                        throw new IndexDisabledException(indexFailureInformation);
                    }
                    loadedIds = new HashSet<string>(from queryResult in IndexStorage.Query(index, query, result => true, new FieldsToFetch(null, AggregationOperation.None, Constants.DocumentIdFieldName), IndexQueryTriggers)
                                                    select queryResult.Key);
                });
            stale = isStale;
            return loadedIds;
        }


        public void DeleteTransfom(string name)
        {
            name = IndexDefinitionStorage.FixupIndexName(name);
            IndexDefinitionStorage.RemoveTransformer(name);
        }

        public void DeleteIndex(string name)
        {
            using (IndexDefinitionStorage.TryRemoveIndexContext())
            {
                name = IndexDefinitionStorage.FixupIndexName(name);
                IndexDefinitionStorage.RemoveIndex(name);
                IndexStorage.DeleteIndex(name);
                //we may run into a conflict when trying to delete if the index is currently
                //busy indexing documents, worst case scenario, we will have an orphaned index
                //row which will get cleaned up on next db restart.
                for (var i = 0; i < 10; i++)
                {
                    try
                    {
                        TransactionalStorage.Batch(action =>
                        {
                            action.Indexing.DeleteIndex(name);

                            workContext.ShouldNotifyAboutWork(() => "DELETE INDEX " + name);
                        });

                        TransactionalStorage.ExecuteImmediatelyOrRegisterForSynchronization(() => RaiseNotifications(new IndexChangeNotification
                        {
                            Name = name,
                            Type = IndexChangeTypes.IndexRemoved,
                        }));

                        return;
                    }
                    catch (ConcurrencyException)
                    {
                        Thread.Sleep(100);
                    }
                }
                workContext.ClearErrorsFor(name);
            }
        }

        public Attachment GetStatic(string name)
        {
            if (name == null)
                throw new ArgumentNullException("name");
            name = name.Trim();
            Attachment attachment = null;
            TransactionalStorage.Batch(actions =>
            {
                attachment = actions.Attachments.GetAttachment(name);

                attachment = ProcessAttachmentReadVetoes(name, attachment);

                ExecuteAttachmentReadTriggers(name, attachment);
            });
            return attachment;
        }

        public IEnumerable<AttachmentInformation> GetStaticsStartingWith(string idPrefix, int start, int pageSize)
        {
            if (idPrefix == null) throw new ArgumentNullException("idPrefix");
            IEnumerable<AttachmentInformation> attachments = null;
            TransactionalStorage.Batch(actions =>
            {
                attachments = actions.Attachments.GetAttachmentsStartingWith(idPrefix, start, pageSize)
                    .Select(information =>
                    {
                        var processAttachmentReadVetoes = ProcessAttachmentReadVetoes(information);
                        ExecuteAttachmentReadTriggers(processAttachmentReadVetoes);
                        return processAttachmentReadVetoes;
                    })
                    .Where(x => x != null)
                    .ToList();
            });
            return attachments;
        }

        private Attachment ProcessAttachmentReadVetoes(string name, Attachment attachment)
        {
            if (attachment == null)
                return null;

            var foundResult = false;
            foreach (var attachmentReadTriggerLazy in AttachmentReadTriggers)
            {
                if (foundResult)
                    break;
                var attachmentReadTrigger = attachmentReadTriggerLazy.Value;
                var readVetoResult = attachmentReadTrigger.AllowRead(name, attachment.Data(), attachment.Metadata,
                                                                     ReadOperation.Load);
                switch (readVetoResult.Veto)
                {
                    case ReadVetoResult.ReadAllow.Allow:
                        break;
                    case ReadVetoResult.ReadAllow.Deny:
                        attachment.Data = () => new MemoryStream(new byte[0]);
                        attachment.Size = 0;
                        attachment.Metadata = new RavenJObject
>>>>>>> 003f4f59
												{
													{
														"Raven-Read-Veto",
														new RavenJObject
															{
																{"Reason", readVetoResult.Reason},
																{"Trigger", attachmentReadTrigger.ToString()}
															}
														}
												};
						foundResult = true;
						break;
					case ReadVetoResult.ReadAllow.Ignore:
						attachment = null;
						foundResult = true;
						break;
					default:
						throw new ArgumentOutOfRangeException(readVetoResult.Veto.ToString());
				}
			}
			return attachment;
		}

		private void ExecuteAttachmentReadTriggers(string name, Attachment attachment)
		{
			if (attachment == null)
				return;

			foreach (var attachmentReadTrigger in AttachmentReadTriggers)
			{
				attachmentReadTrigger.Value.OnRead(name, attachment);
			}
		}


		private AttachmentInformation ProcessAttachmentReadVetoes(AttachmentInformation attachment)
		{
			if (attachment == null)
				return null;

			var foundResult = false;
			foreach (var attachmentReadTriggerLazy in AttachmentReadTriggers)
			{
				if (foundResult)
					break;
				var attachmentReadTrigger = attachmentReadTriggerLazy.Value;
				var readVetoResult = attachmentReadTrigger.AllowRead(attachment.Key, null, attachment.Metadata,
																	 ReadOperation.Load);
				switch (readVetoResult.Veto)
				{
					case ReadVetoResult.ReadAllow.Allow:
						break;
					case ReadVetoResult.ReadAllow.Deny:
						attachment.Size = 0;
						attachment.Metadata = new RavenJObject
												{
													{
														"Raven-Read-Veto",
														new RavenJObject
															{
																{"Reason", readVetoResult.Reason},
																{"Trigger", attachmentReadTrigger.ToString()}
															}
														}
												};
						foundResult = true;
						break;
					case ReadVetoResult.ReadAllow.Ignore:
						attachment = null;
						foundResult = true;
						break;
					default:
						throw new ArgumentOutOfRangeException(readVetoResult.Veto.ToString());
				}
			}
			return attachment;
		}

		private void ExecuteAttachmentReadTriggers(AttachmentInformation information)
		{
			if (information == null)
				return;

			foreach (var attachmentReadTrigger in AttachmentReadTriggers)
			{
				attachmentReadTrigger.Value.OnRead(information);
			}
		}

		public Etag PutStatic(string name, Etag etag, Stream data, RavenJObject metadata)
		{
			if (name == null)
				throw new ArgumentNullException("name");
			name = name.Trim();

			if (Encoding.Unicode.GetByteCount(name) >= 2048)
				throw new ArgumentException("The key must be a maximum of 2,048 bytes in Unicode, 1,024 characters", "name");

			var locker = putAttachmentSerialLock.GetOrAdd(name, s => new object());
			Monitor.Enter(locker);
			try
			{
				Etag newEtag = Etag.Empty;
				TransactionalStorage.Batch(actions =>
				{
					AssertAttachmentPutOperationNotVetoed(name, metadata, data);

					AttachmentPutTriggers.Apply(trigger => trigger.OnPut(name, data, metadata));

					newEtag = actions.Attachments.AddAttachment(name, etag, data, metadata);

					AttachmentPutTriggers.Apply(trigger => trigger.AfterPut(name, data, metadata, newEtag));

					workContext.ShouldNotifyAboutWork(() => "PUT ATTACHMENT " + name);
				});

				TransactionalStorage
					.ExecuteImmediatelyOrRegisterForSynchronization(() => AttachmentPutTriggers.Apply(trigger => trigger.AfterCommit(name, data, metadata, newEtag)));
				return newEtag;
			}
			finally
			{
				Monitor.Exit(locker);
				putAttachmentSerialLock.TryRemove(name, out locker);
			}
		}

		public void DeleteStatic(string name, Etag etag)
		{
			if (name == null)
				throw new ArgumentNullException("name");
			name = name.Trim();
			TransactionalStorage.Batch(actions =>
			{
				AssertAttachmentDeleteOperationNotVetoed(name);

				AttachmentDeleteTriggers.Apply(x => x.OnDelete(name));

				actions.Attachments.DeleteAttachment(name, etag);

				AttachmentDeleteTriggers.Apply(x => x.AfterDelete(name));

				workContext.ShouldNotifyAboutWork(() => "DELETE ATTACHMENT " + name);
			});

			TransactionalStorage
				.ExecuteImmediatelyOrRegisterForSynchronization(
					() => AttachmentDeleteTriggers.Apply(trigger => trigger.AfterCommit(name)));

		}

		public RavenJArray GetDocumentsWithIdStartingWith(string idPrefix, string matches, int start, int pageSize)
		{
			var list = new RavenJArray();
			GetDocumentsWithIdStartingWith(idPrefix, matches, start, pageSize, list.Add);
			return list;
		}

		public void GetDocumentsWithIdStartingWith(string idPrefix, string matches, int start, int pageSize, Action<RavenJObject> addDoc)
		{
			if (idPrefix == null)
				throw new ArgumentNullException("idPrefix");
			idPrefix = idPrefix.Trim();
			TransactionalStorage.Batch(actions =>
			{
				bool returnedDocs = false;
				while (true)
				{
					int docCount = 0;
					var documents = actions.Documents.GetDocumentsWithIdStartingWith(idPrefix, start, pageSize);
					var documentRetriever = new DocumentRetriever(actions, ReadTriggers, inFlightTransactionalState);
					foreach (var doc in documents)
					{
						docCount++;
						if (WildcardMatcher.Matches(matches, doc.Key.Substring(idPrefix.Length)) == false)
							continue;
						DocumentRetriever.EnsureIdInMetadata(doc);
						var nonAuthoritativeInformationBehavior = inFlightTransactionalState.GetNonAuthoritativeInformationBehavior<JsonDocument>(null, doc.Key);
						JsonDocument document = nonAuthoritativeInformationBehavior != null ? nonAuthoritativeInformationBehavior(doc) : doc;
						document = documentRetriever
							.ExecuteReadTriggers(doc, null, ReadOperation.Load);
						if (document == null)
							continue;

						addDoc(document.ToJson());
						returnedDocs = true;
					}
					if (returnedDocs || docCount == 0)
						break;
					start += docCount;
				}
			});
		}

		public RavenJArray GetDocuments(int start, int pageSize, Etag etag)
		{
			var list = new RavenJArray();
			GetDocuments(start, pageSize, etag, list.Add);
			return list;
		}

		public void GetDocuments(int start, int pageSize, Etag etag, Action<RavenJObject> addDocument)
		{
			TransactionalStorage.Batch(actions =>
			{
				bool returnedDocs = false;
				while (true)
				{
					var documents = etag == null
										? actions.Documents.GetDocumentsByReverseUpdateOrder(start, pageSize)
										: actions.Documents.GetDocumentsAfter(etag, pageSize);
					var documentRetriever = new DocumentRetriever(actions, ReadTriggers, inFlightTransactionalState);
					int docCount = 0;
					foreach (var doc in documents)
					{
						docCount++;
						if (etag != null)
							etag = doc.Etag;
						DocumentRetriever.EnsureIdInMetadata(doc);
						var nonAuthoritativeInformationBehavior = inFlightTransactionalState.GetNonAuthoritativeInformationBehavior<JsonDocument>(null, doc.Key);
						var document = nonAuthoritativeInformationBehavior == null ? doc : nonAuthoritativeInformationBehavior(doc);
						document = documentRetriever
							.ExecuteReadTriggers(document, null, ReadOperation.Load);
						if (document == null)
							continue;

						addDocument(document.ToJson());
						returnedDocs = true;
					}
					if (returnedDocs || docCount == 0)
						break;
					start += docCount;
				}
			});
		}

		public AttachmentInformation[] GetAttachments(int start, int pageSize, Etag etag, string startsWith, long maxSize)
		{
			AttachmentInformation[] attachments = null;

			TransactionalStorage.Batch(actions =>
			{
				if (string.IsNullOrEmpty(startsWith) == false)
					attachments = actions.Attachments.GetAttachmentsStartingWith(startsWith, start, pageSize).ToArray();
				else if (etag != null)
					attachments = actions.Attachments.GetAttachmentsAfter(etag, pageSize, maxSize).ToArray();
				else
					attachments = actions.Attachments.GetAttachmentsByReverseUpdateOrder(start).Take(pageSize).ToArray();

			});
			return attachments;
		}

		public RavenJArray GetIndexNames(int start, int pageSize)
		{
			return new RavenJArray(
				IndexDefinitionStorage.IndexNames.Skip(start).Take(pageSize)
					.Select(s => new RavenJValue(s))
				);
		}

		public RavenJArray GetIndexes(int start, int pageSize)
		{
			return new RavenJArray(
				IndexDefinitionStorage.IndexNames.Skip(start).Take(pageSize)
					.Select(
						indexName => new RavenJObject
							{
								{"name", new RavenJValue(indexName) },
								{"definition", RavenJObject.FromObject(IndexDefinitionStorage.GetIndexDefinition(indexName))}
							}));
<<<<<<< HEAD
		}

		public Tuple<PatchResultData, List<string>> ApplyPatch(string docId, Etag etag, ScriptedPatchRequest patch, TransactionInformation transactionInformation, bool debugMode = false)
		{
			ScriptedJsonPatcher scriptedJsonPatcher = null;
			var applyPatchInternal = ApplyPatchInternal(docId, etag, transactionInformation,
				(jsonDoc, size) =>
				{
					scriptedJsonPatcher = new ScriptedJsonPatcher(this);
					return scriptedJsonPatcher.Apply(jsonDoc, patch, size, docId);
				}, () =>
				{
					if (scriptedJsonPatcher == null)
						return null;
					return scriptedJsonPatcher.CreatedDocs;
				}, debugMode);
			return Tuple.Create(applyPatchInternal, scriptedJsonPatcher == null ? new List<string>() : scriptedJsonPatcher.Debug);
		}

		public PatchResultData ApplyPatch(string docId, Etag etag, PatchRequest[] patchDoc, TransactionInformation transactionInformation, bool debugMode = false)
		{

			if (docId == null)
				throw new ArgumentNullException("docId");
			return ApplyPatchInternal(docId, etag, transactionInformation, (jsonDoc, size) => new JsonPatcher(jsonDoc).Apply(patchDoc), () => null, debugMode);
		}

		private PatchResultData ApplyPatchInternal(string docId, Etag etag,
												TransactionInformation transactionInformation,
												Func<RavenJObject, int, RavenJObject> patcher, Func<IList<JsonDocument>> getDocsCreatedInPatch, bool debugMode)
		{
			if (docId == null) throw new ArgumentNullException("docId");
			docId = docId.Trim();
			var result = new PatchResultData
			{
				PatchResult = PatchResult.Patched
			};

			bool shouldRetry = false;
			int[] retries = { 128 };
			do
			{
				TransactionalStorage.Batch(actions =>
				{
					var doc = actions.Documents.DocumentByKey(docId, transactionInformation);
					if (doc == null)
					{
						result.PatchResult = PatchResult.DocumentDoesNotExists;
					}
					else if (etag != null && doc.Etag != etag)
					{
						Debug.Assert(doc.Etag != null);
						throw new ConcurrencyException("Could not patch document '" + docId + "' because non current etag was used")
						{
							ActualETag = doc.Etag,
							ExpectedETag = etag,
						};
					}
					else
					{
						var jsonDoc = patcher(doc.ToJson(), doc.SerializedSizeOnDisk);
						if (debugMode)
						{
							result.Document = jsonDoc;
							result.PatchResult = PatchResult.Tested;
						}
						else
						{
							try
							{
								Put(doc.Key, doc.Etag, jsonDoc, jsonDoc.Value<RavenJObject>(Constants.Metadata), transactionInformation);

								var docsCreatedInPatch = getDocsCreatedInPatch();
								if (docsCreatedInPatch != null && docsCreatedInPatch.Count > 0)
								{
									foreach (var docFromPatch in docsCreatedInPatch)
									{
										Put(docFromPatch.Key, docFromPatch.Etag, docFromPatch.DataAsJson, docFromPatch.Metadata, transactionInformation);
									}
								}
							}
							catch (ConcurrencyException)
							{
								if (actions.IsNested)
									throw;
								if (retries[0]-- > 0)
								{
									shouldRetry = true;
									return;
								}
								throw;
							}
							result.PatchResult = PatchResult.Patched;
						}
					}
					if (shouldRetry == false)
						workContext.ShouldNotifyAboutWork(() => "PATCH " + docId);
				});

			} while (shouldRetry);
			return result;
		}

		public BatchResult[] Batch(IList<ICommandData> commands)
		{
			using (TransactionalStorage.WriteLock())
			{
				var shouldRetryIfGotConcurrencyError =
				commands.All(x => (x is PatchCommandData || x is ScriptedPatchCommandData));
				if (shouldRetryIfGotConcurrencyError)
				{
					var sp = Stopwatch.StartNew();
					var result = BatchWithRetriesOnConcurrencyErrorsAndNoTransactionMerging(commands);
					log.Debug("Successfully executed {0} patch commands in {1}", commands.Count, sp.Elapsed);
					return result;
				}

				BatchResult[] results = null;
				TransactionalStorage.Batch(actions =>
				{
					results = ProcessBatch(commands);
				});

				return results;
			}
		}

		private BatchResult[] BatchWithRetriesOnConcurrencyErrorsAndNoTransactionMerging(IList<ICommandData> commands)
		{
			int retries = 128;
			while (true)
			{
				try
				{
					BatchResult[] results = null;
					TransactionalStorage.Batch(_ => results = ProcessBatch(commands));
					return results;
				}
				catch (ConcurrencyException)
				{
					if (retries-- >= 0)
					{
						Thread.Sleep(Math.Min(1, retries / 3));
						continue;
					}
					throw;
				}
			}
		}

		private BatchResult[] ProcessBatch(IList<ICommandData> commands)
		{
			var results = new BatchResult[commands.Count];
			for (int index = 0; index < commands.Count; index++)
			{
				var command = commands[index];
				command.Execute(this);
				results[index] = new BatchResult
				{
					Method = command.Method,
					Key = command.Key,
					Etag = command.Etag,
					Metadata = command.Metadata,
					AdditionalData = command.AdditionalData
				};
			}
			return results;
		}

		public bool HasTasks
		{
			get
			{
				bool hasTasks = false;
				TransactionalStorage.Batch(actions =>
				{
					hasTasks = actions.Tasks.HasTasks;
				});
				return hasTasks;
			}
		}

		public long ApproximateTaskCount
		{
			get
			{
				long approximateTaskCount = 0;
				TransactionalStorage.Batch(actions =>
				{
					approximateTaskCount = actions.Tasks.ApproximateTaskCount;
				});
				return approximateTaskCount;
			}
		}

		public void StartBackup(string backupDestinationDirectory, bool incrementalBackup, DatabaseDocument databaseDocument)
		{
			var document = Get(BackupStatus.RavenBackupStatusDocumentKey, null);
			if (document != null)
			{
				var backupStatus = document.DataAsJson.JsonDeserialization<BackupStatus>();
				if (backupStatus.IsRunning)
				{
					throw new InvalidOperationException("Backup is already running");
				}
			}

			bool circularLogging;
			if (incrementalBackup &&
				TransactionalStorage is Raven.Storage.Esent.TransactionalStorage &&
				(bool.TryParse(Configuration.Settings["Raven/Esent/CircularLog"], out circularLogging) == false || circularLogging))
			{
				throw new InvalidOperationException("In order to run incremental backups using Esent you must have circular logging disabled");
			}

			Put(BackupStatus.RavenBackupStatusDocumentKey, null, RavenJObject.FromObject(new BackupStatus
			{
				Started = SystemTime.UtcNow,
				IsRunning = true,
			}), new RavenJObject(), null);
			IndexStorage.FlushMapIndexes();
			IndexStorage.FlushReduceIndexes();
			TransactionalStorage.StartBackupOperation(this, backupDestinationDirectory, incrementalBackup, databaseDocument);
		}

		public static void Restore(RavenConfiguration configuration, string backupLocation, string databaseLocation, Action<string> output, bool defrag)
		{
			using (var transactionalStorage = configuration.CreateTransactionalStorage(() => { }))
			{
				if (!string.IsNullOrWhiteSpace(databaseLocation))
				{
					configuration.DataDirectory = databaseLocation;
				}

				transactionalStorage.Restore(backupLocation, databaseLocation, output, defrag);
			}
		}

		public void ResetIndex(string index)
		{
			index = IndexDefinitionStorage.FixupIndexName(index);
			var indexDefinition = IndexDefinitionStorage.GetIndexDefinition(index);
			if (indexDefinition == null)
				throw new InvalidOperationException("There is no index named: " + index);
			DeleteIndex(index);
			PutIndex(index, indexDefinition);
		}

		public IndexDefinition GetIndexDefinition(string index)
		{
			index = IndexDefinitionStorage.FixupIndexName(index);
			return IndexDefinitionStorage.GetIndexDefinition(index);
		}

		static string buildVersion;
		public static string BuildVersion
		{
			get
			{
				return buildVersion ??
					   (buildVersion = GetBuildVersion().ToString(CultureInfo.InvariantCulture));
			}
		}

		private static int GetBuildVersion()
		{
			var fileVersionInfo = FileVersionInfo.GetVersionInfo(typeof(DocumentDatabase).Assembly.Location);
			if (fileVersionInfo.FilePrivatePart != 0)
				return fileVersionInfo.FilePrivatePart;
			return fileVersionInfo.FileBuildPart;
		}

		private volatile bool disposed;
		private readonly ValidateLicense validateLicense;
		public string ServerUrl
		{
			get
			{
				var serverUrl = Configuration.ServerUrl;
				if (string.IsNullOrEmpty(Name))
					return serverUrl;
				if (serverUrl.EndsWith("/"))
					return serverUrl + "databases/" + Name;
				return serverUrl + "/databases/" + Name;
			}
		}

		static string productVersion;
		private SequentialUuidGenerator sequentialUuidGenerator;
		public static string ProductVersion
		{
			get
			{
				return productVersion ??
					   (productVersion = FileVersionInfo.GetVersionInfo(typeof(DocumentDatabase).Assembly.Location).ProductVersion);
			}
		}

		public string[] GetIndexFields(string index)
		{
			var abstractViewGenerator = IndexDefinitionStorage.GetViewGenerator(index);
			if (abstractViewGenerator == null)
				return new string[0];
			return abstractViewGenerator.Fields;
		}

		/// <summary>
		/// This API is provided solely for the use of bundles that might need to run
		/// without any other bundle interfering. Specifically, the replication bundle
		/// need to be able to run without interference from any other bundle.
		/// </summary>
		/// <returns></returns>
		public IDisposable DisableAllTriggersForCurrentThread()
		{
			if (disposed)
				return new DisposableAction(() => { });
			var old = disableAllTriggers.Value;
			disableAllTriggers.Value = true;
			return new DisposableAction(() =>
			{
				if (disposed)
					return;
				try
				{
					disableAllTriggers.Value = old;
				}
				catch (ObjectDisposedException)
				{
				}
			});
		}

		/// <summary>
		/// Whatever this database has been disposed
		/// </summary>
		public bool Disposed
		{
			get { return disposed; }
		}

		public TransportState TransportState { get; private set; }

		/// <summary>
		/// Get the total index storage size taken by the indexes on the disk.
		/// This explicitly does NOT include in memory indexes.
		/// </summary>
		/// <remarks>
		/// This is a potentially a very expensive call, avoid making it if possible.
		/// </remarks>
		public long GetIndexStorageSizeOnDisk()
		{
			if (Configuration.RunInMemory)
				return 0;
			var indexes = Directory.GetFiles(Configuration.IndexStoragePath, "*.*", SearchOption.AllDirectories);
			var totalIndexSize = indexes.Sum(file =>
			{
				try
				{
					return new FileInfo(file).Length;
				}
				catch (FileNotFoundException)
				{
					return 0;
				}
			});

			return totalIndexSize;
		}

		/// <summary>
		/// Get the total size taken by the database on the disk.
		/// This explicitly does NOT include in memory database.
		/// It does include any reserved space on the file system, which may significantly increase
		/// the database size.
		/// </summary>
		/// <remarks>
		/// This is a potentially a very expensive call, avoid making it if possible.
		/// </remarks>
		public long GetTransactionalStorageSizeOnDisk()
		{
			return Configuration.RunInMemory ? 0 : TransactionalStorage.GetDatabaseSizeInBytes();
		}

		/// <summary>
		/// Get the total size taken by the database on the disk.
		/// This explicitly does NOT include in memory indexes or in memory database.
		/// It does include any reserved space on the file system, which may significantly increase
		/// the database size.
		/// </summary>
		/// <remarks>
		/// This is a potentially a very expensive call, avoid making it if possible.
		/// </remarks>
		public long GetTotalSizeOnDisk()
		{
			if (Configuration.RunInMemory)
				return 0;
			return GetIndexStorageSizeOnDisk() + GetTransactionalStorageSizeOnDisk();
		}

		public Etag GetIndexEtag(string indexName, Etag previousEtag, string resultTransformer = null)
		{
			Etag lastDocEtag = Etag.Empty;
			Etag lastReducedEtag = null;
			bool isStale = false;
			int touchCount = 0;
			TransactionalStorage.Batch(accessor =>
			{
				isStale = accessor.Staleness.IsIndexStale(indexName, null, null);
				lastDocEtag = accessor.Staleness.GetMostRecentDocumentEtag();
				var indexStats = accessor.Indexing.GetIndexStats(indexName);
				if (indexStats != null)
				{
					lastReducedEtag = indexStats.LastReducedEtag;
				}
				touchCount = accessor.Staleness.GetIndexTouchCount(indexName);
			});


			var indexDefinition = GetIndexDefinition(indexName);
			if (indexDefinition == null)
				return Etag.Empty; // this ensures that we will get the normal reaction of IndexNotFound later on.
			using (var md5 = MD5.Create())
			{
				var list = new List<byte>();
				list.AddRange(indexDefinition.GetIndexHash());
				list.AddRange(Encoding.Unicode.GetBytes(indexName));
				if (string.IsNullOrWhiteSpace(resultTransformer) == false)
				{
					var abstractTransformer = IndexDefinitionStorage.GetTransformer(resultTransformer);
					if (abstractTransformer == null)
						throw new InvalidOperationException("The result transformer: " + resultTransformer + " was not found");
					list.AddRange(abstractTransformer.GetHashCodeBytes());
				}
				list.AddRange(lastDocEtag.ToByteArray());
				list.AddRange(BitConverter.GetBytes(touchCount));
				list.AddRange(BitConverter.GetBytes(isStale));
				if (lastReducedEtag != null)
				{
					list.AddRange(lastReducedEtag.ToByteArray());
				}

				var indexEtag = Etag.Parse(md5.ComputeHash(list.ToArray()));

				if (previousEtag != null && previousEtag != indexEtag)
				{
					// the index changed between the time when we got it and the time 
					// we actually call this, we need to return something random so that
					// the next time we won't get 304

					return Etag.InvalidEtag;
				}

				return indexEtag;
			}
		}

		public int BulkInsert(BulkInsertOptions options, IEnumerable<IEnumerable<JsonDocument>> docBatches, Guid operationId)
		{
			var documents = 0;
			TransactionalStorage.Batch(accessor =>
			{
				RaiseNotifications(new BulkInsertChangeNotification
				{
					OperationId = operationId,
					Type = DocumentChangeTypes.BulkInsertStarted
				});
				foreach (var docs in docBatches)
				{
					WorkContext.CancellationToken.ThrowIfCancellationRequested();

					var inserts = 0;
					var batch = 0;
					var keys = new HashSet<string>(StringComparer.OrdinalIgnoreCase);
					foreach (var doc in docs)
					{
						try
						{
=======
        }

        public Tuple<PatchResultData, List<string>> ApplyPatch(string docId, Etag etag, ScriptedPatchRequest patch, TransactionInformation transactionInformation, bool debugMode = false)
        {
            ScriptedJsonPatcher scriptedJsonPatcher = null;
            var applyPatchInternal = ApplyPatchInternal(docId, etag, transactionInformation,
                (jsonDoc, size) =>
                {
                    scriptedJsonPatcher = new ScriptedJsonPatcher(this);
                    return scriptedJsonPatcher.Apply(jsonDoc, patch, size, docId);
                }, () =>
                {
                    if (scriptedJsonPatcher == null)
                        return null;
                    return scriptedJsonPatcher.CreatedDocs;
                }, debugMode);
            return Tuple.Create(applyPatchInternal,scriptedJsonPatcher == null ? new List<string>() : scriptedJsonPatcher.Debug);
        }

        public PatchResultData ApplyPatch(string docId, Etag etag, PatchRequest[] patchDoc, TransactionInformation transactionInformation, bool debugMode = false)
        {

            if (docId == null)
                throw new ArgumentNullException("docId");
            return ApplyPatchInternal(docId, etag, transactionInformation, (jsonDoc, size) => new JsonPatcher(jsonDoc).Apply(patchDoc), () => null, debugMode);
        }

        private PatchResultData ApplyPatchInternal(string docId, Etag etag,
                                                TransactionInformation transactionInformation,
                                                Func<RavenJObject, int, RavenJObject> patcher, Func<IList<JsonDocument>> getDocsCreatedInPatch, bool debugMode)
        {
            if (docId == null) throw new ArgumentNullException("docId");
            docId = docId.Trim();
            var result = new PatchResultData
            {
                PatchResult = PatchResult.Patched
            };

            bool shouldRetry = false;
            int[] retries = { 128 };
            do
            {
                TransactionalStorage.Batch(actions =>
                {
                    var doc = actions.Documents.DocumentByKey(docId, transactionInformation);
                    if (doc == null)
                    {
                        result.PatchResult = PatchResult.DocumentDoesNotExists;
                    }
                    else if (etag != null && doc.Etag != etag)
                    {
                        Debug.Assert(doc.Etag != null);
                        throw new ConcurrencyException("Could not patch document '" + docId + "' because non current etag was used")
                        {
                            ActualETag = doc.Etag,
                            ExpectedETag = etag,
                        };
                    }
                    else
                    {
                        var jsonDoc = patcher(doc.ToJson(), doc.SerializedSizeOnDisk);
                        if (debugMode)
                        {
                            result.Document = jsonDoc;
                            result.PatchResult = PatchResult.Tested;
                        }
                        else
                        {
                            try
                            {
                                Put(doc.Key, doc.Etag, jsonDoc, jsonDoc.Value<RavenJObject>(Constants.Metadata), transactionInformation);

                                var docsCreatedInPatch = getDocsCreatedInPatch();
                                if (docsCreatedInPatch != null && docsCreatedInPatch.Count > 0)
                                {
                                    foreach (var docFromPatch in docsCreatedInPatch)
                                    {
                                        Put(docFromPatch.Key, docFromPatch.Etag, docFromPatch.DataAsJson, docFromPatch.Metadata, transactionInformation);
                                    }
                                }
                            }
                            catch (ConcurrencyException)
                            {
                                if (actions.IsNested)
                                    throw;
                                if (retries[0]-- > 0)
                                {
                                    shouldRetry = true;
                                    return;
                                }
                                throw;
                            }
                            result.PatchResult = PatchResult.Patched;
                        }
                    }
                    if (shouldRetry == false)
                        workContext.ShouldNotifyAboutWork(() => "PATCH " + docId);
                });

            } while (shouldRetry);
            return result;
        }

        public BatchResult[] Batch(IList<ICommandData> commands)
        {
           using (TransactionalStorage.WriteLock())
           {
               var shouldRetryIfGotConcurrencyError =
               commands.All(x => (x is PatchCommandData || x is ScriptedPatchCommandData));
               if (shouldRetryIfGotConcurrencyError)
               {
                   var sp = Stopwatch.StartNew();
                   var result = BatchWithRetriesOnConcurrencyErrorsAndNoTransactionMerging(commands);
                   log.Debug("Successfully executed {0} patch commands in {1}", commands.Count, sp.Elapsed);
                   return result;
               }

               BatchResult[] results = null;
               TransactionalStorage.Batch(actions =>
               {
                   results = ProcessBatch(commands);
               });

               return results;
           }
        }

        private BatchResult[] BatchWithRetriesOnConcurrencyErrorsAndNoTransactionMerging(IList<ICommandData> commands)
        {
            int retries = 128;
            while (true)
            {
                try
                {
                    BatchResult[] results = null;
                    TransactionalStorage.Batch(_ => results = ProcessBatch(commands));
                    return results;
                }
                catch (ConcurrencyException)
                {
                    if (retries-- >= 0)
                    {
                        Thread.Sleep(Math.Min(1, retries / 3));
                        continue;
                    }
                    throw;
                }
            }
        }

        private BatchResult[] ProcessBatch(IList<ICommandData> commands)
        {
            var results = new BatchResult[commands.Count];
            for (int index = 0; index < commands.Count; index++)
            {
                var command = commands[index];
                command.Execute(this);
                results[index] = new BatchResult
                {
                    Method = command.Method,
                    Key = command.Key,
                    Etag = command.Etag,
                    Metadata = command.Metadata,
                    AdditionalData = command.AdditionalData
                };
            }
            return results;
        }

        public bool HasTasks
        {
            get
            {
                bool hasTasks = false;
                TransactionalStorage.Batch(actions =>
                {
                    hasTasks = actions.Tasks.HasTasks;
                });
                return hasTasks;
            }
        }

        public long ApproximateTaskCount
        {
            get
            {
                long approximateTaskCount = 0;
                TransactionalStorage.Batch(actions =>
                {
                    approximateTaskCount = actions.Tasks.ApproximateTaskCount;
                });
                return approximateTaskCount;
            }
        }

        public void StartBackup(string backupDestinationDirectory, bool incrementalBackup, DatabaseDocument databaseDocument)
        {
            var document = Get(BackupStatus.RavenBackupStatusDocumentKey, null);
            if (document != null)
            {
                var backupStatus = document.DataAsJson.JsonDeserialization<BackupStatus>();
                if (backupStatus.IsRunning)
                {
                    throw new InvalidOperationException("Backup is already running");
                }
            }

            bool circularLogging;
            if (incrementalBackup &&
                TransactionalStorage is Raven.Storage.Esent.TransactionalStorage &&
                (bool.TryParse(Configuration.Settings["Raven/Esent/CircularLog"], out circularLogging) == false || circularLogging))
            {
                throw new InvalidOperationException("In order to run incremental backups using Esent you must have circular logging disabled");
            }

            Put(BackupStatus.RavenBackupStatusDocumentKey, null, RavenJObject.FromObject(new BackupStatus
            {
                Started = SystemTime.UtcNow,
                IsRunning = true,
            }), new RavenJObject(), null);
            IndexStorage.FlushMapIndexes();
            IndexStorage.FlushReduceIndexes();
            TransactionalStorage.StartBackupOperation(this, backupDestinationDirectory, incrementalBackup, databaseDocument);
        }

        public static void Restore(RavenConfiguration configuration, string backupLocation, string databaseLocation, Action<string> output, bool defrag)
        {
            using (var transactionalStorage = configuration.CreateTransactionalStorage(() => { }))
            {
                if (!string.IsNullOrWhiteSpace(databaseLocation))
                {
                    configuration.DataDirectory = databaseLocation;
                }

                transactionalStorage.Restore(backupLocation, databaseLocation, output, defrag);
            }
        }

        public void ResetIndex(string index)
        {
            index = IndexDefinitionStorage.FixupIndexName(index);
            var indexDefinition = IndexDefinitionStorage.GetIndexDefinition(index);
            if (indexDefinition == null)
                throw new InvalidOperationException("There is no index named: " + index);
            DeleteIndex(index);
            PutIndex(index, indexDefinition);
        }

        public IndexDefinition GetIndexDefinition(string index)
        {
            index = IndexDefinitionStorage.FixupIndexName(index);
            return IndexDefinitionStorage.GetIndexDefinition(index);
        }

        static string buildVersion;
        public static string BuildVersion
        {
            get
            {
                return buildVersion ??
                       (buildVersion = GetBuildVersion().ToString(CultureInfo.InvariantCulture));
            }
        }

        private static int GetBuildVersion()
        {
            var fileVersionInfo = FileVersionInfo.GetVersionInfo(typeof(DocumentDatabase).Assembly.Location);
            if (fileVersionInfo.FilePrivatePart != 0)
                return fileVersionInfo.FilePrivatePart;
            return fileVersionInfo.FileBuildPart;
        }

        private volatile bool disposed;
        private readonly ValidateLicense validateLicense;
        public string ServerUrl
        {
            get
            {
                var serverUrl = Configuration.ServerUrl;
                if (string.IsNullOrEmpty(Name))
                    return serverUrl;
                if (serverUrl.EndsWith("/"))
                    return serverUrl + "databases/" + Name;
                return serverUrl + "/databases/" + Name;
            }
        }

        static string productVersion;
        private SequentialUuidGenerator sequentialUuidGenerator;
        public static string ProductVersion
        {
            get
            {
                return productVersion ??
                       (productVersion = FileVersionInfo.GetVersionInfo(typeof(DocumentDatabase).Assembly.Location).ProductVersion);
            }
        }

        public string[] GetIndexFields(string index)
        {
            var abstractViewGenerator = IndexDefinitionStorage.GetViewGenerator(index);
            if (abstractViewGenerator == null)
                return new string[0];
            return abstractViewGenerator.Fields;
        }

        /// <summary>
        /// This API is provided solely for the use of bundles that might need to run
        /// without any other bundle interfering. Specifically, the replication bundle
        /// need to be able to run without interference from any other bundle.
        /// </summary>
        /// <returns></returns>
        public IDisposable DisableAllTriggersForCurrentThread()
        {
            if (disposed)
                return new DisposableAction(() => { });
            var old = disableAllTriggers.Value;
            disableAllTriggers.Value = true;
            return new DisposableAction(() =>
            {
                if (disposed)
                    return;
                try
                {
                    disableAllTriggers.Value = old;
                }
                catch (ObjectDisposedException)
                {
                }
            });
        }

        /// <summary>
        /// Whatever this database has been disposed
        /// </summary>
        public bool Disposed
        {
            get { return disposed; }
        }

        public TransportState TransportState { get; private set; }

        /// <summary>
        /// Get the total index storage size taken by the indexes on the disk.
        /// This explicitly does NOT include in memory indexes.
        /// </summary>
        /// <remarks>
        /// This is a potentially a very expensive call, avoid making it if possible.
        /// </remarks>
        public long GetIndexStorageSizeOnDisk()
        {
            if (Configuration.RunInMemory)
                return 0;
            var indexes = Directory.GetFiles(Configuration.IndexStoragePath, "*.*", SearchOption.AllDirectories);
            var totalIndexSize = indexes.Sum(file =>
            {
                try
                {
                    return new FileInfo(file).Length;
                }
                catch (FileNotFoundException)
                {
                    return 0;
                }
            });

            return totalIndexSize;
        }

        /// <summary>
        /// Get the total size taken by the database on the disk.
        /// This explicitly does NOT include in memory database.
        /// It does include any reserved space on the file system, which may significantly increase
        /// the database size.
        /// </summary>
        /// <remarks>
        /// This is a potentially a very expensive call, avoid making it if possible.
        /// </remarks>
        public long GetTransactionalStorageSizeOnDisk()
        {
            return Configuration.RunInMemory ? 0 : TransactionalStorage.GetDatabaseSizeInBytes();
        }

        /// <summary>
        /// Get the total size taken by the database on the disk.
        /// This explicitly does NOT include in memory indexes or in memory database.
        /// It does include any reserved space on the file system, which may significantly increase
        /// the database size.
        /// </summary>
        /// <remarks>
        /// This is a potentially a very expensive call, avoid making it if possible.
        /// </remarks>
        public long GetTotalSizeOnDisk()
        {
            if (Configuration.RunInMemory)
                return 0;
            return GetIndexStorageSizeOnDisk() + GetTransactionalStorageSizeOnDisk();
        }

        public Etag GetIndexEtag(string indexName, Etag previousEtag, string resultTransformer = null)
        {
            Etag lastDocEtag = Etag.Empty;
            Etag lastReducedEtag = null;
            bool isStale = false;
            int touchCount = 0;
            TransactionalStorage.Batch(accessor =>
            {
				var indexInstance = IndexStorage.GetIndexInstance(indexName);
	            isStale = (indexInstance != null && indexInstance.IsCurrentMapIndexingTaskRunning) ||
	                      accessor.Staleness.IsIndexStale(indexName, null, null);
                lastDocEtag = accessor.Staleness.GetMostRecentDocumentEtag();
                var indexStats = accessor.Indexing.GetIndexStats(indexName);
                if (indexStats != null)
                {
                    lastReducedEtag = indexStats.LastReducedEtag;
                }
                touchCount = accessor.Staleness.GetIndexTouchCount(indexName);
            });


            var indexDefinition = GetIndexDefinition(indexName);
            if (indexDefinition == null)
                return Etag.Empty; // this ensures that we will get the normal reaction of IndexNotFound later on.
            using (var md5 = MD5.Create())
            {
                var list = new List<byte>();
                list.AddRange(indexDefinition.GetIndexHash());
                list.AddRange(Encoding.Unicode.GetBytes(indexName));
                if (string.IsNullOrWhiteSpace(resultTransformer) == false)
                {
                    var abstractTransformer = IndexDefinitionStorage.GetTransformer(resultTransformer);
                    if (abstractTransformer == null)
                        throw new InvalidOperationException("The result transformer: " + resultTransformer + " was not found");
                    list.AddRange(abstractTransformer.GetHashCodeBytes());
                }
                list.AddRange(lastDocEtag.ToByteArray());
                list.AddRange(BitConverter.GetBytes(touchCount));
                list.AddRange(BitConverter.GetBytes(isStale));
                if (lastReducedEtag != null)
                {
                    list.AddRange(lastReducedEtag.ToByteArray());
                }

                var indexEtag = Etag.Parse(md5.ComputeHash(list.ToArray()));

                if (previousEtag != null && previousEtag != indexEtag)
                {
                    // the index changed between the time when we got it and the time 
                    // we actually call this, we need to return something random so that
                    // the next time we won't get 304

                    return Etag.InvalidEtag;
                }

                return indexEtag;
            }
        }

        public int BulkInsert(BulkInsertOptions options, IEnumerable<IEnumerable<JsonDocument>> docBatches, Guid operationId)
        {
            var documents = 0;
            TransactionalStorage.Batch(accessor =>
            {
	            RaiseNotifications(new BulkInsertChangeNotification
	            {
		            OperationId = operationId,
		            Type = DocumentChangeTypes.BulkInsertStarted
	            });
                foreach (var docs in docBatches)
                {
                    WorkContext.CancellationToken.ThrowIfCancellationRequested();

                    var inserts = 0;
                    var batch = 0;
                    var keys = new HashSet<string>(StringComparer.OrdinalIgnoreCase);
	                
					var docsToInsert = docs.ToArray();

					foreach (var doc in docsToInsert)
                    {
	                    try
	                    {
>>>>>>> 003f4f59
							RemoveReservedProperties(doc.DataAsJson);
							RemoveMetadataReservedProperties(doc.Metadata);

							if (options.CheckReferencesInIndexes)
								keys.Add(doc.Key);
							documents++;
							batch++;
							AssertPutOperationNotVetoed(doc.Key, doc.Metadata, doc.DataAsJson, null);
							foreach (var trigger in PutTriggers)
							{
								trigger.Value.OnPut(doc.Key, doc.DataAsJson, doc.Metadata, null);
							}
							var result = accessor.Documents.InsertDocument(doc.Key, doc.DataAsJson, doc.Metadata, options.CheckForUpdates);
							if (result.Updated == false)
								inserts++;

							doc.Etag = result.Etag;

							foreach (var trigger in PutTriggers)
							{
								trigger.Value.AfterPut(doc.Key, doc.DataAsJson, doc.Metadata, result.Etag, null);
							}
						}
						catch (Exception e)
						{
							RaiseNotifications(new BulkInsertChangeNotification
							{
								OperationId = operationId,
								Message = e.Message,
								Etag = doc.Etag,
								Id = doc.Key,
								Type = DocumentChangeTypes.BulkInsertError
							});

							throw;
						}
<<<<<<< HEAD
					}
					if (options.CheckReferencesInIndexes)
					{
						foreach (var key in keys)
						{
							CheckReferenceBecauseOfDocumentUpdate(key, accessor);
						}
					}
					accessor.Documents.IncrementDocumentCount(inserts);
					accessor.General.PulseTransaction();
					workContext.ShouldNotifyAboutWork(() => "BulkInsert batch of " + batch + " docs");
					workContext.NotifyAboutWork(); // forcing notification so we would start indexing right away
				}
=======
                    }
                    if (options.CheckReferencesInIndexes)
                    {
                        foreach (var key in keys)
                        {
                            CheckReferenceBecauseOfDocumentUpdate(key, accessor);
                        }
                    }
                    accessor.Documents.IncrementDocumentCount(inserts);
                    accessor.General.PulseTransaction();
					etagSynchronizer.UpdateSynchronizationState(docsToInsert);
					
                    workContext.ShouldNotifyAboutWork(() => "BulkInsert batch of " + batch + " docs");
                    workContext.NotifyAboutWork(); // forcing notification so we would start indexing right away
                }
>>>>>>> 003f4f59

				RaiseNotifications(new BulkInsertChangeNotification
				{
					OperationId = operationId,
					Type = DocumentChangeTypes.BulkInsertEnded
				});
				if (documents == 0)
					return;
				workContext.ShouldNotifyAboutWork(() => "BulkInsert of " + documents + " docs");
			});
			return documents;
		}

		public TouchedDocumentInfo GetRecentTouchesFor(string key)
		{
			TouchedDocumentInfo info;
			recentTouches.TryGetValue(key, out info);
			return info;
		}

		public void AddTask(Task task, RavenJToken state, out long id)
		{
			if (task.Status == TaskStatus.Created)
				throw new ArgumentException("Task must be started before it gets added to the database.", "task");
			var localId = id = Interlocked.Increment(ref pendingTaskCounter);
			pendingTasks.TryAdd(localId, new PendingTaskAndState
			{
				Task = task,
				State = state
			});
		}

		public RavenJToken GetTaskState(long id)
		{
			PendingTaskAndState value;
			if (pendingTasks.TryGetValue(id, out value))
				return value.State;
			return null;
		}

		public RavenJArray GetTransformerNames(int start, int pageSize)
		{
			return new RavenJArray(
			IndexDefinitionStorage.TransformerNames.Skip(start).Take(pageSize)
				.Select(s => new RavenJValue(s))
			);
		}

		public RavenJArray GetTransformers(int start, int pageSize)
		{
			return new RavenJArray(
			IndexDefinitionStorage.TransformerNames.Skip(start).Take(pageSize)
				.Select(
					indexName => new RavenJObject
							{
								{"name", new RavenJValue(indexName) },
								{"definition", RavenJObject.FromObject(IndexDefinitionStorage.GetTransformerDefinition(indexName))}
							}));

		}

		public JsonDocument GetWithTransformer(string key, string transformer, TransactionInformation transactionInformation, Dictionary<string, RavenJToken> queryInputs)
		{
			JsonDocument result = null;
			TransactionalStorage.Batch(
			actions =>
			{
				var docRetriever = new DocumentRetriever(actions, ReadTriggers, inFlightTransactionalState, queryInputs);
				using (new CurrentTransformationScope(docRetriever))
				{
					var document = Get(key, transactionInformation);
					if (document == null)
						return;

					var storedTransformer = IndexDefinitionStorage.GetTransformer(transformer);
					if (storedTransformer == null)
						throw new InvalidOperationException("No transformer with the name: " + transformer);

					var transformed = storedTransformer.TransformResultsDefinition(new[] { new DynamicJsonObject(document.ToJson()) })
									 .Select(x => JsonExtensions.ToJObject(x))
									 .ToArray();

					if (transformed.Length == 0)
						return;

					result = new JsonDocument
					{
						Etag = document.Etag,
						NonAuthoritativeInformation = document.NonAuthoritativeInformation,
						LastModified = document.LastModified,
					};
					result.DataAsJson = new RavenJObject { { "$values", new RavenJArray(transformed) } };
				}
			});
			return result;
		}

		public TransformerDefinition GetTransformerDefinition(string name)
		{
			return IndexDefinitionStorage.GetTransformerDefinition(name);
		}
	}
}<|MERGE_RESOLUTION|>--- conflicted
+++ resolved
@@ -53,566 +53,85 @@
 
 namespace Raven.Database
 {
-	public class DocumentDatabase : IDisposable
-	{
-		private readonly InMemoryRavenConfiguration configuration;
-
-		[ImportMany]
-		public OrderedPartCollection<AbstractRequestResponder> RequestResponders { get; set; }
-
-		[ImportMany]
-		public OrderedPartCollection<IStartupTask> StartupTasks { get; set; }
-
-		[ImportMany]
-		public OrderedPartCollection<AbstractAttachmentPutTrigger> AttachmentPutTriggers { get; set; }
-		public InFlightTransactionalState InFlightTransactionalState
-		{
-			get { return inFlightTransactionalState; }
-		}
-
-		[ImportMany]
-		public OrderedPartCollection<AbstractIndexQueryTrigger> IndexQueryTriggers { get; set; }
-
-		[ImportMany]
-		public OrderedPartCollection<AbstractAttachmentDeleteTrigger> AttachmentDeleteTriggers { get; set; }
-
-		[ImportMany]
-		public OrderedPartCollection<AbstractAttachmentReadTrigger> AttachmentReadTriggers { get; set; }
-
-		[ImportMany]
-		public OrderedPartCollection<AbstractPutTrigger> PutTriggers { get; set; }
-
-		[ImportMany]
-		public OrderedPartCollection<AbstractDeleteTrigger> DeleteTriggers { get; set; }
-
-		[ImportMany]
-		public OrderedPartCollection<AbstractIndexUpdateTrigger> IndexUpdateTriggers { get; set; }
-
-		[ImportMany]
-		public OrderedPartCollection<AbstractReadTrigger> ReadTriggers { get; set; }
-
-		[ImportMany]
-		public OrderedPartCollection<AbstractDynamicCompilationExtension> Extensions { get; set; }
-
-		[ImportMany]
-		public OrderedPartCollection<AbstractIndexCodec> IndexCodecs { get; set; }
-
-		[ImportMany]
-		public OrderedPartCollection<AbstractDocumentCodec> DocumentCodecs { get; set; }
-
-		private readonly List<IDisposable> toDispose = new List<IDisposable>();
-
-		private long pendingTaskCounter;
-		private readonly ConcurrentDictionary<long, PendingTaskAndState> pendingTasks = new ConcurrentDictionary<long, PendingTaskAndState>();
-
-		private readonly InFlightTransactionalState inFlightTransactionalState = new InFlightTransactionalState();
-
-		private class PendingTaskAndState
-		{
-			public Task Task;
-			public RavenJToken State;
-		}
-
-		/// <summary>
-		/// The name of the database.
-		/// Defaults to null for the root database (or embedded database), or the name of the database if this db is a tenant database
-		/// </summary>
-		public string Name { get; private set; }
-
-		private readonly WorkContext workContext;
-		private readonly IndexingExecuter indexingExecuter;
-		public IndexingExecuter IndexingExecuter
-		{
-			get { return indexingExecuter; }
-		}
-
-		private readonly DatabaseEtagSynchronizer etagSynchronizer;
-		public DatabaseEtagSynchronizer EtagSynchronizer
-		{
-			get { return etagSynchronizer; }
-		}
-
-		/// <summary>
-		/// Requires to avoid having serialize writes to the same attachments
-		/// </summary>
-		private readonly ConcurrentDictionary<string, object> putAttachmentSerialLock = new ConcurrentDictionary<string, object>(StringComparer.OrdinalIgnoreCase);
-
-		/// <summary>
-		/// This is used to hold state associated with this instance by external extensions
-		/// </summary>
-		public AtomicDictionary<object> ExtensionsState { get; private set; }
-
-		public TaskScheduler BackgroundTaskScheduler { get { return backgroundTaskScheduler; } }
-
-		private readonly ThreadLocal<bool> disableAllTriggers = new ThreadLocal<bool>(() => false);
-		private System.Threading.Tasks.Task indexingBackgroundTask;
-		private System.Threading.Tasks.Task reducingBackgroundTask;
-		private readonly TaskScheduler backgroundTaskScheduler;
-		private readonly object idleLocker = new object();
-
-		private static readonly ILog log = LogManager.GetCurrentClassLogger();
-
-		private readonly SizeLimitedConcurrentDictionary<string, TouchedDocumentInfo> recentTouches =
-			new SizeLimitedConcurrentDictionary<string, TouchedDocumentInfo>(1024, StringComparer.OrdinalIgnoreCase);
-
-		public DocumentDatabase(InMemoryRavenConfiguration configuration)
-		{
-			this.configuration = configuration;
-
-			using (LogManager.OpenMappedContext("database", configuration.DatabaseName ?? Constants.SystemDatabase))
-			{
-				if (configuration.IsTenantDatabase == false)
-				{
-					validateLicense = new ValidateLicense();
-					validateLicense.Execute(configuration);
-				}
-				AppDomain.CurrentDomain.DomainUnload += DomainUnloadOrProcessExit;
-				AppDomain.CurrentDomain.ProcessExit += DomainUnloadOrProcessExit;
-
-				Name = configuration.DatabaseName;
-				backgroundTaskScheduler = configuration.CustomTaskScheduler ?? TaskScheduler.Current;
-
-				ExtensionsState = new AtomicDictionary<object>();
-				Configuration = configuration;
-
-				ExecuteAlterConfiguration();
-
-				configuration.Container.SatisfyImportsOnce(this);
-
-				workContext = new WorkContext
-				{
-					Database = this,
-					DatabaseName = Name,
-					IndexUpdateTriggers = IndexUpdateTriggers,
-					ReadTriggers = ReadTriggers,
-					RaiseIndexChangeNotification = RaiseNotifications,
-					TaskScheduler = backgroundTaskScheduler,
-					Configuration = configuration
-				};
-
-				TransactionalStorage = configuration.CreateTransactionalStorage(workContext.HandleWorkNotifications);
-
-				try
-				{
-					sequentialUuidGenerator = new SequentialUuidGenerator();
-					TransactionalStorage.Initialize(sequentialUuidGenerator, DocumentCodecs);
-				}
-				catch (Exception)
-				{
-					TransactionalStorage.Dispose();
-					throw;
-				}
-
-				try
-				{
-
-					TransactionalStorage.Batch(actions =>
-						sequentialUuidGenerator.EtagBase = actions.General.GetNextIdentityValue("Raven/Etag"));
-
-					TransportState = new TransportState();
-
-					// Index codecs must be initialized before we try to read an index
-					InitializeIndexCodecTriggers();
-
-					IndexDefinitionStorage = new IndexDefinitionStorage(
-						configuration,
-						TransactionalStorage,
-						configuration.DataDirectory,
-						configuration.Container.GetExportedValues<AbstractViewGenerator>(),
-						Extensions);
-					IndexStorage = new IndexStorage(IndexDefinitionStorage, configuration, this);
-
-					CompleteWorkContextSetup();
-
-					etagSynchronizer = new DatabaseEtagSynchronizer(TransactionalStorage);
-					indexingExecuter = new IndexingExecuter(workContext, etagSynchronizer);
-
-					InitializeTriggersExceptIndexCodecs();
-					SecondStageInitialization();
-
-					ExecuteStartupTasks();
-				}
-				catch (Exception)
-				{
-					Dispose();
-					throw;
-				}
-			}
-		}
-
-		private void SecondStageInitialization()
-		{
-			DocumentCodecs.OfType<IRequiresDocumentDatabaseInitialization>()
-				.Concat(PutTriggers.OfType<IRequiresDocumentDatabaseInitialization>())
-				.Concat(DeleteTriggers.OfType<IRequiresDocumentDatabaseInitialization>())
-				.Concat(IndexCodecs.OfType<IRequiresDocumentDatabaseInitialization>())
-				.Concat(IndexQueryTriggers.OfType<IRequiresDocumentDatabaseInitialization>())
-				.Concat(AttachmentPutTriggers.OfType<IRequiresDocumentDatabaseInitialization>())
-				.Concat(AttachmentDeleteTriggers.OfType<IRequiresDocumentDatabaseInitialization>())
-				.Concat(AttachmentReadTriggers.OfType<IRequiresDocumentDatabaseInitialization>())
-				.Concat(IndexUpdateTriggers.OfType<IRequiresDocumentDatabaseInitialization>())
-			.Apply(initialization => initialization.SecondStageInit());
-		}
-
-		private void CompleteWorkContextSetup()
-		{
-			workContext.IndexStorage = IndexStorage;
-			workContext.TransactionalStorage = TransactionalStorage;
-			workContext.IndexDefinitionStorage = IndexDefinitionStorage;
-
-			workContext.Init(Name);
-		}
-
-		private void DomainUnloadOrProcessExit(object sender, EventArgs eventArgs)
-		{
-			Dispose();
-		}
-
-		private void InitializeTriggersExceptIndexCodecs()
-		{
-			DocumentCodecs
-				//.Init(disableAllTriggers) // Document codecs should always be activated (RavenDB-576)
-				.OfType<IRequiresDocumentDatabaseInitialization>().Apply(initialization => initialization.Initialize(this));
-
-			PutTriggers
-				.Init(disableAllTriggers)
-				.OfType<IRequiresDocumentDatabaseInitialization>().Apply(initialization => initialization.Initialize(this));
-
-<<<<<<< HEAD
-			DeleteTriggers
-				.Init(disableAllTriggers)
-				.OfType<IRequiresDocumentDatabaseInitialization>().Apply(initialization => initialization.Initialize(this));
-
-			ReadTriggers
-				.Init(disableAllTriggers)
-				.OfType<IRequiresDocumentDatabaseInitialization>().Apply(initialization => initialization.Initialize(this));
-
-			IndexQueryTriggers
-				.Init(disableAllTriggers)
-				.OfType<IRequiresDocumentDatabaseInitialization>().Apply(initialization => initialization.Initialize(this));
-
-			AttachmentPutTriggers
-				.Init(disableAllTriggers)
-				.OfType<IRequiresDocumentDatabaseInitialization>().Apply(initialization => initialization.Initialize(this));
-
-			AttachmentDeleteTriggers
-				.Init(disableAllTriggers)
-				.OfType<IRequiresDocumentDatabaseInitialization>().Apply(initialization => initialization.Initialize(this));
-
-			AttachmentReadTriggers
-				.Init(disableAllTriggers)
-				.OfType<IRequiresDocumentDatabaseInitialization>().Apply(initialization => initialization.Initialize(this));
-
-			IndexUpdateTriggers
-				.Init(disableAllTriggers)
-				.OfType<IRequiresDocumentDatabaseInitialization>().Apply(initialization => initialization.Initialize(this));
-		}
-
-		private void InitializeIndexCodecTriggers()
-		{
-			IndexCodecs
-				.Init(disableAllTriggers)
-				.OfType<IRequiresDocumentDatabaseInitialization>().Apply(initialization => initialization.Initialize(this));
-		}
-
-		private void ExecuteAlterConfiguration()
-		{
-			foreach (var alterConfiguration in Configuration.Container.GetExportedValues<IAlterConfiguration>())
-			{
-				alterConfiguration.AlterConfiguration(Configuration);
-			}
-		}
-
-		private void ExecuteStartupTasks()
-		{
-			using (LogContext.WithDatabase(Name))
-			{
-				foreach (var task in StartupTasks)
-				{
-					var disposable = task.Value as IDisposable;
-					if (disposable != null)
-						toDispose.Add(disposable);
-					task.Value.Execute(this);
-				}
-			}
-		}
-
-		public DatabaseStatistics Statistics
-		{
-			get
-			{
-				var result = new DatabaseStatistics
-				{
-					CurrentNumberOfItemsToIndexInSingleBatch = workContext.CurrentNumberOfItemsToIndexInSingleBatch,
-					CurrentNumberOfItemsToReduceInSingleBatch = workContext.CurrentNumberOfItemsToReduceInSingleBatch,
-					ActualIndexingBatchSize = workContext.LastActualIndexingBatchSize.ToArray(),
-					InMemoryIndexingQueueSize = indexingExecuter.PrefetchingBehavior.InMemoryIndexingQueueSize,
-					Prefetches = workContext.FutureBatchStats.OrderBy(x => x.Timestamp).ToArray(),
-					CountOfIndexes = IndexStorage.Indexes.Length,
-					DatabaseTransactionVersionSizeInMB = ConvertBytesToMBs(workContext.TransactionalStorage.GetDatabaseTransactionVersionSizeInBytes()),
-					Errors = workContext.Errors,
-					DatabaseId = TransactionalStorage.Id,
-					Triggers = PutTriggers.Select(x => new DatabaseStatistics.TriggerInfo { Name = x.ToString(), Type = "Put" })
-						.Concat(DeleteTriggers.Select(x => new DatabaseStatistics.TriggerInfo { Name = x.ToString(), Type = "Delete" }))
-						.Concat(ReadTriggers.Select(x => new DatabaseStatistics.TriggerInfo { Name = x.ToString(), Type = "Read" }))
-						.Concat(IndexUpdateTriggers.Select(x => new DatabaseStatistics.TriggerInfo { Name = x.ToString(), Type = "Index Update" }))
-						.ToArray(),
-					Extensions = Configuration.ReportExtensions(
-						typeof(IStartupTask),
-						typeof(AbstractReadTrigger),
-						typeof(AbstractDeleteTrigger),
-						typeof(AbstractPutTrigger),
-						typeof(AbstractDocumentCodec),
-						typeof(AbstractIndexCodec),
-						typeof(AbstractDynamicCompilationExtension),
-						typeof(AbstractIndexQueryTrigger),
-						typeof(AbstractIndexUpdateTrigger),
-						typeof(AbstractAnalyzerGenerator),
-						typeof(AbstractAttachmentDeleteTrigger),
-						typeof(AbstractAttachmentPutTrigger),
-						typeof(AbstractAttachmentReadTrigger),
-						typeof(AbstractBackgroundTask),
-						typeof(IAlterConfiguration)
-						),
-				};
-
-				TransactionalStorage.Batch(actions =>
-				{
-					result.LastDocEtag = actions.Staleness.GetMostRecentDocumentEtag();
-					result.LastAttachmentEtag = actions.Staleness.GetMostRecentAttachmentEtag();
-
-					result.ApproximateTaskCount = actions.Tasks.ApproximateTaskCount;
-					result.CountOfDocuments = actions.Documents.GetDocumentsCount();
-					result.StaleIndexes = IndexStorage.Indexes
-						.Where(s => actions.Staleness.IsIndexStale(s, null, null)).ToArray();
-					result.Indexes = actions.Indexing.GetIndexesStats().Where(x => x != null).ToArray();
-				});
-
-				if (result.Indexes != null)
-				{
-					foreach (var index in result.Indexes)
-					{
-						index.LastQueryTimestamp = IndexStorage.GetLastQueryTime(index.Name);
-						index.Performance = IndexStorage.GetIndexingPerformance(index.Name);
-						index.IsOnRam = IndexStorage.IndexOnRam(index.Name);
-						var indexDefinition = IndexDefinitionStorage.GetIndexDefinition(index.Name);
-						if (indexDefinition != null)
-							index.LockMode = indexDefinition.LockMode;
-					}
-				}
-
-				return result;
-			}
-		}
-
-
-		private decimal ConvertBytesToMBs(long bytes)
-		{
-			return Math.Round(bytes / 1024.0m / 1024.0m, 2);
-		}
-
-		public InMemoryRavenConfiguration Configuration
-		{
-			get;
-			private set;
-		}
-
-		public ITransactionalStorage TransactionalStorage { get; private set; }
-
-		public IndexDefinitionStorage IndexDefinitionStorage { get; private set; }
-
-		public IndexStorage IndexStorage { get; private set; }
-
-		public event EventHandler Disposing;
-
-		public void Dispose()
-		{
-			if (disposed)
-				return;
-			var onDisposing = Disposing;
-			if (onDisposing != null)
-			{
-				try
-				{
-					onDisposing(this, EventArgs.Empty);
-				}
-				catch (Exception e)
-				{
-					log.WarnException("Error when notifying about db disposal, ignoring error and continuing with disposal", e);
-				}
-			}
-
-			var exceptionAggregator = new ExceptionAggregator(log, "Could not properly dispose of DatabaseDocument");
-
-			exceptionAggregator.Execute(() =>
-			{
-				AppDomain.CurrentDomain.DomainUnload -= DomainUnloadOrProcessExit;
-				AppDomain.CurrentDomain.ProcessExit -= DomainUnloadOrProcessExit;
-				disposed = true;
-
-				if (workContext != null)
-					workContext.StopWorkRude();
-			});
-
-			if (validateLicense != null)
-				exceptionAggregator.Execute(validateLicense.Dispose);
-
-			exceptionAggregator.Execute(() =>
-			{
-				if (ExtensionsState == null)
-					return;
-
-				foreach (var value in ExtensionsState.Values.OfType<IDisposable>())
-				{
-					exceptionAggregator.Execute(value.Dispose);
-				}
-			});
-
-			exceptionAggregator.Execute(() =>
-			{
-				if (toDispose == null)
-					return;
-				foreach (var shouldDispose in toDispose)
-				{
-					exceptionAggregator.Execute(shouldDispose.Dispose);
-				}
-			});
-
-
-			exceptionAggregator.Execute(() =>
-			{
-				foreach (var shouldDispose in pendingTasks)
-				{
-					exceptionAggregator.Execute(shouldDispose.Value.Task.Wait);
-				}
-				pendingTasks.Clear();
-			});
-
-			exceptionAggregator.Execute(() =>
-			{
-				if (indexingBackgroundTask != null)
-					indexingBackgroundTask.Wait();
-			});
-			exceptionAggregator.Execute(() =>
-			{
-				if (reducingBackgroundTask != null)
-					reducingBackgroundTask.Wait();
-			});
-
-			exceptionAggregator.Execute(() =>
-			{
-				var disposable = backgroundTaskScheduler as IDisposable;
-				if (disposable != null)
-					disposable.Dispose();
-			});
-
-			if (TransactionalStorage != null)
-				exceptionAggregator.Execute(TransactionalStorage.Dispose);
-			if (IndexStorage != null)
-				exceptionAggregator.Execute(IndexStorage.Dispose);
-
-			if (Configuration != null)
-				exceptionAggregator.Execute(Configuration.Dispose);
-
-			exceptionAggregator.Execute(disableAllTriggers.Dispose);
-
-			if (workContext != null)
-				exceptionAggregator.Execute(workContext.Dispose);
-
-			exceptionAggregator.ThrowIfNeeded();
-		}
-
-		public void StopBackgroundWorkers()
-		{
-			workContext.StopWork();
-			if (indexingBackgroundTask != null)
-				indexingBackgroundTask.Wait();
-			if (reducingBackgroundTask != null)
-				reducingBackgroundTask.Wait();
-
-			backgroundWorkersSpun = false;
-		}
-
-		public void StopIndexingWorkers()
-		{
-			workContext.StopIndexing();
-			try
-			{
-				indexingBackgroundTask.Wait();
-			}
-			catch (Exception e)
-			{
-				log.WarnException("Error while trying to stop background indexing", e);
-			}
-			try
-			{
-				reducingBackgroundTask.Wait();
-			}
-			catch (Exception e)
-			{
-				log.WarnException("Error while trying to stop background reducing", e);
-			}
-
-			backgroundWorkersSpun = false;
-		}
-
-		public WorkContext WorkContext
-		{
-			get { return workContext; }
-		}
-
-		private volatile bool backgroundWorkersSpun;
-
-		public void SpinBackgroundWorkers()
-		{
-			if (backgroundWorkersSpun)
-				throw new InvalidOperationException("The background workers has already been spun and cannot be spun again");
-
-			backgroundWorkersSpun = true;
-
-			workContext.StartWork();
-			indexingBackgroundTask = Task.Factory.StartNew(
-				indexingExecuter.Execute,
-				CancellationToken.None, TaskCreationOptions.LongRunning, backgroundTaskScheduler);
-			reducingBackgroundTask = Task.Factory.StartNew(
-				new ReducingExecuter(workContext).Execute,
-				CancellationToken.None, TaskCreationOptions.LongRunning, backgroundTaskScheduler);
-		}
-
-		public void SpinIndexingWorkers()
-		{
-			if (backgroundWorkersSpun)
-				throw new InvalidOperationException("The background workers has already been spun and cannot be spun again");
-
-			backgroundWorkersSpun = true;
-
-			workContext.StartIndexing();
-			indexingBackgroundTask = System.Threading.Tasks.Task.Factory.StartNew(
-				indexingExecuter.Execute,
-				CancellationToken.None, TaskCreationOptions.LongRunning, backgroundTaskScheduler);
-			reducingBackgroundTask = System.Threading.Tasks.Task.Factory.StartNew(
-				new ReducingExecuter(workContext).Execute,
-				CancellationToken.None, TaskCreationOptions.LongRunning, backgroundTaskScheduler);
-		}
-
-		public void RaiseNotifications(DocumentChangeNotification obj, RavenJObject metadata)
-		{
-			TransportState.Send(obj);
-			var onDocumentChange = OnDocumentChange;
-			if (onDocumentChange != null)
-				onDocumentChange(this, obj, metadata);
-		}
-
-		public void RaiseNotifications(IndexChangeNotification obj)
-		{
-			TransportState.Send(obj);
-		}
-
-		public void RaiseNotifications(ReplicationConflictNotification obj)
-		{
-			TransportState.Send(obj);
-		}
-=======
+    public class DocumentDatabase : IDisposable
+    {
+        private readonly InMemoryRavenConfiguration configuration;
+
+        [ImportMany]
+        public OrderedPartCollection<AbstractRequestResponder> RequestResponders { get; set; }
+
+        [ImportMany]
+        public OrderedPartCollection<IStartupTask> StartupTasks { get; set; }
+
+        [ImportMany]
+        public OrderedPartCollection<AbstractAttachmentPutTrigger> AttachmentPutTriggers { get; set; }
+        public InFlightTransactionalState InFlightTransactionalState
+        {
+            get { return inFlightTransactionalState; }
+        }
+
+        [ImportMany]
+        public OrderedPartCollection<AbstractIndexQueryTrigger> IndexQueryTriggers { get; set; }
+
+        [ImportMany]
+        public OrderedPartCollection<AbstractAttachmentDeleteTrigger> AttachmentDeleteTriggers { get; set; }
+
+        [ImportMany]
+        public OrderedPartCollection<AbstractAttachmentReadTrigger> AttachmentReadTriggers { get; set; }
+
+        [ImportMany]
+        public OrderedPartCollection<AbstractPutTrigger> PutTriggers { get; set; }
+
+        [ImportMany]
+        public OrderedPartCollection<AbstractDeleteTrigger> DeleteTriggers { get; set; }
+
+        [ImportMany]
+        public OrderedPartCollection<AbstractIndexUpdateTrigger> IndexUpdateTriggers { get; set; }
+
+        [ImportMany]
+        public OrderedPartCollection<AbstractReadTrigger> ReadTriggers { get; set; }
+
+        [ImportMany]
+        public OrderedPartCollection<AbstractDynamicCompilationExtension> Extensions { get; set; }
+
+        [ImportMany]
+        public OrderedPartCollection<AbstractIndexCodec> IndexCodecs { get; set; }
+
+        [ImportMany]
+        public OrderedPartCollection<AbstractDocumentCodec> DocumentCodecs { get; set; }
+
+        private readonly List<IDisposable> toDispose = new List<IDisposable>();
+
+        private long pendingTaskCounter;
+        private readonly ConcurrentDictionary<long, PendingTaskAndState> pendingTasks = new ConcurrentDictionary<long, PendingTaskAndState>();
+
+        private readonly InFlightTransactionalState inFlightTransactionalState = new InFlightTransactionalState();
+
+        private class PendingTaskAndState
+        {
+            public Task Task;
+            public RavenJToken State;
+        }
+
+        /// <summary>
+        /// The name of the database.
+        /// Defaults to null for the root database (or embedded database), or the name of the database if this db is a tenant database
+        /// </summary>
+        public string Name { get; private set; }
+
+        private readonly WorkContext workContext;
+        private readonly IndexingExecuter indexingExecuter;
+        public IndexingExecuter IndexingExecuter
+        {
+            get { return indexingExecuter; }
+        }
+
+        private readonly DatabaseEtagSynchronizer etagSynchronizer;
+        public DatabaseEtagSynchronizer EtagSynchronizer
+        {
+            get { return etagSynchronizer; }
+        }
+
 		private readonly Prefetcher prefetcher;
 		public Prefetcher Prefetcher
 		{
@@ -877,7 +396,7 @@
 	                        return (indexInstance != null && indexInstance.IsCurrentMapIndexingTaskRunning) ||
 	                               actions.Staleness.IsIndexStale(s, null, null);
                         }).ToArray();
-                    result.Indexes = actions.Indexing.GetIndexesStats().ToArray();
+					result.Indexes = actions.Indexing.GetIndexesStats().Where(x => x != null).ToArray();
                 });
 
                 if (result.Indexes != null)
@@ -887,7 +406,9 @@
                         index.LastQueryTimestamp = IndexStorage.GetLastQueryTime(index.Name);
                         index.Performance = IndexStorage.GetIndexingPerformance(index.Name);
                         index.IsOnRam = IndexStorage.IndexOnRam(index.Name);
-                        index.LockMode = IndexDefinitionStorage.GetIndexDefinition(index.Name).LockMode;
+						var indexDefinition = IndexDefinitionStorage.GetIndexDefinition(index.Name);
+						if (indexDefinition != null)
+							index.LockMode = indexDefinition.LockMode;
                     }
                 }
 
@@ -1102,329 +623,12 @@
         {
             TransportState.Send(obj);
         }
->>>>>>> 003f4f59
 
 		public void RaiseNotifications(BulkInsertChangeNotification obj)
 		{
 			TransportState.Send(obj);
 		}
 
-<<<<<<< HEAD
-		public event Action<DocumentDatabase, DocumentChangeNotification, RavenJObject> OnDocumentChange;
-
-		public void RunIdleOperations()
-		{
-			var tryEnter = Monitor.TryEnter(idleLocker);
-			try
-			{
-				if (tryEnter == false)
-					return;
-				TransportState.OnIdle();
-				IndexStorage.RunIdleOperations();
-				ClearCompletedPendingTasks();
-			}
-			finally
-			{
-				if (tryEnter)
-					Monitor.Exit(idleLocker);
-			}
-		}
-
-		private void ClearCompletedPendingTasks()
-		{
-			foreach (var taskAndState in pendingTasks)
-			{
-				var task = taskAndState.Value.Task;
-				if (task.IsCompleted || task.IsCanceled || task.IsFaulted)
-				{
-					PendingTaskAndState value;
-					pendingTasks.TryRemove(taskAndState.Key, out value);
-				}
-				if (task.Exception != null)
-				{
-					log.InfoException("Failed to execute background task " + taskAndState.Key, task.Exception);
-				}
-			}
-		}
-
-		public JsonDocument Get(string key, TransactionInformation transactionInformation)
-		{
-			if (key == null)
-				throw new ArgumentNullException("key");
-			key = key.Trim();
-
-			JsonDocument document = null;
-			if (transactionInformation == null ||
-				inFlightTransactionalState.TryGet(key, transactionInformation, out document) == false)
-			{
-				// first we check the dtc state, then the storage, to avoid race conditions
-				var nonAuthoritativeInformationBehavior = inFlightTransactionalState.GetNonAuthoritativeInformationBehavior<JsonDocument>(transactionInformation, key);
-
-				TransactionalStorage.Batch(actions => { document = actions.Documents.DocumentByKey(key, transactionInformation); });
-
-				if (nonAuthoritativeInformationBehavior != null)
-					document = nonAuthoritativeInformationBehavior(document);
-			}
-
-			DocumentRetriever.EnsureIdInMetadata(document);
-
-			return new DocumentRetriever(null, ReadTriggers, inFlightTransactionalState)
-				.ExecuteReadTriggers(document, transactionInformation, ReadOperation.Load);
-		}
-
-		public JsonDocumentMetadata GetDocumentMetadata(string key, TransactionInformation transactionInformation)
-		{
-			if (key == null)
-				throw new ArgumentNullException("key");
-			key = key.Trim();
-			JsonDocumentMetadata document = null;
-			if (transactionInformation == null ||
-				inFlightTransactionalState.TryGet(key, transactionInformation, out document) == false)
-			{
-				var nonAuthoritativeInformationBehavior = inFlightTransactionalState.GetNonAuthoritativeInformationBehavior<JsonDocumentMetadata>(transactionInformation, key);
-				TransactionalStorage.Batch(actions =>
-				{
-					document = actions.Documents.DocumentMetadataByKey(key, transactionInformation);
-				});
-				if (nonAuthoritativeInformationBehavior != null)
-					document = nonAuthoritativeInformationBehavior(document);
-			}
-
-			DocumentRetriever.EnsureIdInMetadata(document);
-			return new DocumentRetriever(null, ReadTriggers, inFlightTransactionalState)
-				.ProcessReadVetoes(document, transactionInformation, ReadOperation.Load);
-		}
-
-
-		public void PutDocumentMetadata(string key, RavenJObject metadata)
-		{
-			if (key == null)
-				throw new ArgumentNullException("key");
-			key = key.Trim();
-			TransactionalStorage.Batch(actions =>
-			{
-				actions.Documents.PutDocumentMetadata(key, metadata);
-				workContext.ShouldNotifyAboutWork(() => "PUT (metadata) " + key);
-			});
-		}
-
-		public PutResult Put(string key, Etag etag, RavenJObject document, RavenJObject metadata, TransactionInformation transactionInformation)
-		{
-			workContext.DocsPerSecIncreaseBy(1);
-			key = string.IsNullOrWhiteSpace(key) ? Guid.NewGuid().ToString() : key.Trim();
-			RemoveReservedProperties(document);
-			RemoveMetadataReservedProperties(metadata);
-			Etag newEtag = Etag.Empty;
-
-			using (TransactionalStorage.WriteLock())
-			{
-				TransactionalStorage.Batch(actions =>
-				{
-					if (key.EndsWith("/"))
-					{
-						key += GetNextIdentityValueWithoutOverwritingOnExistingDocuments(key, actions,
-																						 transactionInformation);
-					}
-					AssertPutOperationNotVetoed(key, metadata, document, transactionInformation);
-					if (transactionInformation == null)
-					{
-						if (inFlightTransactionalState.IsModified(key))
-							throw new ConcurrencyException("PUT attempted on : " + key +
-														   " while it is being locked by another transaction");
-
-						PutTriggers.Apply(trigger => trigger.OnPut(key, document, metadata, null));
-
-						var addDocumentResult = actions.Documents.AddDocument(key, etag, document, metadata);
-						newEtag = addDocumentResult.Etag;
-
-						CheckReferenceBecauseOfDocumentUpdate(key, actions);
-						metadata[Constants.LastModified] = addDocumentResult.SavedAt;
-						metadata.EnsureSnapshot(
-							"Metadata was written to the database, cannot modify the document after it was written (changes won't show up in the db). Did you forget to call CreateSnapshot() to get a clean copy?");
-						document.EnsureSnapshot(
-							"Document was written to the database, cannot modify the document after it was written (changes won't show up in the db). Did you forget to call CreateSnapshot() to get a clean copy?");
-
-						actions.AfterStorageCommitBeforeWorkNotifications(new JsonDocument
-						{
-							Metadata = metadata,
-							Key = key,
-							DataAsJson = document,
-							Etag = newEtag,
-							LastModified = addDocumentResult.SavedAt,
-							SkipDeleteFromIndex = addDocumentResult.Updated == false
-						}, documents =>
-						{
-							etagSynchronizer.UpdateSynchronizationState(documents);
-							indexingExecuter.PrefetchingBehavior.AfterStorageCommitBeforeWorkNotifications(documents);
-						});
-
-						PutTriggers.Apply(trigger => trigger.AfterPut(key, document, metadata, newEtag, null));
-
-						TransactionalStorage
-							.ExecuteImmediatelyOrRegisterForSynchronization(() =>
-							{
-								PutTriggers.Apply(trigger => trigger.AfterCommit(key, document, metadata, newEtag));
-								RaiseNotifications(new DocumentChangeNotification
-								{
-									Id = key,
-									Type = DocumentChangeTypes.Put,
-									Etag = newEtag,
-								}, metadata);
-							});
-					}
-					else
-					{
-						var doc = actions.Documents.DocumentMetadataByKey(key, null);
-						newEtag = inFlightTransactionalState.AddDocumentInTransaction(key, etag, document, metadata,
-																					  transactionInformation,
-																					  doc == null
-																						  ? Etag.Empty
-																						  : doc.Etag,
-																					  sequentialUuidGenerator);
-					}
-					workContext.ShouldNotifyAboutWork(() => "PUT " + key);
-				});
-
-				log.Debug("Put document {0} with etag {1}", key, newEtag);
-				return new PutResult
-				{
-					Key = key,
-					ETag = newEtag
-				};
-			}
-		}
-
-		internal void CheckReferenceBecauseOfDocumentUpdate(string key, IStorageActionsAccessor actions)
-		{
-			foreach (var referencing in actions.Indexing.GetDocumentsReferencing(key))
-			{
-				Etag preTouchEtag;
-				Etag afterTouchEtag;
-				actions.Documents.TouchDocument(referencing, out preTouchEtag, out afterTouchEtag);
-				if (preTouchEtag == null || afterTouchEtag == null)
-					continue;
-
-				actions.General.MaybePulseTransaction();
-
-				recentTouches.Set(key, new TouchedDocumentInfo
-				{
-					PreTouchEtag = preTouchEtag,
-					TouchedEtag = afterTouchEtag
-				});
-			}
-		}
-
-		public long GetNextIdentityValueWithoutOverwritingOnExistingDocuments(string key,
-			IStorageActionsAccessor actions,
-			TransactionInformation transactionInformation)
-		{
-			int tries;
-			return GetNextIdentityValueWithoutOverwritingOnExistingDocuments(key, actions, transactionInformation, out tries);
-		}
-
-		public long GetNextIdentityValueWithoutOverwritingOnExistingDocuments(string key,
-			IStorageActionsAccessor actions,
-			TransactionInformation transactionInformation,
-			out int tries)
-		{
-			long nextIdentityValue = actions.General.GetNextIdentityValue(key);
-
-			if (actions.Documents.DocumentMetadataByKey(key + nextIdentityValue, transactionInformation) == null)
-			{
-				tries = 1;
-				return nextIdentityValue;
-			}
-			tries = 1;
-			// there is already a document with this id, this means that we probably need to search
-			// for an opening in potentially large data set. 
-			var lastKnownBusy = nextIdentityValue;
-			var maybeFree = nextIdentityValue * 2;
-			var lastKnownFree = long.MaxValue;
-			while (true)
-			{
-				tries++;
-				if (actions.Documents.DocumentMetadataByKey(key + maybeFree, transactionInformation) == null)
-				{
-					if (lastKnownBusy + 1 == maybeFree)
-					{
-						actions.General.SetIdentityValue(key, maybeFree);
-						return maybeFree;
-					}
-					lastKnownFree = maybeFree;
-					maybeFree = Math.Max(maybeFree - (maybeFree - lastKnownBusy) / 2, lastKnownBusy + 1);
-
-				}
-				else
-				{
-					lastKnownBusy = maybeFree;
-					maybeFree = Math.Min(lastKnownFree, maybeFree * 2);
-				}
-			}
-		}
-
-		private void AssertPutOperationNotVetoed(string key, RavenJObject metadata, RavenJObject document, TransactionInformation transactionInformation)
-		{
-			var vetoResult = PutTriggers
-				.Select(trigger => new { Trigger = trigger, VetoResult = trigger.AllowPut(key, document, metadata, transactionInformation) })
-				.FirstOrDefault(x => x.VetoResult.IsAllowed == false);
-			if (vetoResult != null)
-			{
-				throw new OperationVetoedException("PUT vetoed by " + vetoResult.Trigger + " because: " + vetoResult.VetoResult.Reason);
-			}
-		}
-
-		private void AssertAttachmentPutOperationNotVetoed(string key, RavenJObject metadata, Stream data)
-		{
-			var vetoResult = AttachmentPutTriggers
-				.Select(trigger => new { Trigger = trigger, VetoResult = trigger.AllowPut(key, data, metadata) })
-				.FirstOrDefault(x => x.VetoResult.IsAllowed == false);
-			if (vetoResult != null)
-			{
-				throw new OperationVetoedException("PUT vetoed by " + vetoResult.Trigger + " because: " + vetoResult.VetoResult.Reason);
-			}
-		}
-
-		private void AssertAttachmentDeleteOperationNotVetoed(string key)
-		{
-			var vetoResult = AttachmentDeleteTriggers
-				.Select(trigger => new { Trigger = trigger, VetoResult = trigger.AllowDelete(key) })
-				.FirstOrDefault(x => x.VetoResult.IsAllowed == false);
-			if (vetoResult != null)
-			{
-				throw new OperationVetoedException("DELETE vetoed by " + vetoResult.Trigger + " because: " + vetoResult.VetoResult.Reason);
-			}
-		}
-
-		private void AssertDeleteOperationNotVetoed(string key, TransactionInformation transactionInformation)
-		{
-			var vetoResult = DeleteTriggers
-				.Select(trigger => new { Trigger = trigger, VetoResult = trigger.AllowDelete(key, transactionInformation) })
-				.FirstOrDefault(x => x.VetoResult.IsAllowed == false);
-			if (vetoResult != null)
-			{
-				throw new OperationVetoedException("DELETE vetoed by " + vetoResult.Trigger + " because: " + vetoResult.VetoResult.Reason);
-			}
-		}
-
-		private static void RemoveMetadataReservedProperties(RavenJObject metadata)
-		{
-			RemoveReservedProperties(metadata);
-			metadata.Remove("Raven-Last-Modified");
-			metadata.Remove("Last-Modified");
-		}
-
-		private static void RemoveReservedProperties(RavenJObject document)
-		{
-			document.Remove(string.Empty);
-			var toRemove = document.Keys.Where(propertyName => propertyName.StartsWith("@") || headersToIgnoreServer.Contains(propertyName)).ToList();
-			foreach (var propertyName in toRemove)
-			{
-				document.Remove(propertyName);
-			}
-		}
-
-		private static readonly HashSet<string> headersToIgnoreServer = new HashSet<string>(StringComparer.OrdinalIgnoreCase)
-=======
         public event Action<DocumentDatabase, DocumentChangeNotification, RavenJObject> OnDocumentChange;
 
         public void RunIdleOperations()
@@ -1742,550 +946,10 @@
         }
 
         private static readonly HashSet<string> headersToIgnoreServer = new HashSet<string>(StringComparer.OrdinalIgnoreCase)
->>>>>>> 003f4f59
 		{
 			Constants.RavenLastModified,
 		};
 
-<<<<<<< HEAD
-		public bool Delete(string key, Etag etag, TransactionInformation transactionInformation)
-		{
-			RavenJObject metadata;
-			return Delete(key, etag, transactionInformation, out metadata);
-		}
-
-		public bool Delete(string key, Etag etag, TransactionInformation transactionInformation, out RavenJObject metadata)
-		{
-			if (key == null)
-				throw new ArgumentNullException("key");
-			key = key.Trim();
-
-			var deleted = false;
-			log.Debug("Delete a document with key: {0} and etag {1}", key, etag);
-			RavenJObject metadataVar = null;
-			using (TransactionalStorage.WriteLock())
-			{
-				TransactionalStorage.Batch(actions =>
-				{
-					AssertDeleteOperationNotVetoed(key, transactionInformation);
-					if (transactionInformation == null)
-					{
-						DeleteTriggers.Apply(trigger => trigger.OnDelete(key, null));
-
-						Etag deletedETag;
-						if (actions.Documents.DeleteDocument(key, etag, out metadataVar, out deletedETag))
-						{
-							deleted = true;
-							actions.Indexing.RemoveAllDocumentReferencesFrom(key);
-							WorkContext.MarkDeleted(key);
-
-							CheckReferenceBecauseOfDocumentUpdate(key, actions);
-
-							foreach (var indexName in IndexDefinitionStorage.IndexNames)
-							{
-								AbstractViewGenerator abstractViewGenerator =
-									IndexDefinitionStorage.GetViewGenerator(indexName);
-								if (abstractViewGenerator == null)
-									continue;
-
-								var token = metadataVar.Value<string>(Constants.RavenEntityName);
-
-								if (token != null && // the document has a entity name
-									abstractViewGenerator.ForEntityNames.Count > 0)
-								// the index operations on specific entities
-								{
-									if (abstractViewGenerator.ForEntityNames.Contains(token) == false)
-										continue;
-								}
-
-								string indexNameCopy = indexName;
-								var task = actions.GetTask(x => x.Index == indexNameCopy, new RemoveFromIndexTask
-								{
-									Index = indexNameCopy
-								});
-								task.Keys.Add(key);
-							}
-							if (deletedETag != null)
-								indexingExecuter.PrefetchingBehavior.AfterDelete(key, deletedETag);
-							DeleteTriggers.Apply(trigger => trigger.AfterDelete(key, null));
-						}
-
-						TransactionalStorage
-							.ExecuteImmediatelyOrRegisterForSynchronization(() =>
-							{
-								DeleteTriggers.Apply(trigger => trigger.AfterCommit(key));
-								RaiseNotifications(new DocumentChangeNotification
-								{
-									Id = key,
-									Type = DocumentChangeTypes.Delete,
-								}, metadataVar);
-							});
-
-					}
-					else
-					{
-						var doc = actions.Documents.DocumentMetadataByKey(key, null);
-
-						inFlightTransactionalState.DeleteDocumentInTransaction(transactionInformation, key,
-																			   etag,
-																			   doc == null ? Etag.Empty : doc.Etag,
-																			   sequentialUuidGenerator);
-						deleted = doc != null;
-					}
-					workContext.ShouldNotifyAboutWork(() => "DEL " + key);
-				});
-
-				metadata = metadataVar;
-				return deleted;
-			}
-		}
-
-		public bool HasTransaction(string txId)
-		{
-			return inFlightTransactionalState.HasTransaction(txId);
-		}
-
-		public void Commit(string txId)
-		{
-			try
-			{
-				try
-				{
-					TransactionalStorage.Batch(actions =>
-					{
-						inFlightTransactionalState.Commit(txId, doc => // this just commit the values, not remove the tx
-			{
-				log.Debug("Commit of txId {0}: {1} {2}", txId, doc.Delete ? "DEL" : "PUT", doc.Key);
-				// doc.Etag - represent the _modified_ document etag, and we already
-				// checked etags on previous PUT/DELETE, so we don't pass it here
-				if (doc.Delete)
-					Delete(doc.Key, null, null);
-				else
-					Put(doc.Key, null,
-						doc.Data,
-						doc.Metadata, null);
-			});
-						log.Debug("Commit of tx {0} completed", txId);
-					});
-				}
-				finally
-				{
-					inFlightTransactionalState.Rollback(txId); // this is where we actually remove the tx
-				}
-			}
-			catch (Exception e)
-			{
-				if (TransactionalStorage.HandleException(e))
-					return;
-				throw;
-			}
-		}
-
-
-		public void Rollback(string txId)
-		{
-			inFlightTransactionalState.Rollback(txId);
-		}
-
-		[MethodImpl(MethodImplOptions.Synchronized)]
-		public string PutTransform(string name, TransformerDefinition definition)
-		{
-			if (name == null) throw new ArgumentNullException("name");
-			if (definition == null) throw new ArgumentNullException("definition");
-
-			name = name.Trim();
-
-			var existingDefinition = IndexDefinitionStorage.GetTransformerDefinition(name);
-			if (existingDefinition != null && existingDefinition.Equals(definition))
-				return name; // no op for the same transformer
-
-			IndexDefinitionStorage.CreateAndPersistTransform(definition);
-			IndexDefinitionStorage.AddTransform(name, definition);
-
-			return name;
-		}
-
-		// only one index can be created at any given time
-		// the method already handle attempts to create the same index, so we don't have to 
-		// worry about this.
-		[MethodImpl(MethodImplOptions.Synchronized)]
-		public string PutIndex(string name, IndexDefinition definition)
-		{
-			if (name == null)
-				throw new ArgumentNullException("name");
-
-			var existingIndex = IndexDefinitionStorage.GetIndexDefinition(name);
-
-			if (existingIndex != null)
-			{
-				switch (existingIndex.LockMode)
-				{
-					case IndexLockMode.LockedIgnore:
-						log.Info("Index {0} not saved because it was lock (with ignore)", name);
-						return name;
-
-					case IndexLockMode.LockedError:
-						throw new InvalidOperationException("Can not overwrite locked index: " + name);
-				}
-			}
-
-			name = name.Trim();
-
-			switch (FindIndexCreationOptions(definition, ref name))
-			{
-				case IndexCreationOptions.Noop:
-					return name;
-				case IndexCreationOptions.Update:
-					// ensure that the code can compile
-					new DynamicViewCompiler(name, definition, Extensions, IndexDefinitionStorage.IndexDefinitionsPath, Configuration).GenerateInstance();
-					DeleteIndex(name);
-					break;
-			}
-
-			IndexDefinitionStorage.RegisterNewIndexInThisSession(name, definition);
-
-			// this has to happen in this fashion so we will expose the in memory status after the commit, but 
-			// before the rest of the world is notified about this.
-			IndexDefinitionStorage.CreateAndPersistIndex(definition);
-			IndexStorage.CreateIndexImplementation(definition);
-
-			TransactionalStorage.Batch(actions =>
-			{
-				actions.Indexing.AddIndex(name, definition.IsMapReduce);
-				workContext.ShouldNotifyAboutWork(() => "PUT INDEX " + name);
-			});
-
-			// The act of adding it here make it visible to other threads
-			// we have to do it in this way so first we prepare all the elements of the 
-			// index, then we add it to the storage in a way that make it public
-			IndexDefinitionStorage.AddIndex(name, definition);
-
-			InvokeSuggestionIndexing(name, definition);
-
-			workContext.ClearErrorsFor(name);
-
-			TransactionalStorage.ExecuteImmediatelyOrRegisterForSynchronization(() => RaiseNotifications(new IndexChangeNotification
-			{
-				Name = name,
-				Type = IndexChangeTypes.IndexAdded,
-			}));
-
-			return name;
-		}
-
-		private void InvokeSuggestionIndexing(string name, IndexDefinition definition)
-		{
-			foreach (var suggestion in definition.Suggestions)
-			{
-				var field = suggestion.Key;
-				var suggestionOption = suggestion.Value;
-
-				if (suggestionOption.Distance == StringDistanceTypes.None)
-					continue;
-
-				var indexExtensionKey = MonoHttpUtility.UrlEncode(field + "-" + suggestionOption.Distance + "-" + suggestionOption.Accuracy);
-
-				var suggestionQueryIndexExtension = new SuggestionQueryIndexExtension(
-					workContext,
-					Path.Combine(configuration.IndexStoragePath, "Raven-Suggestions", name, indexExtensionKey),
-					configuration.RunInMemory,
-					SuggestionQueryRunner.GetStringDistance(suggestionOption.Distance),
-					field,
-					suggestionOption.Accuracy);
-
-				IndexStorage.SetIndexExtension(name, indexExtensionKey, suggestionQueryIndexExtension);
-			}
-		}
-
-		private IndexCreationOptions FindIndexCreationOptions(IndexDefinition definition, ref string name)
-		{
-			definition.Name = name = IndexDefinitionStorage.FixupIndexName(name);
-			definition.RemoveDefaultValues();
-			IndexDefinitionStorage.ResolveAnalyzers(definition);
-			var findIndexCreationOptions = IndexDefinitionStorage.FindIndexCreationOptions(definition);
-			return findIndexCreationOptions;
-		}
-
-		public QueryResultWithIncludes Query(string index, IndexQuery query)
-		{
-			var list = new List<RavenJObject>();
-			var result = Query(index, query, null, list.Add);
-			result.Results = list;
-			return result;
-		}
-
-		public QueryResultWithIncludes Query(string index, IndexQuery query, Action<QueryHeaderInformation> headerInfo, Action<RavenJObject> onResult)
-		{
-			index = IndexDefinitionStorage.FixupIndexName(index);
-			var highlightings = new Dictionary<string, Dictionary<string, string[]>>();
-			Func<IndexQueryResult, object> tryRecordHighlighting = queryResult =>
-			{
-				if (queryResult.Highligtings != null && queryResult.Key != null)
-					highlightings.Add(queryResult.Key, queryResult.Highligtings);
-				return null;
-			};
-			var stale = false;
-			Tuple<DateTime, Etag> indexTimestamp = Tuple.Create(DateTime.MinValue, Etag.Empty);
-			Etag resultEtag = Etag.Empty;
-			var nonAuthoritativeInformation = false;
-
-			if (string.IsNullOrEmpty(query.ResultsTransformer) == false)
-			{
-				query.FieldsToFetch = new[] { Constants.AllFields };
-			}
-
-			var idsToLoad = new HashSet<string>(StringComparer.OrdinalIgnoreCase);
-			TransactionalStorage.Batch(
-				actions =>
-				{
-					var viewGenerator = IndexDefinitionStorage.GetViewGenerator(index);
-					if (viewGenerator == null)
-						throw new IndexDoesNotExistsException("Could not find index named: " + index);
-
-					resultEtag = GetIndexEtag(index, null, query.ResultsTransformer);
-
-					stale = actions.Staleness.IsIndexStale(index, query.Cutoff, query.CutoffEtag);
-
-					indexTimestamp = actions.Staleness.IndexLastUpdatedAt(index);
-					var indexFailureInformation = actions.Indexing.GetFailureRate(index);
-					if (indexFailureInformation.IsInvalidIndex)
-					{
-						throw new IndexDisabledException(indexFailureInformation);
-					}
-					var docRetriever = new DocumentRetriever(actions, ReadTriggers, inFlightTransactionalState, query.QueryInputs, idsToLoad);
-					var indexDefinition = GetIndexDefinition(index);
-					var fieldsToFetch = new FieldsToFetch(query.FieldsToFetch, query.AggregationOperation,
-														  viewGenerator.ReduceDefinition == null
-															? Constants.DocumentIdFieldName
-															: Constants.ReduceKeyFieldName);
-					Func<IndexQueryResult, bool> shouldIncludeInResults =
-						result => docRetriever.ShouldIncludeResultInQuery(result, indexDefinition, fieldsToFetch);
-					var indexQueryResults = IndexStorage.Query(index, query, shouldIncludeInResults, fieldsToFetch, IndexQueryTriggers);
-					indexQueryResults = new ActiveEnumerable<IndexQueryResult>(indexQueryResults);
-
-					var transformerErrors = new List<string>();
-					var results = GetQueryResults(query, viewGenerator, docRetriever,
-												  from queryResult in indexQueryResults
-												  let doc = docRetriever.RetrieveDocumentForQuery(queryResult, indexDefinition, fieldsToFetch)
-												  where doc != null
-												  let _ = nonAuthoritativeInformation |= (doc.NonAuthoritativeInformation ?? false)
-												  let __ = tryRecordHighlighting(queryResult)
-												  select doc, transformerErrors);
-
-					if (headerInfo != null)
-					{
-						headerInfo(new QueryHeaderInformation
-						{
-							Index = index,
-							IsStable = stale,
-							ResultEtag = resultEtag,
-							IndexTimestamp = indexTimestamp.Item1,
-							IndexEtag = indexTimestamp.Item2,
-							TotalResults = query.TotalSize.Value
-						});
-					}
-					using (new CurrentTransformationScope(docRetriever))
-					{
-						foreach (var result in results)
-						{
-							onResult(result);
-						}
-
-						if (transformerErrors.Count > 0)
-						{
-							throw new InvalidOperationException("The transform results function failed.\r\n" + string.Join("\r\n", transformerErrors));
-						}
-
-					}
-
-
-				});
-			return new QueryResultWithIncludes
-			{
-				IndexName = index,
-				IsStale = stale,
-				NonAuthoritativeInformation = nonAuthoritativeInformation,
-				SkippedResults = query.SkippedResults.Value,
-				TotalResults = query.TotalSize.Value,
-				IndexTimestamp = indexTimestamp.Item1,
-				IndexEtag = indexTimestamp.Item2,
-				ResultEtag = resultEtag,
-				IdsToInclude = idsToLoad,
-				LastQueryTime = SystemTime.UtcNow,
-				Highlightings = highlightings
-			};
-		}
-
-		private IEnumerable<RavenJObject> GetQueryResults(IndexQuery query,
-			AbstractViewGenerator viewGenerator,
-			DocumentRetriever docRetriever,
-			IEnumerable<JsonDocument> results,
-			List<string> transformerErrors)
-		{
-			if (query.PageSize <= 0) // maybe they just want the stats? 
-			{
-				return Enumerable.Empty<RavenJObject>();
-			}
-
-			IndexingFunc transformFunc = null;
-
-			// Check an explicitly declared one first
-			if (string.IsNullOrEmpty(query.ResultsTransformer) == false)
-			{
-				var transformGenerator = IndexDefinitionStorage.GetTransformer(query.ResultsTransformer);
-
-				if (transformGenerator != null && transformGenerator.TransformResultsDefinition != null)
-					transformFunc = transformGenerator.TransformResultsDefinition;
-				else
-					throw new InvalidOperationException("The transformer " + query.ResultsTransformer + " was not found");
-			}
-			else if (query.SkipTransformResults == false && viewGenerator.TransformResultsDefinition != null)
-			{
-				transformFunc = source => viewGenerator.TransformResultsDefinition(docRetriever, source);
-			}
-
-			if (transformFunc == null)
-				return results.Select(x => x.ToJson());
-
-			var dynamicJsonObjects = results.Select(x => new DynamicLuceneOrParentDocumntObject(docRetriever, x.ToJson())).ToArray();
-			var robustEnumerator = new RobustEnumerator(workContext, dynamicJsonObjects.Length)
-			{
-				OnError =
-					(exception, o) =>
-					transformerErrors.Add(string.Format("Doc '{0}', Error: {1}", Index.TryGetDocKey(o),
-														exception.Message))
-			};
-			return robustEnumerator.RobustEnumeration(
-				dynamicJsonObjects.Cast<object>().GetEnumerator(),
-				transformFunc)
-				.Select(JsonExtensions.ToJObject);
-		}
-
-		public IEnumerable<string> QueryDocumentIds(string index, IndexQuery query, out bool stale)
-		{
-			index = IndexDefinitionStorage.FixupIndexName(index);
-			bool isStale = false;
-			HashSet<string> loadedIds = null;
-			TransactionalStorage.Batch(
-				actions =>
-				{
-					isStale = actions.Staleness.IsIndexStale(index, query.Cutoff, null);
-					var indexFailureInformation = actions.Indexing.GetFailureRate(index)
-;
-					if (indexFailureInformation.IsInvalidIndex)
-					{
-						throw new IndexDisabledException(indexFailureInformation);
-					}
-					loadedIds = new HashSet<string>(from queryResult in IndexStorage.Query(index, query, result => true, new FieldsToFetch(null, AggregationOperation.None, Constants.DocumentIdFieldName), IndexQueryTriggers)
-													select queryResult.Key);
-				});
-			stale = isStale;
-			return loadedIds;
-		}
-
-
-		public void DeleteTransfom(string name)
-		{
-			name = IndexDefinitionStorage.FixupIndexName(name);
-			IndexDefinitionStorage.RemoveTransformer(name);
-		}
-
-		public void DeleteIndex(string name)
-		{
-			using (IndexDefinitionStorage.TryRemoveIndexContext())
-			{
-				name = IndexDefinitionStorage.FixupIndexName(name);
-				IndexDefinitionStorage.RemoveIndex(name);
-				IndexStorage.DeleteIndex(name);
-				//we may run into a conflict when trying to delete if the index is currently
-				//busy indexing documents, worst case scenario, we will have an orphaned index
-				//row which will get cleaned up on next db restart.
-				for (var i = 0; i < 10; i++)
-				{
-					try
-					{
-						TransactionalStorage.Batch(action =>
-						{
-							action.Indexing.DeleteIndex(name);
-
-							workContext.ShouldNotifyAboutWork(() => "DELETE INDEX " + name);
-						});
-
-						TransactionalStorage.ExecuteImmediatelyOrRegisterForSynchronization(() => RaiseNotifications(new IndexChangeNotification
-						{
-							Name = name,
-							Type = IndexChangeTypes.IndexRemoved,
-						}));
-
-						return;
-					}
-					catch (ConcurrencyException)
-					{
-						Thread.Sleep(100);
-					}
-				}
-				workContext.ClearErrorsFor(name);
-			}
-		}
-
-		public Attachment GetStatic(string name)
-		{
-			if (name == null)
-				throw new ArgumentNullException("name");
-			name = name.Trim();
-			Attachment attachment = null;
-			TransactionalStorage.Batch(actions =>
-			{
-				attachment = actions.Attachments.GetAttachment(name);
-
-				attachment = ProcessAttachmentReadVetoes(name, attachment);
-
-				ExecuteAttachmentReadTriggers(name, attachment);
-			});
-			return attachment;
-		}
-
-		public IEnumerable<AttachmentInformation> GetStaticsStartingWith(string idPrefix, int start, int pageSize)
-		{
-			if (idPrefix == null) throw new ArgumentNullException("idPrefix");
-			IEnumerable<AttachmentInformation> attachments = null;
-			TransactionalStorage.Batch(actions =>
-			{
-				attachments = actions.Attachments.GetAttachmentsStartingWith(idPrefix, start, pageSize)
-					.Select(information =>
-					{
-						var processAttachmentReadVetoes = ProcessAttachmentReadVetoes(information);
-						ExecuteAttachmentReadTriggers(processAttachmentReadVetoes);
-						return processAttachmentReadVetoes;
-					})
-					.Where(x => x != null)
-					.ToList();
-			});
-			return attachments;
-		}
-
-		private Attachment ProcessAttachmentReadVetoes(string name, Attachment attachment)
-		{
-			if (attachment == null)
-				return null;
-
-			var foundResult = false;
-			foreach (var attachmentReadTriggerLazy in AttachmentReadTriggers)
-			{
-				if (foundResult)
-					break;
-				var attachmentReadTrigger = attachmentReadTriggerLazy.Value;
-				var readVetoResult = attachmentReadTrigger.AllowRead(name, attachment.Data(), attachment.Metadata,
-																	 ReadOperation.Load);
-				switch (readVetoResult.Veto)
-				{
-					case ReadVetoResult.ReadAllow.Allow:
-						break;
-					case ReadVetoResult.ReadAllow.Deny:
-						attachment.Data = () => new MemoryStream(new byte[0]);
-						attachment.Size = 0;
-						attachment.Metadata = new RavenJObject
-=======
         public bool Delete(string key, Etag etag, TransactionInformation transactionInformation)
         {
             RavenJObject metadata;
@@ -2480,6 +1144,8 @@
                     break;
             }
 
+			IndexDefinitionStorage.RegisterNewIndexInThisSession(name, definition);
+
             // this has to happen in this fashion so we will expose the in memory status after the commit, but 
             // before the rest of the world is notified about this.
             IndexDefinitionStorage.CreateAndPersistIndex(definition);
@@ -2580,7 +1246,7 @@
 
                     resultEtag = GetIndexEtag(index, null, query.ResultsTransformer);
 
-	                stale = actions.Staleness.IsIndexStale(index, query.Cutoff, query.CutoffEtag);
+                    stale = actions.Staleness.IsIndexStale(index, query.Cutoff, query.CutoffEtag);
 
 					if (stale == false && query.Cutoff == null && query.CutoffEtag == null)
 					{
@@ -2711,7 +1377,7 @@
             TransactionalStorage.Batch(
                 actions =>
                 {
-	                isStale = actions.Staleness.IsIndexStale(index, query.Cutoff, null);
+                    isStale = actions.Staleness.IsIndexStale(index, query.Cutoff, null);
 
 	                if (isStale == false && query.Cutoff == null)
 	                {
@@ -2834,7 +1500,6 @@
                         attachment.Data = () => new MemoryStream(new byte[0]);
                         attachment.Size = 0;
                         attachment.Metadata = new RavenJObject
->>>>>>> 003f4f59
 												{
 													{
 														"Raven-Read-Veto",
@@ -2845,51 +1510,51 @@
 															}
 														}
 												};
-						foundResult = true;
-						break;
-					case ReadVetoResult.ReadAllow.Ignore:
-						attachment = null;
-						foundResult = true;
-						break;
-					default:
-						throw new ArgumentOutOfRangeException(readVetoResult.Veto.ToString());
-				}
-			}
-			return attachment;
-		}
-
-		private void ExecuteAttachmentReadTriggers(string name, Attachment attachment)
-		{
-			if (attachment == null)
-				return;
-
-			foreach (var attachmentReadTrigger in AttachmentReadTriggers)
-			{
-				attachmentReadTrigger.Value.OnRead(name, attachment);
-			}
-		}
-
-
-		private AttachmentInformation ProcessAttachmentReadVetoes(AttachmentInformation attachment)
-		{
-			if (attachment == null)
-				return null;
-
-			var foundResult = false;
-			foreach (var attachmentReadTriggerLazy in AttachmentReadTriggers)
-			{
-				if (foundResult)
-					break;
-				var attachmentReadTrigger = attachmentReadTriggerLazy.Value;
-				var readVetoResult = attachmentReadTrigger.AllowRead(attachment.Key, null, attachment.Metadata,
-																	 ReadOperation.Load);
-				switch (readVetoResult.Veto)
-				{
-					case ReadVetoResult.ReadAllow.Allow:
-						break;
-					case ReadVetoResult.ReadAllow.Deny:
-						attachment.Size = 0;
-						attachment.Metadata = new RavenJObject
+                        foundResult = true;
+                        break;
+                    case ReadVetoResult.ReadAllow.Ignore:
+                        attachment = null;
+                        foundResult = true;
+                        break;
+                    default:
+                        throw new ArgumentOutOfRangeException(readVetoResult.Veto.ToString());
+                }
+            }
+            return attachment;
+        }
+
+        private void ExecuteAttachmentReadTriggers(string name, Attachment attachment)
+        {
+            if (attachment == null)
+                return;
+
+            foreach (var attachmentReadTrigger in AttachmentReadTriggers)
+            {
+                attachmentReadTrigger.Value.OnRead(name, attachment);
+            }
+        }
+
+
+        private AttachmentInformation ProcessAttachmentReadVetoes(AttachmentInformation attachment)
+        {
+            if (attachment == null)
+                return null;
+
+            var foundResult = false;
+            foreach (var attachmentReadTriggerLazy in AttachmentReadTriggers)
+            {
+                if (foundResult)
+                    break;
+                var attachmentReadTrigger = attachmentReadTriggerLazy.Value;
+                var readVetoResult = attachmentReadTrigger.AllowRead(attachment.Key, null, attachment.Metadata,
+                                                                     ReadOperation.Load);
+                switch (readVetoResult.Veto)
+                {
+                    case ReadVetoResult.ReadAllow.Allow:
+                        break;
+                    case ReadVetoResult.ReadAllow.Deny:
+                        attachment.Size = 0;
+                        attachment.Metadata = new RavenJObject
 												{
 													{
 														"Raven-Read-Veto",
@@ -2900,691 +1565,212 @@
 															}
 														}
 												};
-						foundResult = true;
-						break;
-					case ReadVetoResult.ReadAllow.Ignore:
-						attachment = null;
-						foundResult = true;
-						break;
-					default:
-						throw new ArgumentOutOfRangeException(readVetoResult.Veto.ToString());
-				}
-			}
-			return attachment;
-		}
-
-		private void ExecuteAttachmentReadTriggers(AttachmentInformation information)
-		{
-			if (information == null)
-				return;
-
-			foreach (var attachmentReadTrigger in AttachmentReadTriggers)
-			{
-				attachmentReadTrigger.Value.OnRead(information);
-			}
-		}
-
-		public Etag PutStatic(string name, Etag etag, Stream data, RavenJObject metadata)
-		{
-			if (name == null)
-				throw new ArgumentNullException("name");
-			name = name.Trim();
-
-			if (Encoding.Unicode.GetByteCount(name) >= 2048)
-				throw new ArgumentException("The key must be a maximum of 2,048 bytes in Unicode, 1,024 characters", "name");
-
-			var locker = putAttachmentSerialLock.GetOrAdd(name, s => new object());
-			Monitor.Enter(locker);
-			try
-			{
-				Etag newEtag = Etag.Empty;
-				TransactionalStorage.Batch(actions =>
-				{
-					AssertAttachmentPutOperationNotVetoed(name, metadata, data);
-
-					AttachmentPutTriggers.Apply(trigger => trigger.OnPut(name, data, metadata));
-
-					newEtag = actions.Attachments.AddAttachment(name, etag, data, metadata);
-
-					AttachmentPutTriggers.Apply(trigger => trigger.AfterPut(name, data, metadata, newEtag));
-
-					workContext.ShouldNotifyAboutWork(() => "PUT ATTACHMENT " + name);
-				});
-
-				TransactionalStorage
-					.ExecuteImmediatelyOrRegisterForSynchronization(() => AttachmentPutTriggers.Apply(trigger => trigger.AfterCommit(name, data, metadata, newEtag)));
-				return newEtag;
-			}
-			finally
-			{
-				Monitor.Exit(locker);
-				putAttachmentSerialLock.TryRemove(name, out locker);
-			}
-		}
-
-		public void DeleteStatic(string name, Etag etag)
-		{
-			if (name == null)
-				throw new ArgumentNullException("name");
-			name = name.Trim();
-			TransactionalStorage.Batch(actions =>
-			{
-				AssertAttachmentDeleteOperationNotVetoed(name);
-
-				AttachmentDeleteTriggers.Apply(x => x.OnDelete(name));
-
-				actions.Attachments.DeleteAttachment(name, etag);
-
-				AttachmentDeleteTriggers.Apply(x => x.AfterDelete(name));
-
-				workContext.ShouldNotifyAboutWork(() => "DELETE ATTACHMENT " + name);
-			});
-
-			TransactionalStorage
-				.ExecuteImmediatelyOrRegisterForSynchronization(
-					() => AttachmentDeleteTriggers.Apply(trigger => trigger.AfterCommit(name)));
-
-		}
-
-		public RavenJArray GetDocumentsWithIdStartingWith(string idPrefix, string matches, int start, int pageSize)
-		{
-			var list = new RavenJArray();
-			GetDocumentsWithIdStartingWith(idPrefix, matches, start, pageSize, list.Add);
-			return list;
-		}
-
-		public void GetDocumentsWithIdStartingWith(string idPrefix, string matches, int start, int pageSize, Action<RavenJObject> addDoc)
-		{
-			if (idPrefix == null)
-				throw new ArgumentNullException("idPrefix");
-			idPrefix = idPrefix.Trim();
-			TransactionalStorage.Batch(actions =>
-			{
-				bool returnedDocs = false;
-				while (true)
-				{
-					int docCount = 0;
-					var documents = actions.Documents.GetDocumentsWithIdStartingWith(idPrefix, start, pageSize);
-					var documentRetriever = new DocumentRetriever(actions, ReadTriggers, inFlightTransactionalState);
-					foreach (var doc in documents)
-					{
-						docCount++;
-						if (WildcardMatcher.Matches(matches, doc.Key.Substring(idPrefix.Length)) == false)
-							continue;
-						DocumentRetriever.EnsureIdInMetadata(doc);
-						var nonAuthoritativeInformationBehavior = inFlightTransactionalState.GetNonAuthoritativeInformationBehavior<JsonDocument>(null, doc.Key);
-						JsonDocument document = nonAuthoritativeInformationBehavior != null ? nonAuthoritativeInformationBehavior(doc) : doc;
-						document = documentRetriever
-							.ExecuteReadTriggers(doc, null, ReadOperation.Load);
-						if (document == null)
-							continue;
-
-						addDoc(document.ToJson());
-						returnedDocs = true;
-					}
-					if (returnedDocs || docCount == 0)
-						break;
-					start += docCount;
-				}
-			});
-		}
-
-		public RavenJArray GetDocuments(int start, int pageSize, Etag etag)
-		{
-			var list = new RavenJArray();
-			GetDocuments(start, pageSize, etag, list.Add);
-			return list;
-		}
-
-		public void GetDocuments(int start, int pageSize, Etag etag, Action<RavenJObject> addDocument)
-		{
-			TransactionalStorage.Batch(actions =>
-			{
-				bool returnedDocs = false;
-				while (true)
-				{
-					var documents = etag == null
-										? actions.Documents.GetDocumentsByReverseUpdateOrder(start, pageSize)
-										: actions.Documents.GetDocumentsAfter(etag, pageSize);
-					var documentRetriever = new DocumentRetriever(actions, ReadTriggers, inFlightTransactionalState);
-					int docCount = 0;
-					foreach (var doc in documents)
-					{
-						docCount++;
-						if (etag != null)
-							etag = doc.Etag;
-						DocumentRetriever.EnsureIdInMetadata(doc);
-						var nonAuthoritativeInformationBehavior = inFlightTransactionalState.GetNonAuthoritativeInformationBehavior<JsonDocument>(null, doc.Key);
-						var document = nonAuthoritativeInformationBehavior == null ? doc : nonAuthoritativeInformationBehavior(doc);
-						document = documentRetriever
-							.ExecuteReadTriggers(document, null, ReadOperation.Load);
-						if (document == null)
-							continue;
-
-						addDocument(document.ToJson());
-						returnedDocs = true;
-					}
-					if (returnedDocs || docCount == 0)
-						break;
-					start += docCount;
-				}
-			});
-		}
-
-		public AttachmentInformation[] GetAttachments(int start, int pageSize, Etag etag, string startsWith, long maxSize)
-		{
-			AttachmentInformation[] attachments = null;
-
-			TransactionalStorage.Batch(actions =>
-			{
-				if (string.IsNullOrEmpty(startsWith) == false)
-					attachments = actions.Attachments.GetAttachmentsStartingWith(startsWith, start, pageSize).ToArray();
-				else if (etag != null)
-					attachments = actions.Attachments.GetAttachmentsAfter(etag, pageSize, maxSize).ToArray();
-				else
-					attachments = actions.Attachments.GetAttachmentsByReverseUpdateOrder(start).Take(pageSize).ToArray();
-
-			});
-			return attachments;
-		}
-
-		public RavenJArray GetIndexNames(int start, int pageSize)
-		{
-			return new RavenJArray(
-				IndexDefinitionStorage.IndexNames.Skip(start).Take(pageSize)
-					.Select(s => new RavenJValue(s))
-				);
-		}
-
-		public RavenJArray GetIndexes(int start, int pageSize)
-		{
-			return new RavenJArray(
-				IndexDefinitionStorage.IndexNames.Skip(start).Take(pageSize)
-					.Select(
-						indexName => new RavenJObject
+                        foundResult = true;
+                        break;
+                    case ReadVetoResult.ReadAllow.Ignore:
+                        attachment = null;
+                        foundResult = true;
+                        break;
+                    default:
+                        throw new ArgumentOutOfRangeException(readVetoResult.Veto.ToString());
+                }
+            }
+            return attachment;
+        }
+
+        private void ExecuteAttachmentReadTriggers(AttachmentInformation information)
+        {
+            if (information == null)
+                return;
+
+            foreach (var attachmentReadTrigger in AttachmentReadTriggers)
+            {
+                attachmentReadTrigger.Value.OnRead(information);
+            }
+        }
+
+        public Etag PutStatic(string name, Etag etag, Stream data, RavenJObject metadata)
+        {
+            if (name == null)
+                throw new ArgumentNullException("name");
+            name = name.Trim();
+
+            if (Encoding.Unicode.GetByteCount(name) >= 2048)
+                throw new ArgumentException("The key must be a maximum of 2,048 bytes in Unicode, 1,024 characters", "name");
+
+            var locker = putAttachmentSerialLock.GetOrAdd(name, s => new object());
+            Monitor.Enter(locker);
+            try
+            {
+                Etag newEtag = Etag.Empty;
+                TransactionalStorage.Batch(actions =>
+                {
+                    AssertAttachmentPutOperationNotVetoed(name, metadata, data);
+
+                    AttachmentPutTriggers.Apply(trigger => trigger.OnPut(name, data, metadata));
+
+                    newEtag = actions.Attachments.AddAttachment(name, etag, data, metadata);
+
+                    AttachmentPutTriggers.Apply(trigger => trigger.AfterPut(name, data, metadata, newEtag));
+
+                    workContext.ShouldNotifyAboutWork(() => "PUT ATTACHMENT " + name);
+                });
+
+                TransactionalStorage
+                    .ExecuteImmediatelyOrRegisterForSynchronization(() => AttachmentPutTriggers.Apply(trigger => trigger.AfterCommit(name, data, metadata, newEtag)));
+                return newEtag;
+            }
+            finally
+            {
+                Monitor.Exit(locker);
+                putAttachmentSerialLock.TryRemove(name, out locker);
+            }
+        }
+
+        public void DeleteStatic(string name, Etag etag)
+        {
+            if (name == null)
+                throw new ArgumentNullException("name");
+            name = name.Trim();
+            TransactionalStorage.Batch(actions =>
+            {
+                AssertAttachmentDeleteOperationNotVetoed(name);
+
+                AttachmentDeleteTriggers.Apply(x => x.OnDelete(name));
+
+                actions.Attachments.DeleteAttachment(name, etag);
+
+                AttachmentDeleteTriggers.Apply(x => x.AfterDelete(name));
+
+                workContext.ShouldNotifyAboutWork(() => "DELETE ATTACHMENT " + name);
+            });
+
+            TransactionalStorage
+                .ExecuteImmediatelyOrRegisterForSynchronization(
+                    () => AttachmentDeleteTriggers.Apply(trigger => trigger.AfterCommit(name)));
+
+        }
+
+        public RavenJArray GetDocumentsWithIdStartingWith(string idPrefix, string matches, int start, int pageSize)
+        {
+            var list = new RavenJArray();
+            GetDocumentsWithIdStartingWith(idPrefix, matches, start, pageSize, list.Add);
+            return list;
+        }
+
+        public void GetDocumentsWithIdStartingWith(string idPrefix, string matches, int start, int pageSize, Action<RavenJObject> addDoc)
+        {
+            if (idPrefix == null)
+                throw new ArgumentNullException("idPrefix");
+            idPrefix = idPrefix.Trim();
+            TransactionalStorage.Batch(actions =>
+            {
+                bool returnedDocs = false;
+                while (true)
+                {
+                    int docCount = 0;
+                    var documents = actions.Documents.GetDocumentsWithIdStartingWith(idPrefix, start, pageSize);
+                    var documentRetriever = new DocumentRetriever(actions, ReadTriggers, inFlightTransactionalState);
+                    foreach (var doc in documents)
+                    {
+                        docCount++;
+                        if (WildcardMatcher.Matches(matches, doc.Key.Substring(idPrefix.Length)) == false)
+                            continue;
+                        DocumentRetriever.EnsureIdInMetadata(doc);
+                        var nonAuthoritativeInformationBehavior = inFlightTransactionalState.GetNonAuthoritativeInformationBehavior<JsonDocument>(null, doc.Key);
+                        JsonDocument document = nonAuthoritativeInformationBehavior != null ? nonAuthoritativeInformationBehavior(doc) : doc;
+                        document = documentRetriever
+                            .ExecuteReadTriggers(doc, null, ReadOperation.Load);
+                        if (document == null)
+                            continue;
+
+                        addDoc(document.ToJson());
+                        returnedDocs = true;
+                    }
+                    if (returnedDocs || docCount == 0)
+                        break;
+                    start += docCount;
+                }
+            });
+        }
+
+        public RavenJArray GetDocuments(int start, int pageSize, Etag etag)
+        {
+            var list = new RavenJArray();
+            GetDocuments(start, pageSize, etag, list.Add);
+            return list;
+        }
+
+        public void GetDocuments(int start, int pageSize, Etag etag, Action<RavenJObject> addDocument)
+        {
+            TransactionalStorage.Batch(actions =>
+            {
+                bool returnedDocs = false;
+                while (true)
+                {
+                    var documents = etag == null
+                                        ? actions.Documents.GetDocumentsByReverseUpdateOrder(start, pageSize)
+                                        : actions.Documents.GetDocumentsAfter(etag, pageSize);
+                    var documentRetriever = new DocumentRetriever(actions, ReadTriggers, inFlightTransactionalState);
+                    int docCount = 0;
+                    foreach (var doc in documents)
+                    {
+                        docCount++;
+                        if (etag != null)
+                            etag = doc.Etag;
+                        DocumentRetriever.EnsureIdInMetadata(doc);
+                        var nonAuthoritativeInformationBehavior = inFlightTransactionalState.GetNonAuthoritativeInformationBehavior<JsonDocument>(null, doc.Key);
+                        var document = nonAuthoritativeInformationBehavior == null ? doc : nonAuthoritativeInformationBehavior(doc);
+                        document = documentRetriever
+                            .ExecuteReadTriggers(document, null, ReadOperation.Load);
+                        if (document == null)
+                            continue;
+
+                        addDocument(document.ToJson());
+                        returnedDocs = true;
+                    }
+                    if (returnedDocs || docCount == 0)
+                        break;
+                    start += docCount;
+                }
+            });
+        }
+
+        public AttachmentInformation[] GetAttachments(int start, int pageSize, Etag etag, string startsWith, long maxSize)
+        {
+            AttachmentInformation[] attachments = null;
+
+            TransactionalStorage.Batch(actions =>
+            {
+                if (string.IsNullOrEmpty(startsWith) == false)
+                    attachments = actions.Attachments.GetAttachmentsStartingWith(startsWith, start, pageSize).ToArray();
+                else if (etag != null)
+                    attachments = actions.Attachments.GetAttachmentsAfter(etag, pageSize, maxSize).ToArray();
+                else
+                    attachments = actions.Attachments.GetAttachmentsByReverseUpdateOrder(start).Take(pageSize).ToArray();
+
+            });
+            return attachments;
+        }
+
+        public RavenJArray GetIndexNames(int start, int pageSize)
+        {
+            return new RavenJArray(
+                IndexDefinitionStorage.IndexNames.Skip(start).Take(pageSize)
+                    .Select(s => new RavenJValue(s))
+                );
+        }
+
+        public RavenJArray GetIndexes(int start, int pageSize)
+        {
+            return new RavenJArray(
+                IndexDefinitionStorage.IndexNames.Skip(start).Take(pageSize)
+                    .Select(
+                        indexName => new RavenJObject
 							{
 								{"name", new RavenJValue(indexName) },
 								{"definition", RavenJObject.FromObject(IndexDefinitionStorage.GetIndexDefinition(indexName))}
 							}));
-<<<<<<< HEAD
-		}
-
-		public Tuple<PatchResultData, List<string>> ApplyPatch(string docId, Etag etag, ScriptedPatchRequest patch, TransactionInformation transactionInformation, bool debugMode = false)
-		{
-			ScriptedJsonPatcher scriptedJsonPatcher = null;
-			var applyPatchInternal = ApplyPatchInternal(docId, etag, transactionInformation,
-				(jsonDoc, size) =>
-				{
-					scriptedJsonPatcher = new ScriptedJsonPatcher(this);
-					return scriptedJsonPatcher.Apply(jsonDoc, patch, size, docId);
-				}, () =>
-				{
-					if (scriptedJsonPatcher == null)
-						return null;
-					return scriptedJsonPatcher.CreatedDocs;
-				}, debugMode);
-			return Tuple.Create(applyPatchInternal, scriptedJsonPatcher == null ? new List<string>() : scriptedJsonPatcher.Debug);
-		}
-
-		public PatchResultData ApplyPatch(string docId, Etag etag, PatchRequest[] patchDoc, TransactionInformation transactionInformation, bool debugMode = false)
-		{
-
-			if (docId == null)
-				throw new ArgumentNullException("docId");
-			return ApplyPatchInternal(docId, etag, transactionInformation, (jsonDoc, size) => new JsonPatcher(jsonDoc).Apply(patchDoc), () => null, debugMode);
-		}
-
-		private PatchResultData ApplyPatchInternal(string docId, Etag etag,
-												TransactionInformation transactionInformation,
-												Func<RavenJObject, int, RavenJObject> patcher, Func<IList<JsonDocument>> getDocsCreatedInPatch, bool debugMode)
-		{
-			if (docId == null) throw new ArgumentNullException("docId");
-			docId = docId.Trim();
-			var result = new PatchResultData
-			{
-				PatchResult = PatchResult.Patched
-			};
-
-			bool shouldRetry = false;
-			int[] retries = { 128 };
-			do
-			{
-				TransactionalStorage.Batch(actions =>
-				{
-					var doc = actions.Documents.DocumentByKey(docId, transactionInformation);
-					if (doc == null)
-					{
-						result.PatchResult = PatchResult.DocumentDoesNotExists;
-					}
-					else if (etag != null && doc.Etag != etag)
-					{
-						Debug.Assert(doc.Etag != null);
-						throw new ConcurrencyException("Could not patch document '" + docId + "' because non current etag was used")
-						{
-							ActualETag = doc.Etag,
-							ExpectedETag = etag,
-						};
-					}
-					else
-					{
-						var jsonDoc = patcher(doc.ToJson(), doc.SerializedSizeOnDisk);
-						if (debugMode)
-						{
-							result.Document = jsonDoc;
-							result.PatchResult = PatchResult.Tested;
-						}
-						else
-						{
-							try
-							{
-								Put(doc.Key, doc.Etag, jsonDoc, jsonDoc.Value<RavenJObject>(Constants.Metadata), transactionInformation);
-
-								var docsCreatedInPatch = getDocsCreatedInPatch();
-								if (docsCreatedInPatch != null && docsCreatedInPatch.Count > 0)
-								{
-									foreach (var docFromPatch in docsCreatedInPatch)
-									{
-										Put(docFromPatch.Key, docFromPatch.Etag, docFromPatch.DataAsJson, docFromPatch.Metadata, transactionInformation);
-									}
-								}
-							}
-							catch (ConcurrencyException)
-							{
-								if (actions.IsNested)
-									throw;
-								if (retries[0]-- > 0)
-								{
-									shouldRetry = true;
-									return;
-								}
-								throw;
-							}
-							result.PatchResult = PatchResult.Patched;
-						}
-					}
-					if (shouldRetry == false)
-						workContext.ShouldNotifyAboutWork(() => "PATCH " + docId);
-				});
-
-			} while (shouldRetry);
-			return result;
-		}
-
-		public BatchResult[] Batch(IList<ICommandData> commands)
-		{
-			using (TransactionalStorage.WriteLock())
-			{
-				var shouldRetryIfGotConcurrencyError =
-				commands.All(x => (x is PatchCommandData || x is ScriptedPatchCommandData));
-				if (shouldRetryIfGotConcurrencyError)
-				{
-					var sp = Stopwatch.StartNew();
-					var result = BatchWithRetriesOnConcurrencyErrorsAndNoTransactionMerging(commands);
-					log.Debug("Successfully executed {0} patch commands in {1}", commands.Count, sp.Elapsed);
-					return result;
-				}
-
-				BatchResult[] results = null;
-				TransactionalStorage.Batch(actions =>
-				{
-					results = ProcessBatch(commands);
-				});
-
-				return results;
-			}
-		}
-
-		private BatchResult[] BatchWithRetriesOnConcurrencyErrorsAndNoTransactionMerging(IList<ICommandData> commands)
-		{
-			int retries = 128;
-			while (true)
-			{
-				try
-				{
-					BatchResult[] results = null;
-					TransactionalStorage.Batch(_ => results = ProcessBatch(commands));
-					return results;
-				}
-				catch (ConcurrencyException)
-				{
-					if (retries-- >= 0)
-					{
-						Thread.Sleep(Math.Min(1, retries / 3));
-						continue;
-					}
-					throw;
-				}
-			}
-		}
-
-		private BatchResult[] ProcessBatch(IList<ICommandData> commands)
-		{
-			var results = new BatchResult[commands.Count];
-			for (int index = 0; index < commands.Count; index++)
-			{
-				var command = commands[index];
-				command.Execute(this);
-				results[index] = new BatchResult
-				{
-					Method = command.Method,
-					Key = command.Key,
-					Etag = command.Etag,
-					Metadata = command.Metadata,
-					AdditionalData = command.AdditionalData
-				};
-			}
-			return results;
-		}
-
-		public bool HasTasks
-		{
-			get
-			{
-				bool hasTasks = false;
-				TransactionalStorage.Batch(actions =>
-				{
-					hasTasks = actions.Tasks.HasTasks;
-				});
-				return hasTasks;
-			}
-		}
-
-		public long ApproximateTaskCount
-		{
-			get
-			{
-				long approximateTaskCount = 0;
-				TransactionalStorage.Batch(actions =>
-				{
-					approximateTaskCount = actions.Tasks.ApproximateTaskCount;
-				});
-				return approximateTaskCount;
-			}
-		}
-
-		public void StartBackup(string backupDestinationDirectory, bool incrementalBackup, DatabaseDocument databaseDocument)
-		{
-			var document = Get(BackupStatus.RavenBackupStatusDocumentKey, null);
-			if (document != null)
-			{
-				var backupStatus = document.DataAsJson.JsonDeserialization<BackupStatus>();
-				if (backupStatus.IsRunning)
-				{
-					throw new InvalidOperationException("Backup is already running");
-				}
-			}
-
-			bool circularLogging;
-			if (incrementalBackup &&
-				TransactionalStorage is Raven.Storage.Esent.TransactionalStorage &&
-				(bool.TryParse(Configuration.Settings["Raven/Esent/CircularLog"], out circularLogging) == false || circularLogging))
-			{
-				throw new InvalidOperationException("In order to run incremental backups using Esent you must have circular logging disabled");
-			}
-
-			Put(BackupStatus.RavenBackupStatusDocumentKey, null, RavenJObject.FromObject(new BackupStatus
-			{
-				Started = SystemTime.UtcNow,
-				IsRunning = true,
-			}), new RavenJObject(), null);
-			IndexStorage.FlushMapIndexes();
-			IndexStorage.FlushReduceIndexes();
-			TransactionalStorage.StartBackupOperation(this, backupDestinationDirectory, incrementalBackup, databaseDocument);
-		}
-
-		public static void Restore(RavenConfiguration configuration, string backupLocation, string databaseLocation, Action<string> output, bool defrag)
-		{
-			using (var transactionalStorage = configuration.CreateTransactionalStorage(() => { }))
-			{
-				if (!string.IsNullOrWhiteSpace(databaseLocation))
-				{
-					configuration.DataDirectory = databaseLocation;
-				}
-
-				transactionalStorage.Restore(backupLocation, databaseLocation, output, defrag);
-			}
-		}
-
-		public void ResetIndex(string index)
-		{
-			index = IndexDefinitionStorage.FixupIndexName(index);
-			var indexDefinition = IndexDefinitionStorage.GetIndexDefinition(index);
-			if (indexDefinition == null)
-				throw new InvalidOperationException("There is no index named: " + index);
-			DeleteIndex(index);
-			PutIndex(index, indexDefinition);
-		}
-
-		public IndexDefinition GetIndexDefinition(string index)
-		{
-			index = IndexDefinitionStorage.FixupIndexName(index);
-			return IndexDefinitionStorage.GetIndexDefinition(index);
-		}
-
-		static string buildVersion;
-		public static string BuildVersion
-		{
-			get
-			{
-				return buildVersion ??
-					   (buildVersion = GetBuildVersion().ToString(CultureInfo.InvariantCulture));
-			}
-		}
-
-		private static int GetBuildVersion()
-		{
-			var fileVersionInfo = FileVersionInfo.GetVersionInfo(typeof(DocumentDatabase).Assembly.Location);
-			if (fileVersionInfo.FilePrivatePart != 0)
-				return fileVersionInfo.FilePrivatePart;
-			return fileVersionInfo.FileBuildPart;
-		}
-
-		private volatile bool disposed;
-		private readonly ValidateLicense validateLicense;
-		public string ServerUrl
-		{
-			get
-			{
-				var serverUrl = Configuration.ServerUrl;
-				if (string.IsNullOrEmpty(Name))
-					return serverUrl;
-				if (serverUrl.EndsWith("/"))
-					return serverUrl + "databases/" + Name;
-				return serverUrl + "/databases/" + Name;
-			}
-		}
-
-		static string productVersion;
-		private SequentialUuidGenerator sequentialUuidGenerator;
-		public static string ProductVersion
-		{
-			get
-			{
-				return productVersion ??
-					   (productVersion = FileVersionInfo.GetVersionInfo(typeof(DocumentDatabase).Assembly.Location).ProductVersion);
-			}
-		}
-
-		public string[] GetIndexFields(string index)
-		{
-			var abstractViewGenerator = IndexDefinitionStorage.GetViewGenerator(index);
-			if (abstractViewGenerator == null)
-				return new string[0];
-			return abstractViewGenerator.Fields;
-		}
-
-		/// <summary>
-		/// This API is provided solely for the use of bundles that might need to run
-		/// without any other bundle interfering. Specifically, the replication bundle
-		/// need to be able to run without interference from any other bundle.
-		/// </summary>
-		/// <returns></returns>
-		public IDisposable DisableAllTriggersForCurrentThread()
-		{
-			if (disposed)
-				return new DisposableAction(() => { });
-			var old = disableAllTriggers.Value;
-			disableAllTriggers.Value = true;
-			return new DisposableAction(() =>
-			{
-				if (disposed)
-					return;
-				try
-				{
-					disableAllTriggers.Value = old;
-				}
-				catch (ObjectDisposedException)
-				{
-				}
-			});
-		}
-
-		/// <summary>
-		/// Whatever this database has been disposed
-		/// </summary>
-		public bool Disposed
-		{
-			get { return disposed; }
-		}
-
-		public TransportState TransportState { get; private set; }
-
-		/// <summary>
-		/// Get the total index storage size taken by the indexes on the disk.
-		/// This explicitly does NOT include in memory indexes.
-		/// </summary>
-		/// <remarks>
-		/// This is a potentially a very expensive call, avoid making it if possible.
-		/// </remarks>
-		public long GetIndexStorageSizeOnDisk()
-		{
-			if (Configuration.RunInMemory)
-				return 0;
-			var indexes = Directory.GetFiles(Configuration.IndexStoragePath, "*.*", SearchOption.AllDirectories);
-			var totalIndexSize = indexes.Sum(file =>
-			{
-				try
-				{
-					return new FileInfo(file).Length;
-				}
-				catch (FileNotFoundException)
-				{
-					return 0;
-				}
-			});
-
-			return totalIndexSize;
-		}
-
-		/// <summary>
-		/// Get the total size taken by the database on the disk.
-		/// This explicitly does NOT include in memory database.
-		/// It does include any reserved space on the file system, which may significantly increase
-		/// the database size.
-		/// </summary>
-		/// <remarks>
-		/// This is a potentially a very expensive call, avoid making it if possible.
-		/// </remarks>
-		public long GetTransactionalStorageSizeOnDisk()
-		{
-			return Configuration.RunInMemory ? 0 : TransactionalStorage.GetDatabaseSizeInBytes();
-		}
-
-		/// <summary>
-		/// Get the total size taken by the database on the disk.
-		/// This explicitly does NOT include in memory indexes or in memory database.
-		/// It does include any reserved space on the file system, which may significantly increase
-		/// the database size.
-		/// </summary>
-		/// <remarks>
-		/// This is a potentially a very expensive call, avoid making it if possible.
-		/// </remarks>
-		public long GetTotalSizeOnDisk()
-		{
-			if (Configuration.RunInMemory)
-				return 0;
-			return GetIndexStorageSizeOnDisk() + GetTransactionalStorageSizeOnDisk();
-		}
-
-		public Etag GetIndexEtag(string indexName, Etag previousEtag, string resultTransformer = null)
-		{
-			Etag lastDocEtag = Etag.Empty;
-			Etag lastReducedEtag = null;
-			bool isStale = false;
-			int touchCount = 0;
-			TransactionalStorage.Batch(accessor =>
-			{
-				isStale = accessor.Staleness.IsIndexStale(indexName, null, null);
-				lastDocEtag = accessor.Staleness.GetMostRecentDocumentEtag();
-				var indexStats = accessor.Indexing.GetIndexStats(indexName);
-				if (indexStats != null)
-				{
-					lastReducedEtag = indexStats.LastReducedEtag;
-				}
-				touchCount = accessor.Staleness.GetIndexTouchCount(indexName);
-			});
-
-
-			var indexDefinition = GetIndexDefinition(indexName);
-			if (indexDefinition == null)
-				return Etag.Empty; // this ensures that we will get the normal reaction of IndexNotFound later on.
-			using (var md5 = MD5.Create())
-			{
-				var list = new List<byte>();
-				list.AddRange(indexDefinition.GetIndexHash());
-				list.AddRange(Encoding.Unicode.GetBytes(indexName));
-				if (string.IsNullOrWhiteSpace(resultTransformer) == false)
-				{
-					var abstractTransformer = IndexDefinitionStorage.GetTransformer(resultTransformer);
-					if (abstractTransformer == null)
-						throw new InvalidOperationException("The result transformer: " + resultTransformer + " was not found");
-					list.AddRange(abstractTransformer.GetHashCodeBytes());
-				}
-				list.AddRange(lastDocEtag.ToByteArray());
-				list.AddRange(BitConverter.GetBytes(touchCount));
-				list.AddRange(BitConverter.GetBytes(isStale));
-				if (lastReducedEtag != null)
-				{
-					list.AddRange(lastReducedEtag.ToByteArray());
-				}
-
-				var indexEtag = Etag.Parse(md5.ComputeHash(list.ToArray()));
-
-				if (previousEtag != null && previousEtag != indexEtag)
-				{
-					// the index changed between the time when we got it and the time 
-					// we actually call this, we need to return something random so that
-					// the next time we won't get 304
-
-					return Etag.InvalidEtag;
-				}
-
-				return indexEtag;
-			}
-		}
-
-		public int BulkInsert(BulkInsertOptions options, IEnumerable<IEnumerable<JsonDocument>> docBatches, Guid operationId)
-		{
-			var documents = 0;
-			TransactionalStorage.Batch(accessor =>
-			{
-				RaiseNotifications(new BulkInsertChangeNotification
-				{
-					OperationId = operationId,
-					Type = DocumentChangeTypes.BulkInsertStarted
-				});
-				foreach (var docs in docBatches)
-				{
-					WorkContext.CancellationToken.ThrowIfCancellationRequested();
-
-					var inserts = 0;
-					var batch = 0;
-					var keys = new HashSet<string>(StringComparer.OrdinalIgnoreCase);
-					foreach (var doc in docs)
-					{
-						try
-						{
-=======
         }
 
         public Tuple<PatchResultData, List<string>> ApplyPatch(string docId, Etag etag, ScriptedPatchRequest patch, TransactionInformation transactionInformation, bool debugMode = false)
@@ -3601,7 +1787,7 @@
                         return null;
                     return scriptedJsonPatcher.CreatedDocs;
                 }, debugMode);
-            return Tuple.Create(applyPatchInternal,scriptedJsonPatcher == null ? new List<string>() : scriptedJsonPatcher.Debug);
+			return Tuple.Create(applyPatchInternal, scriptedJsonPatcher == null ? new List<string>() : scriptedJsonPatcher.Debug);
         }
 
         public PatchResultData ApplyPatch(string docId, Etag etag, PatchRequest[] patchDoc, TransactionInformation transactionInformation, bool debugMode = false)
@@ -4067,7 +2253,6 @@
                     {
 	                    try
 	                    {
->>>>>>> 003f4f59
 							RemoveReservedProperties(doc.DataAsJson);
 							RemoveMetadataReservedProperties(doc.Metadata);
 
@@ -4090,7 +2275,7 @@
 							{
 								trigger.Value.AfterPut(doc.Key, doc.DataAsJson, doc.Metadata, result.Etag, null);
 							}
-						}
+	                    }
 						catch (Exception e)
 						{
 							RaiseNotifications(new BulkInsertChangeNotification
@@ -4104,21 +2289,6 @@
 
 							throw;
 						}
-<<<<<<< HEAD
-					}
-					if (options.CheckReferencesInIndexes)
-					{
-						foreach (var key in keys)
-						{
-							CheckReferenceBecauseOfDocumentUpdate(key, accessor);
-						}
-					}
-					accessor.Documents.IncrementDocumentCount(inserts);
-					accessor.General.PulseTransaction();
-					workContext.ShouldNotifyAboutWork(() => "BulkInsert batch of " + batch + " docs");
-					workContext.NotifyAboutWork(); // forcing notification so we would start indexing right away
-				}
-=======
                     }
                     if (options.CheckReferencesInIndexes)
                     {
@@ -4134,107 +2304,106 @@
                     workContext.ShouldNotifyAboutWork(() => "BulkInsert batch of " + batch + " docs");
                     workContext.NotifyAboutWork(); // forcing notification so we would start indexing right away
                 }
->>>>>>> 003f4f59
 
 				RaiseNotifications(new BulkInsertChangeNotification
-				{
+                {
 					OperationId = operationId,
-					Type = DocumentChangeTypes.BulkInsertEnded
-				});
-				if (documents == 0)
-					return;
-				workContext.ShouldNotifyAboutWork(() => "BulkInsert of " + documents + " docs");
-			});
-			return documents;
-		}
-
-		public TouchedDocumentInfo GetRecentTouchesFor(string key)
-		{
-			TouchedDocumentInfo info;
-			recentTouches.TryGetValue(key, out info);
-			return info;
-		}
-
-		public void AddTask(Task task, RavenJToken state, out long id)
-		{
-			if (task.Status == TaskStatus.Created)
-				throw new ArgumentException("Task must be started before it gets added to the database.", "task");
-			var localId = id = Interlocked.Increment(ref pendingTaskCounter);
-			pendingTasks.TryAdd(localId, new PendingTaskAndState
-			{
-				Task = task,
-				State = state
-			});
-		}
-
-		public RavenJToken GetTaskState(long id)
-		{
-			PendingTaskAndState value;
-			if (pendingTasks.TryGetValue(id, out value))
-				return value.State;
-			return null;
-		}
-
-		public RavenJArray GetTransformerNames(int start, int pageSize)
-		{
-			return new RavenJArray(
-			IndexDefinitionStorage.TransformerNames.Skip(start).Take(pageSize)
-				.Select(s => new RavenJValue(s))
-			);
-		}
-
-		public RavenJArray GetTransformers(int start, int pageSize)
-		{
-			return new RavenJArray(
-			IndexDefinitionStorage.TransformerNames.Skip(start).Take(pageSize)
-				.Select(
-					indexName => new RavenJObject
+                    Type = DocumentChangeTypes.BulkInsertEnded
+                });
+                if (documents == 0)
+                    return;
+                workContext.ShouldNotifyAboutWork(() => "BulkInsert of " + documents + " docs");
+            });
+            return documents;
+        }
+
+        public TouchedDocumentInfo GetRecentTouchesFor(string key)
+        {
+            TouchedDocumentInfo info;
+            recentTouches.TryGetValue(key, out info);
+            return info;
+        }
+
+        public void AddTask(Task task, RavenJToken state, out long id)
+        {
+            if (task.Status == TaskStatus.Created)
+                throw new ArgumentException("Task must be started before it gets added to the database.", "task");
+            var localId = id = Interlocked.Increment(ref pendingTaskCounter);
+            pendingTasks.TryAdd(localId, new PendingTaskAndState
+            {
+                Task = task,
+                State = state
+            });
+        }
+
+        public RavenJToken GetTaskState(long id)
+        {
+            PendingTaskAndState value;
+            if (pendingTasks.TryGetValue(id, out value))
+                return value.State;
+            return null;
+        }
+
+        public RavenJArray GetTransformerNames(int start, int pageSize)
+        {
+            return new RavenJArray(
+            IndexDefinitionStorage.TransformerNames.Skip(start).Take(pageSize)
+                .Select(s => new RavenJValue(s))
+            );
+        }
+
+        public RavenJArray GetTransformers(int start, int pageSize)
+        {
+            return new RavenJArray(
+            IndexDefinitionStorage.TransformerNames.Skip(start).Take(pageSize)
+                .Select(
+                    indexName => new RavenJObject
 							{
 								{"name", new RavenJValue(indexName) },
 								{"definition", RavenJObject.FromObject(IndexDefinitionStorage.GetTransformerDefinition(indexName))}
 							}));
 
-		}
-
-		public JsonDocument GetWithTransformer(string key, string transformer, TransactionInformation transactionInformation, Dictionary<string, RavenJToken> queryInputs)
-		{
-			JsonDocument result = null;
-			TransactionalStorage.Batch(
-			actions =>
-			{
-				var docRetriever = new DocumentRetriever(actions, ReadTriggers, inFlightTransactionalState, queryInputs);
-				using (new CurrentTransformationScope(docRetriever))
-				{
-					var document = Get(key, transactionInformation);
-					if (document == null)
-						return;
-
-					var storedTransformer = IndexDefinitionStorage.GetTransformer(transformer);
-					if (storedTransformer == null)
-						throw new InvalidOperationException("No transformer with the name: " + transformer);
-
-					var transformed = storedTransformer.TransformResultsDefinition(new[] { new DynamicJsonObject(document.ToJson()) })
-									 .Select(x => JsonExtensions.ToJObject(x))
-									 .ToArray();
-
-					if (transformed.Length == 0)
-						return;
-
-					result = new JsonDocument
-					{
-						Etag = document.Etag,
-						NonAuthoritativeInformation = document.NonAuthoritativeInformation,
-						LastModified = document.LastModified,
-					};
-					result.DataAsJson = new RavenJObject { { "$values", new RavenJArray(transformed) } };
-				}
-			});
-			return result;
-		}
-
-		public TransformerDefinition GetTransformerDefinition(string name)
-		{
-			return IndexDefinitionStorage.GetTransformerDefinition(name);
-		}
-	}
+        }
+
+        public JsonDocument GetWithTransformer(string key, string transformer, TransactionInformation transactionInformation, Dictionary<string, RavenJToken> queryInputs)
+        {
+            JsonDocument result = null;
+            TransactionalStorage.Batch(
+            actions =>
+            {
+                var docRetriever = new DocumentRetriever(actions, ReadTriggers, inFlightTransactionalState, queryInputs);
+                using (new CurrentTransformationScope(docRetriever))
+                {
+                    var document = Get(key, transactionInformation);
+                    if (document == null)
+                        return;
+
+                    var storedTransformer = IndexDefinitionStorage.GetTransformer(transformer);
+                    if (storedTransformer == null)
+                        throw new InvalidOperationException("No transformer with the name: " + transformer);
+
+                    var transformed = storedTransformer.TransformResultsDefinition(new[] { new DynamicJsonObject(document.ToJson()) })
+                                     .Select(x => JsonExtensions.ToJObject(x))
+                                     .ToArray();
+
+                    if (transformed.Length == 0)
+                        return;
+
+                    result = new JsonDocument
+                    {
+                        Etag = document.Etag,
+                        NonAuthoritativeInformation = document.NonAuthoritativeInformation,
+                        LastModified = document.LastModified,
+                    };
+                    result.DataAsJson = new RavenJObject { { "$values", new RavenJArray(transformed) } };
+                }
+            });
+            return result;
+        }
+
+        public TransformerDefinition GetTransformerDefinition(string name)
+        {
+            return IndexDefinitionStorage.GetTransformerDefinition(name);
+        }
+    }
 }
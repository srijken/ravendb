//-----------------------------------------------------------------------
// <copyright file="DocumentDatabase.cs" company="Hibernating Rhinos LTD">
//     Copyright (c) Hibernating Rhinos LTD. All rights reserved.
// </copyright>
//-----------------------------------------------------------------------
using System;
using System.Collections.Concurrent;
using System.Collections.Generic;
using System.ComponentModel.Composition;
using System.Diagnostics;
using System.Globalization;
using System.IO;
using System.Linq;
using System.Runtime.CompilerServices;
using System.Security.Cryptography;
using System.Text;
using System.Threading;
using System.Threading.Tasks;
using Lucene.Net.Search;
using Lucene.Net.Support;
using Raven.Abstractions.Logging;
using Raven.Abstractions.Util;
using Raven.Abstractions.Util.Encryptors;
using Raven.Client.Indexes;
using Raven.Database.Commercial;
using Raven.Database.Impl.DTC;
using Raven.Database.Impl.Synchronization;
using Raven.Database.Prefetching;
using Raven.Database.Queries;
using Raven.Database.Server;
using Raven.Database.Server.Connections;
using Raven.Database.Util;
using Raven.Abstractions;
using Raven.Abstractions.Commands;
using Raven.Abstractions.Data;
using Raven.Abstractions.Exceptions;
using Raven.Abstractions.Extensions;
using Raven.Abstractions.Indexing;
using Raven.Abstractions.Linq;
using Raven.Abstractions.MEF;
using Raven.Database.Config;
using Raven.Database.Data;
using Raven.Database.Extensions;
using Raven.Database.Impl;
using Raven.Database.Indexing;
using Raven.Database.Json;
using Raven.Database.Linq;
using Raven.Database.Plugins;
using Raven.Database.Storage;
using Raven.Database.Tasks;
using Constants = Raven.Abstractions.Data.Constants;
using Raven.Json.Linq;
using BitConverter = System.BitConverter;
using Index = Raven.Database.Indexing.Index;
using Task = System.Threading.Tasks.Task;
using TransactionInformation = Raven.Abstractions.Data.TransactionInformation;

namespace Raven.Database
{
    public class DocumentDatabase : IDisposable
    {
        private readonly InMemoryRavenConfiguration configuration;

        [ImportMany]
        public OrderedPartCollection<IStartupTask> StartupTasks { get; set; }

        [ImportMany]
        public OrderedPartCollection<AbstractAttachmentPutTrigger> AttachmentPutTriggers { get; set; }
        public InFlightTransactionalState InFlightTransactionalState
        {
            get { return inFlightTransactionalState; }
        }

        [ImportMany]
        public OrderedPartCollection<AbstractIndexQueryTrigger> IndexQueryTriggers { get; set; }

        [ImportMany]
        public OrderedPartCollection<AbstractAttachmentDeleteTrigger> AttachmentDeleteTriggers { get; set; }

        [ImportMany]
        public OrderedPartCollection<AbstractAttachmentReadTrigger> AttachmentReadTriggers { get; set; }

        [ImportMany]
        public OrderedPartCollection<AbstractPutTrigger> PutTriggers { get; set; }

        [ImportMany]
        public OrderedPartCollection<AbstractDeleteTrigger> DeleteTriggers { get; set; }

        [ImportMany]
        public OrderedPartCollection<AbstractIndexUpdateTrigger> IndexUpdateTriggers { get; set; }

        [ImportMany]
        public OrderedPartCollection<AbstractReadTrigger> ReadTriggers { get; set; }

        [ImportMany]
        public OrderedPartCollection<AbstractDynamicCompilationExtension> Extensions { get; set; }

        [ImportMany]
        public OrderedPartCollection<AbstractIndexCodec> IndexCodecs { get; set; }

        [ImportMany]
        public OrderedPartCollection<AbstractDocumentCodec> DocumentCodecs { get; set; }

        [ImportMany]
        public OrderedPartCollection<AbstractIndexReaderWarmer> IndexReaderWarmers { get; set; }

        private readonly List<IDisposable> toDispose = new List<IDisposable>();

        private long pendingTaskCounter;
        private readonly ConcurrentDictionary<long, PendingTaskAndState> pendingTasks = new ConcurrentDictionary<long, PendingTaskAndState>();

        private readonly InFlightTransactionalState inFlightTransactionalState;

        private class PendingTaskAndState
        {
            public Task Task;
            public object State;
        }

        /// <summary>
        /// The name of the database.
        /// Defaults to null for the root database (or embedded database), or the name of the database if this db is a tenant database
        /// </summary>
        public string Name { get; private set; }

        private readonly WorkContext workContext;
        private readonly IndexingExecuter indexingExecuter;
        public IndexingExecuter IndexingExecuter
        {
            get { return indexingExecuter; }
        }

        private ReducingExecuter reducingExecuter;
        public ReducingExecuter ReducingExecuter
        {
            get { return reducingExecuter; }
        }

        private readonly DatabaseEtagSynchronizer etagSynchronizer;
        public DatabaseEtagSynchronizer EtagSynchronizer
        {
            get { return etagSynchronizer; }
        }

        private readonly Prefetcher prefetcher;
        public Prefetcher Prefetcher
        {
            get { return prefetcher; }
        }

        /// <summary>
        /// Requires to avoid having serialize writes to the same attachments
        /// </summary>
        private readonly ConcurrentDictionary<string, object> putAttachmentSerialLock = new ConcurrentDictionary<string, object>(StringComparer.OrdinalIgnoreCase);

        /// <summary>
        /// This is used to hold state associated with this instance by external extensions
        /// </summary>
        public AtomicDictionary<object> ExtensionsState { get; private set; }

        public TaskScheduler BackgroundTaskScheduler { get { return backgroundTaskScheduler; } }

        private readonly ThreadLocal<bool> disableAllTriggers = new ThreadLocal<bool>(() => false);
        private Task indexingBackgroundTask;
        private Task reducingBackgroundTask;
        private readonly TaskScheduler backgroundTaskScheduler;
        private readonly object idleLocker = new object();

        private static readonly ILog log = LogManager.GetCurrentClassLogger();

        private readonly SizeLimitedConcurrentDictionary<string, TouchedDocumentInfo> recentTouches =
            new SizeLimitedConcurrentDictionary<string, TouchedDocumentInfo>(1024, StringComparer.OrdinalIgnoreCase);

        public DocumentDatabase(InMemoryRavenConfiguration configuration, TransportState transportState = null)
        {
            this.configuration = configuration;
            this.transportState = transportState ?? new TransportState();
            InitializeEncryption(configuration);
            using (LogManager.OpenMappedContext("database", configuration.DatabaseName ?? Constants.SystemDatabase))
            {
                log.Debug("Start loading the following database: {0}", configuration.DatabaseName ?? Constants.SystemDatabase);

                if (configuration.IsTenantDatabase == false)
                {
                    validateLicense = new ValidateLicense();
                    validateLicense.Execute(configuration);
                }
                AppDomain.CurrentDomain.DomainUnload += DomainUnloadOrProcessExit;
                AppDomain.CurrentDomain.ProcessExit += DomainUnloadOrProcessExit;

                Name = configuration.DatabaseName;
                backgroundTaskScheduler = configuration.CustomTaskScheduler ?? TaskScheduler.Default;

<<<<<<< HEAD
				ExtensionsState = new AtomicDictionary<object>();
				Configuration = configuration;

				ExecuteAlterConfiguration();

				configuration.Container.SatisfyImportsOnce(this);

				workContext = new WorkContext
				{
					Database = this,
					DatabaseName = Name,
					IndexUpdateTriggers = IndexUpdateTriggers,
					ReadTriggers = ReadTriggers,
					RaiseIndexChangeNotification = RaiseNotifications,
					TaskScheduler = backgroundTaskScheduler,
					Configuration = configuration,
					IndexReaderWarmers = IndexReaderWarmers
				};

			    var storageEngineTypeName = configuration.SelectStorageEngineAndFetchTypeName();
			    if (string.Equals(InMemoryRavenConfiguration.VoronTypeName, storageEngineTypeName, StringComparison.OrdinalIgnoreCase) == false)
			    {
			        if (Directory.Exists(configuration.DataDirectory) &&
			            Directory.EnumerateFileSystemEntries(configuration.DataDirectory).Any())
			            throw new InvalidOperationException(
			                string.Format(
			                    "We do not allow to run on a storage engine other then Voron, while we are in the early pre-release phase of RavenDB 3.0. You are currently running on {0}",
			                    storageEngineTypeName));

                    Trace.WriteLine("Forcing database to run on Voron - pre release behavior only, mind");
                    storageEngineTypeName = InMemoryRavenConfiguration.VoronTypeName;

			    }

			    TransactionalStorage = configuration.CreateTransactionalStorage(storageEngineTypeName , workContext.HandleWorkNotifications);

				try
				{
					sequentialUuidGenerator = new SequentialUuidGenerator();
					TransactionalStorage.Initialize(sequentialUuidGenerator, DocumentCodecs);
					lastCollectionEtags = new LastCollectionEtags(TransactionalStorage);
				}
				catch (Exception)
				{
					TransactionalStorage.Dispose();
					throw;
				}

				try
				{

					inFlightTransactionalState = TransactionalStorage.GetInFlightTransactionalState(Put, Delete);

					TransactionalStorage.Batch(actions =>
						sequentialUuidGenerator.EtagBase = actions.General.GetNextIdentityValue("Raven/Etag"));

					// Index codecs must be initialized before we try to read an index
					InitializeIndexCodecTriggers();

					IndexDefinitionStorage = new IndexDefinitionStorage(
						configuration,
						TransactionalStorage,
						configuration.DataDirectory,
						configuration.Container.GetExportedValues<AbstractViewGenerator>(),
						Extensions);
					
					IndexStorage = new IndexStorage(IndexDefinitionStorage, configuration, this);

					CompleteWorkContextSetup();

					etagSynchronizer = new DatabaseEtagSynchronizer(TransactionalStorage);
					prefetcher = new Prefetcher(workContext);
					indexingExecuter = new IndexingExecuter(workContext, etagSynchronizer, prefetcher);
=======
                ExtensionsState = new AtomicDictionary<object>();
                Configuration = configuration;
>>>>>>> aae9081a

                ExecuteAlterConfiguration();

<<<<<<< HEAD
					InitializeTriggersExceptIndexCodecs();
					SecondStageInitialization();
					ExecuteStartupTasks();
					lastCollectionEtags.Initialize();
					log.Debug("Finish loading the following database: {0}", configuration.DatabaseName ?? Constants.SystemDatabase);
				}
				catch (Exception)
				{
					Dispose();
					throw;
				}
			}
		}

		private static void InitializeEncryption(InMemoryRavenConfiguration configuration)
		{
			string fipsAsString;
			bool fips;
			if (ValidateLicense.CurrentLicense.Attributes.TryGetValue("fips", out fipsAsString) && bool.TryParse(fipsAsString, out fips))
			{
				if (!fips && configuration.UseFips)
					throw new InvalidOperationException(
						"Your license does not allow you to use FIPS compliant encryption on the server.");
			}

			Encryptor.Initialize(configuration.UseFips);
			Cryptography.FIPSCompliant = configuration.UseFips;
		}

		private void SecondStageInitialization()
		{
			DocumentCodecs.OfType<IRequiresDocumentDatabaseInitialization>()
				.Concat(PutTriggers.OfType<IRequiresDocumentDatabaseInitialization>())
				.Concat(DeleteTriggers.OfType<IRequiresDocumentDatabaseInitialization>())
				.Concat(IndexCodecs.OfType<IRequiresDocumentDatabaseInitialization>())
				.Concat(IndexQueryTriggers.OfType<IRequiresDocumentDatabaseInitialization>())
				.Concat(AttachmentPutTriggers.OfType<IRequiresDocumentDatabaseInitialization>())
				.Concat(AttachmentDeleteTriggers.OfType<IRequiresDocumentDatabaseInitialization>())
				.Concat(AttachmentReadTriggers.OfType<IRequiresDocumentDatabaseInitialization>())
				.Concat(IndexUpdateTriggers.OfType<IRequiresDocumentDatabaseInitialization>())
			.Apply(initialization => initialization.SecondStageInit());
		}

		private void CompleteWorkContextSetup()
		{
			workContext.IndexStorage = IndexStorage;
			workContext.TransactionalStorage = TransactionalStorage;
			workContext.IndexDefinitionStorage = IndexDefinitionStorage;
		}
=======
                configuration.Container.SatisfyImportsOnce(this);

                workContext = new WorkContext
                {
                    Database = this,
                    DatabaseName = Name,
                    IndexUpdateTriggers = IndexUpdateTriggers,
                    ReadTriggers = ReadTriggers,
                    RaiseIndexChangeNotification = RaiseNotifications,
                    TaskScheduler = backgroundTaskScheduler,
                    Configuration = configuration,
                    IndexReaderWarmers = IndexReaderWarmers
                };

                var storageEngineTypeName = configuration.SelectStorageEngineAndFetchTypeName();
                if (string.Equals(InMemoryRavenConfiguration.VoronTypeName, storageEngineTypeName, StringComparison.OrdinalIgnoreCase) == false)
                {
                    if (Directory.Exists(configuration.DataDirectory) &&
                        Directory.EnumerateFileSystemEntries(configuration.DataDirectory).Any())
                        throw new InvalidOperationException(
                            string.Format(
                                "We do not allow to run on a storage engine other then Voron, while we are in the early pre-release phase of RavenDB 3.0. You are currently running on {0}",
                                storageEngineTypeName));
>>>>>>> aae9081a

                    Trace.WriteLine("Forcing database to run on Voron - pre release behavior only, mind " + Path.GetFileName(Path.GetDirectoryName(configuration.DataDirectory)));
                    storageEngineTypeName = InMemoryRavenConfiguration.VoronTypeName;

                }

                TransactionalStorage = configuration.CreateTransactionalStorage(storageEngineTypeName, workContext.HandleWorkNotifications);

                try
                {
                    sequentialUuidGenerator = new SequentialUuidGenerator();
                    TransactionalStorage.Initialize(sequentialUuidGenerator, DocumentCodecs);
                    lastCollectionEtags = new LastCollectionEtags(TransactionalStorage);
                }
                catch (Exception)
                {
                    TransactionalStorage.Dispose();
                    throw;
                }

                try
                {

                    inFlightTransactionalState = TransactionalStorage.GetInFlightTransactionalState(Put, Delete);

                    TransactionalStorage.Batch(actions =>
                        sequentialUuidGenerator.EtagBase = actions.General.GetNextIdentityValue("Raven/Etag"));

                    // Index codecs must be initialized before we try to read an index
                    InitializeIndexCodecTriggers();

                    IndexDefinitionStorage = new IndexDefinitionStorage(
                        configuration,
                        TransactionalStorage,
                        configuration.DataDirectory,
                        configuration.Container.GetExportedValues<AbstractViewGenerator>(),
                        Extensions);

                    IndexStorage = new IndexStorage(IndexDefinitionStorage, configuration, this);

                    CompleteWorkContextSetup();

                    etagSynchronizer = new DatabaseEtagSynchronizer(TransactionalStorage);
                    prefetcher = new Prefetcher(workContext);
                    indexingExecuter = new IndexingExecuter(workContext, etagSynchronizer, prefetcher);

                    RaiseIndexingWiringComplete();

                    InitializeTriggersExceptIndexCodecs();
                    SecondStageInitialization();
                    ExecuteStartupTasks();
                    lastCollectionEtags.Initialize();
                    log.Debug("Finish loading the following database: {0}", configuration.DatabaseName ?? Constants.SystemDatabase);
                }
                catch (Exception)
                {
                    Dispose();
                    throw;
                }
            }
        }

        private static void InitializeEncryption(InMemoryRavenConfiguration configuration)
        {
            string fipsAsString;
            bool fips;
            if (ValidateLicense.CurrentLicense.Attributes.TryGetValue("fips", out fipsAsString) && bool.TryParse(fipsAsString, out fips))
            {
                if (!fips && configuration.UseFips)
                    throw new InvalidOperationException(
                        "Your license does not allow you to use FIPS compliant encryption on the server.");
            }

            Encryptor.Initialize(configuration.UseFips);
            Cryptography.FIPSCompliant = configuration.UseFips;
        }

        private void SecondStageInitialization()
        {
            DocumentCodecs.OfType<IRequiresDocumentDatabaseInitialization>()
                .Concat(PutTriggers.OfType<IRequiresDocumentDatabaseInitialization>())
                .Concat(DeleteTriggers.OfType<IRequiresDocumentDatabaseInitialization>())
                .Concat(IndexCodecs.OfType<IRequiresDocumentDatabaseInitialization>())
                .Concat(IndexQueryTriggers.OfType<IRequiresDocumentDatabaseInitialization>())
                .Concat(AttachmentPutTriggers.OfType<IRequiresDocumentDatabaseInitialization>())
                .Concat(AttachmentDeleteTriggers.OfType<IRequiresDocumentDatabaseInitialization>())
                .Concat(AttachmentReadTriggers.OfType<IRequiresDocumentDatabaseInitialization>())
                .Concat(IndexUpdateTriggers.OfType<IRequiresDocumentDatabaseInitialization>())
            .Apply(initialization => initialization.SecondStageInit());
        }

        private void CompleteWorkContextSetup()
        {
            workContext.IndexStorage = IndexStorage;
            workContext.TransactionalStorage = TransactionalStorage;
            workContext.IndexDefinitionStorage = IndexDefinitionStorage;
        }

        private void DomainUnloadOrProcessExit(object sender, EventArgs eventArgs)
        {
            Dispose();
        }

        private void InitializeTriggersExceptIndexCodecs()
        {
            DocumentCodecs
                //.Init(disableAllTriggers) // Document codecs should always be activated (RavenDB-576)
                .OfType<IRequiresDocumentDatabaseInitialization>().Apply(initialization => initialization.Initialize(this));

            PutTriggers
                .Init(disableAllTriggers)
                .OfType<IRequiresDocumentDatabaseInitialization>().Apply(initialization => initialization.Initialize(this));

            DeleteTriggers
                .Init(disableAllTriggers)
                .OfType<IRequiresDocumentDatabaseInitialization>().Apply(initialization => initialization.Initialize(this));

            ReadTriggers
                .Init(disableAllTriggers)
                .OfType<IRequiresDocumentDatabaseInitialization>().Apply(initialization => initialization.Initialize(this));

            IndexQueryTriggers
                .Init(disableAllTriggers)
                .OfType<IRequiresDocumentDatabaseInitialization>().Apply(initialization => initialization.Initialize(this));

            AttachmentPutTriggers
                .Init(disableAllTriggers)
                .OfType<IRequiresDocumentDatabaseInitialization>().Apply(initialization => initialization.Initialize(this));

            AttachmentDeleteTriggers
                .Init(disableAllTriggers)
                .OfType<IRequiresDocumentDatabaseInitialization>().Apply(initialization => initialization.Initialize(this));

            AttachmentReadTriggers
                .Init(disableAllTriggers)
                .OfType<IRequiresDocumentDatabaseInitialization>().Apply(initialization => initialization.Initialize(this));

            IndexUpdateTriggers
                .Init(disableAllTriggers)
                .OfType<IRequiresDocumentDatabaseInitialization>().Apply(initialization => initialization.Initialize(this));
        }

        private void InitializeIndexCodecTriggers()
        {
            IndexCodecs
                .Init(disableAllTriggers)
                .OfType<IRequiresDocumentDatabaseInitialization>().Apply(initialization => initialization.Initialize(this));
        }

        private void ExecuteAlterConfiguration()
        {
            foreach (var alterConfiguration in Configuration.Container.GetExportedValues<IAlterConfiguration>())
            {
                alterConfiguration.AlterConfiguration(Configuration);
            }
        }

        private void ExecuteStartupTasks()
        {
            using (LogContext.WithDatabase(Name))
            {
                foreach (var task in StartupTasks)
                {
                    var disposable = task.Value as IDisposable;
                    if (disposable != null)
                        toDispose.Add(disposable);
                    task.Value.Execute(this);
                }
            }
        }

        public DatabaseStatistics Statistics
        {
            get
            {
                var result = new DatabaseStatistics
                {
                    CurrentNumberOfItemsToIndexInSingleBatch = workContext.CurrentNumberOfItemsToIndexInSingleBatch,
                    CurrentNumberOfItemsToReduceInSingleBatch = workContext.CurrentNumberOfItemsToReduceInSingleBatch,
                    ActualIndexingBatchSize = workContext.LastActualIndexingBatchSize.ToArray(),
                    InMemoryIndexingQueueSize = prefetcher.GetInMemoryIndexingQueueSize(PrefetchingUser.Indexer),
                    Prefetches = workContext.FutureBatchStats.OrderBy(x => x.Timestamp).ToArray(),
                    CountOfIndexes = IndexStorage.Indexes.Length,
                    DatabaseTransactionVersionSizeInMB = ConvertBytesToMBs(workContext.TransactionalStorage.GetDatabaseTransactionVersionSizeInBytes()),
                    Errors = workContext.Errors,
                    DatabaseId = TransactionalStorage.Id,
                    SupportsDtc = TransactionalStorage.SupportsDtc,
                    Triggers = PutTriggers.Select(x => new DatabaseStatistics.TriggerInfo { Name = x.ToString(), Type = "Put" })
                        .Concat(DeleteTriggers.Select(x => new DatabaseStatistics.TriggerInfo { Name = x.ToString(), Type = "Delete" }))
                        .Concat(ReadTriggers.Select(x => new DatabaseStatistics.TriggerInfo { Name = x.ToString(), Type = "Read" }))
                        .Concat(IndexUpdateTriggers.Select(x => new DatabaseStatistics.TriggerInfo { Name = x.ToString(), Type = "Index Update" }))
                        .ToArray(),
                    Extensions = Configuration.ReportExtensions(
                        typeof(IStartupTask),
                        typeof(AbstractReadTrigger),
                        typeof(AbstractDeleteTrigger),
                        typeof(AbstractPutTrigger),
                        typeof(AbstractDocumentCodec),
                        typeof(AbstractIndexCodec),
                        typeof(AbstractDynamicCompilationExtension),
                        typeof(AbstractIndexQueryTrigger),
                        typeof(AbstractIndexUpdateTrigger),
                        typeof(AbstractAnalyzerGenerator),
                        typeof(AbstractAttachmentDeleteTrigger),
                        typeof(AbstractAttachmentPutTrigger),
                        typeof(AbstractAttachmentReadTrigger),
                        typeof(AbstractBackgroundTask),
                        typeof(IAlterConfiguration)
                        ),
                };
                TransactionalStorage.Batch(actions =>
                {
                    result.LastDocEtag = actions.Staleness.GetMostRecentDocumentEtag();
                    result.LastAttachmentEtag = actions.Staleness.GetMostRecentAttachmentEtag();

                    result.ApproximateTaskCount = actions.Tasks.ApproximateTaskCount;
                    result.CountOfDocuments = actions.Documents.GetDocumentsCount();
                    result.CountOfAttachments = actions.Attachments.GetAttachmentsCount();
                    result.StaleIndexes = IndexStorage.Indexes
                                                      .Where(indexId =>
                                                      {
                                                          var indexInstance = IndexStorage.GetIndexInstance(indexId);
                                                          return (indexInstance != null && indexInstance.IsMapIndexingInProgress) ||
                                                                                               actions.Staleness.IsIndexStale(indexId, null, null);
                                                      })
                                                      .Select(indexId =>
                                                      {
                                                          var index = IndexStorage.GetIndexInstance(indexId);
                                                          return index == null ? null : index.PublicName;
                                                      })
                                                      .ToArray();
                    result.Indexes = actions.Indexing.GetIndexesStats().Where(x => x != null)
                        .Select(x =>
                        {
                            var indexInstance = IndexStorage.GetIndexInstance(x.Id);
                            if (indexInstance != null)
                                x.PublicName = indexInstance.PublicName;
                            return x;
                        })
                        .ToArray();
                });

                if (result.Indexes != null)
                {
                    foreach (var index in result.Indexes)
                    {
                        try
                        {
                            var indexDefinition = IndexDefinitionStorage.GetIndexDefinition(index.Id);
                            index.LastQueryTimestamp = IndexStorage.GetLastQueryTime(index.Id);
                            index.Performance = IndexStorage.GetIndexingPerformance(index.Id);
                            index.IsOnRam = IndexStorage.IndexOnRam(index.Id);
                            if (indexDefinition != null)
                                index.LockMode = indexDefinition.LockMode;
                            index.ForEntityName = IndexDefinitionStorage.GetViewGenerator(index.Id).ForEntityNames.ToList();
                            IndexSearcher searcher;
                            using (IndexStorage.GetCurrentIndexSearcher(index.Id, out searcher))
                            {
                                index.DocsCount = searcher.IndexReader.NumDocs();
                            }

                        }
                        catch (Exception)
                        {
                            // might happen if the index was deleted mid operation
                            // we don't really care for that, so we ignore this
                        }
                    }
                }

                return result;
            }
        }


        private decimal ConvertBytesToMBs(long bytes)
        {
            return Math.Round(bytes / 1024.0m / 1024.0m, 2);
        }

        public InMemoryRavenConfiguration Configuration
        {
            get;
            private set;
        }

        public ITransactionalStorage TransactionalStorage { get; private set; }

        public IndexDefinitionStorage IndexDefinitionStorage { get; private set; }

        public IndexStorage IndexStorage { get; private set; }

        public event EventHandler Disposing;

        public void Dispose()
        {
            if (disposed)
                return;

            log.Debug("Start shutdown the following database: {0}", Name ?? Constants.SystemDatabase);

            var onDisposing = Disposing;
            if (onDisposing != null)
            {
                try
                {
                    onDisposing(this, EventArgs.Empty);
                }
                catch (Exception e)
                {
                    log.WarnException("Error when notifying about db disposal, ignoring error and continuing with disposal", e);
                }
            }

            var exceptionAggregator = new ExceptionAggregator(log, "Could not properly dispose of DatabaseDocument");

            exceptionAggregator.Execute(() =>
            {
                if (lastCollectionEtags != null)
                    lastCollectionEtags.Flush();
            });

            exceptionAggregator.Execute(() =>
            {
                AppDomain.CurrentDomain.DomainUnload -= DomainUnloadOrProcessExit;
                AppDomain.CurrentDomain.ProcessExit -= DomainUnloadOrProcessExit;
                disposed = true;

                if (workContext != null)
                    workContext.StopWorkRude();
            });

            if (validateLicense != null)
                exceptionAggregator.Execute(validateLicense.Dispose);

            exceptionAggregator.Execute(() =>
            {
                if (ExtensionsState == null)
                    return;

<<<<<<< HEAD
		public JsonDocumentMetadata GetDocumentMetadata(string key, TransactionInformation transactionInformation)
		{
			if (key == null)
				throw new ArgumentNullException("key");
			key = key.Trim();
			JsonDocumentMetadata document = null;
			if (transactionInformation == null ||
				inFlightTransactionalState.TryGet(key, transactionInformation, out document) == false)
			{
				var nonAuthoritativeInformationBehavior = inFlightTransactionalState.GetNonAuthoritativeInformationBehavior<JsonDocumentMetadata>(transactionInformation, key);
				TransactionalStorage.Batch(actions =>
				{
					document = actions.Documents.DocumentMetadataByKey(key, transactionInformation);
				});
				if (nonAuthoritativeInformationBehavior != null)
					document = nonAuthoritativeInformationBehavior(document);
			}

			DocumentRetriever.EnsureIdInMetadata(document);
			return new DocumentRetriever(null, ReadTriggers, inFlightTransactionalState)
				.ProcessReadVetoes(document, transactionInformation, ReadOperation.Load);
		}

		public PutResult Put(string key, Etag etag, RavenJObject document, RavenJObject metadata, TransactionInformation transactionInformation)
		{
            workContext.MetricsCounters.DocsPerSecond.Mark();
            key = string.IsNullOrWhiteSpace(key) ? Guid.NewGuid().ToString() : key.Trim();
			RemoveReservedProperties(document);
			RemoveMetadataReservedProperties(metadata);
			Etag newEtag = Etag.Empty;

			using (TransactionalStorage.WriteLock())
			{
				TransactionalStorage.Batch(actions =>
				{
					if (key.EndsWith("/"))
					{
						key += GetNextIdentityValueWithoutOverwritingOnExistingDocuments(key, actions,
																						 transactionInformation);
					}
					AssertPutOperationNotVetoed(key, metadata, document, transactionInformation);
					if (transactionInformation == null)
					{
						if (inFlightTransactionalState.IsModified(key))
							throw new ConcurrencyException("PUT attempted on : " + key +
														   " while it is being locked by another transaction");

						PutTriggers.Apply(trigger => trigger.OnPut(key, document, metadata, null));

						var addDocumentResult = actions.Documents.AddDocument(key, etag, document, metadata);
						newEtag = addDocumentResult.Etag;

						CheckReferenceBecauseOfDocumentUpdate(key, actions);
						metadata[Constants.LastModified] = addDocumentResult.SavedAt;
						metadata.EnsureSnapshot(
							"Metadata was written to the database, cannot modify the document after it was written (changes won't show up in the db). Did you forget to call CreateSnapshot() to get a clean copy?");
						document.EnsureSnapshot(
							"Document was written to the database, cannot modify the document after it was written (changes won't show up in the db). Did you forget to call CreateSnapshot() to get a clean copy?");

						actions.AfterStorageCommitBeforeWorkNotifications(new JsonDocument
						{
							Metadata = metadata,
							Key = key,
							DataAsJson = document,
							Etag = newEtag,
							LastModified = addDocumentResult.SavedAt,
							SkipDeleteFromIndex = addDocumentResult.Updated == false
						}, documents =>
						{
							lastCollectionEtags.UpdatePerCollectionEtags(documents);	
							etagSynchronizer.UpdateSynchronizationState(documents);
	                        prefetcher.AfterStorageCommitBeforeWorkNotifications(PrefetchingUser.Indexer, documents);
						});

						if (addDocumentResult.Updated)
							prefetcher.AfterUpdate(key, addDocumentResult.PrevEtag);

						PutTriggers.Apply(trigger => trigger.AfterPut(key, document, metadata, newEtag, null));

						TransactionalStorage
							.ExecuteImmediatelyOrRegisterForSynchronization(() =>
							{
								PutTriggers.Apply(trigger => trigger.AfterCommit(key, document, metadata, newEtag));
								RaiseNotifications(new DocumentChangeNotification
								{
									Id = key,
									Type = DocumentChangeTypes.Put,
									TypeName = metadata.Value<string>(Constants.RavenClrType),
									CollectionName = metadata.Value<string>(Constants.RavenEntityName),
									Etag = newEtag,
								}, metadata);
							});

						workContext.ShouldNotifyAboutWork(() => "PUT " + key);
					}
					else
					{
						var doc = actions.Documents.DocumentMetadataByKey(key, null);
						newEtag = inFlightTransactionalState.AddDocumentInTransaction(key, etag, document, metadata,
																					  transactionInformation,
																					  doc == null
																						  ? Etag.Empty
																						  : doc.Etag,
																					  sequentialUuidGenerator);
					}
				});

				log.Debug("Put document {0} with etag {1}", key, newEtag);
				return new PutResult
				{
					Key = key,
					ETag = newEtag
				};
			}
		}

		public Etag GetLastEtagForCollection(string collectionName)
		{
			Etag value = Etag.Empty;
			TransactionalStorage.Batch(accessor =>
			{
				var dbvalue = accessor.Lists.Read("Raven/Collection/Etag", collectionName);
				if (dbvalue != null)
				{
					value = Etag.Parse(dbvalue.Data.Value<Byte[]>("Etag"));
				}
			});
			return value;
		}

		internal void CheckReferenceBecauseOfDocumentUpdate(string key, IStorageActionsAccessor actions)
		{
			TouchedDocumentInfo touch;
			recentTouches.TryRemove(key, out touch);

			foreach (var referencing in actions.Indexing.GetDocumentsReferencing(key))
			{
				Etag preTouchEtag = null;
				Etag afterTouchEtag = null;
				try
				{
					actions.Documents.TouchDocument(referencing, out preTouchEtag, out afterTouchEtag);
				}
				catch (ConcurrencyException)
				{
				}
				
				if (preTouchEtag == null || afterTouchEtag == null)
					continue;

				actions.General.MaybePulseTransaction();

				recentTouches.Set(referencing, new TouchedDocumentInfo
				{
					PreTouchEtag = preTouchEtag,
					TouchedEtag = afterTouchEtag
				});
			}
		}

		public long GetNextIdentityValueWithoutOverwritingOnExistingDocuments(string key,
			IStorageActionsAccessor actions,
			TransactionInformation transactionInformation)
		{
			int tries;
			return GetNextIdentityValueWithoutOverwritingOnExistingDocuments(key, actions, transactionInformation, out tries);
		}

		public long GetNextIdentityValueWithoutOverwritingOnExistingDocuments(string key,
			IStorageActionsAccessor actions,
			TransactionInformation transactionInformation,
			out int tries)
		{
			long nextIdentityValue = actions.General.GetNextIdentityValue(key);

			if (actions.Documents.DocumentMetadataByKey(key + nextIdentityValue, transactionInformation) == null)
			{
				tries = 1;
				return nextIdentityValue;
			}
			tries = 1;
			// there is already a document with this id, this means that we probably need to search
			// for an opening in potentially large data set. 
			var lastKnownBusy = nextIdentityValue;
			var maybeFree = nextIdentityValue * 2;
			var lastKnownFree = long.MaxValue;
			while (true)
			{
				tries++;
				if (actions.Documents.DocumentMetadataByKey(key + maybeFree, transactionInformation) == null)
				{
					if (lastKnownBusy + 1 == maybeFree)
					{
						actions.General.SetIdentityValue(key, maybeFree);
						return maybeFree;
					}
					lastKnownFree = maybeFree;
					maybeFree = Math.Max(maybeFree - (maybeFree - lastKnownBusy) / 2, lastKnownBusy + 1);

				}
				else
				{
					lastKnownBusy = maybeFree;
					maybeFree = Math.Min(lastKnownFree, maybeFree * 2);
				}
			}
		}
=======
                foreach (var value in ExtensionsState.Values.OfType<IDisposable>())
                {
                    exceptionAggregator.Execute(value.Dispose);
                }
            });
>>>>>>> aae9081a

            exceptionAggregator.Execute(() =>
            {
                if (toDispose == null)
                    return;
                foreach (var shouldDispose in toDispose)
                {
                    exceptionAggregator.Execute(shouldDispose.Dispose);
                }
            });


            exceptionAggregator.Execute(() =>
            {
                foreach (var shouldDispose in pendingTasks)
                {
                    var pendingTaskAndState = shouldDispose.Value;
                    exceptionAggregator.Execute(() =>
                    {
                        try
                        {
#if DEBUG
                            pendingTaskAndState.Task.Wait(3000);
#else
							pendingTaskAndState.Task.Wait();
#endif
                        }
                        catch (Exception)
                        {
                            // we explictly don't care about this during shutdown
                        }
                    });
                }
                pendingTasks.Clear();
            });

            exceptionAggregator.Execute(() =>
            {
                if (indexingBackgroundTask != null)
                    indexingBackgroundTask.Wait();
            });
            exceptionAggregator.Execute(() =>
            {
                if (reducingBackgroundTask != null)
                    reducingBackgroundTask.Wait();
            });

            exceptionAggregator.Execute(() =>
            {
                var disposable = backgroundTaskScheduler as IDisposable;
                if (disposable != null)
                    disposable.Dispose();
            });

            if (TransactionalStorage != null)
                exceptionAggregator.Execute(TransactionalStorage.Dispose);
            if (IndexStorage != null)
                exceptionAggregator.Execute(IndexStorage.Dispose);

            if (Configuration != null)
                exceptionAggregator.Execute(Configuration.Dispose);

            exceptionAggregator.Execute(disableAllTriggers.Dispose);

            if (workContext != null)
                exceptionAggregator.Execute(workContext.Dispose);

            exceptionAggregator.ThrowIfNeeded();

            log.Debug("Finished shutdown the following database: {0}", Name ?? Constants.SystemDatabase);
        }

        public void StopBackgroundWorkers()
        {
            workContext.StopWork();
            if (indexingBackgroundTask != null)
                indexingBackgroundTask.Wait();
            if (reducingBackgroundTask != null)
                reducingBackgroundTask.Wait();

            backgroundWorkersSpun = false;
        }

        public void StopIndexingWorkers()
        {
            workContext.StopIndexing();
            try
            {
                indexingBackgroundTask.Wait();
            }
            catch (Exception e)
            {
                log.WarnException("Error while trying to stop background indexing", e);
            }
            try
            {
                reducingBackgroundTask.Wait();
            }
            catch (Exception e)
            {
                log.WarnException("Error while trying to stop background reducing", e);
            }

            backgroundWorkersSpun = false;
        }

        public WorkContext WorkContext
        {
            get { return workContext; }
        }

        private volatile bool backgroundWorkersSpun;

        public void SpinBackgroundWorkers()
        {
            if (backgroundWorkersSpun)
                throw new InvalidOperationException("The background workers has already been spun and cannot be spun again");

            backgroundWorkersSpun = true;

            workContext.StartWork();
            indexingBackgroundTask = Task.Factory.StartNew(
                indexingExecuter.Execute,
                CancellationToken.None, TaskCreationOptions.LongRunning, backgroundTaskScheduler);

            reducingExecuter = new ReducingExecuter(workContext);

            reducingBackgroundTask = Task.Factory.StartNew(
                reducingExecuter.Execute,
                CancellationToken.None, TaskCreationOptions.LongRunning, backgroundTaskScheduler);
        }

        public void SpinIndexingWorkers()
        {
            if (backgroundWorkersSpun)
                throw new InvalidOperationException("The background workers has already been spun and cannot be spun again");

            backgroundWorkersSpun = true;

            workContext.StartIndexing();
            indexingBackgroundTask = Task.Factory.StartNew(
                indexingExecuter.Execute,
                CancellationToken.None, TaskCreationOptions.LongRunning, backgroundTaskScheduler);

            reducingExecuter = new ReducingExecuter(workContext);

            reducingBackgroundTask = Task.Factory.StartNew(
                reducingExecuter.Execute,
                CancellationToken.None, TaskCreationOptions.LongRunning, backgroundTaskScheduler);
        }

        public void RaiseNotifications(DocumentChangeNotification obj, RavenJObject metadata)
        {
            TransportState.Send(obj);
            var onDocumentChange = OnDocumentChange;
            if (onDocumentChange != null)
                onDocumentChange(this, obj, metadata);
        }

        public void RaiseNotifications(IndexChangeNotification obj)
        {
            TransportState.Send(obj);
        }

        public void RaiseNotifications(ReplicationConflictNotification obj)
        {
            TransportState.Send(obj);
        }

        public void RaiseNotifications(BulkInsertChangeNotification obj)
        {
            TransportState.Send(obj);
        }

<<<<<<< HEAD
		private void InvokeSuggestionIndexing(string name, IndexDefinition definition)
		{
			foreach (var suggestion in definition.Suggestions)
			{
				var field = suggestion.Key;
				var suggestionOption = suggestion.Value;

				if (suggestionOption.Distance == StringDistanceTypes.None)
					continue;

				var indexExtensionKey =
					MonoHttpUtility.UrlEncode(field + "-" + suggestionOption.Distance + "-" +
											  suggestionOption.Accuracy);

				var suggestionQueryIndexExtension = new SuggestionQueryIndexExtension(
					 workContext,
					 Path.Combine(configuration.IndexStoragePath, "Raven-Suggestions", name, indexExtensionKey),
					 SuggestionQueryRunner.GetStringDistance(suggestionOption.Distance),
					 configuration.RunInMemory,
					 field,
					 suggestionOption.Accuracy);

				IndexStorage.SetIndexExtension(name, indexExtensionKey, suggestionQueryIndexExtension);
			}
		}

		private IndexCreationOptions FindIndexCreationOptions(IndexDefinition definition, ref string name)
		{
			definition.Name = name;
			definition.RemoveDefaultValues();
			IndexDefinitionStorage.ResolveAnalyzers(definition);
			var findIndexCreationOptions = IndexDefinitionStorage.FindIndexCreationOptions(definition);
			return findIndexCreationOptions;
		}

        public QueryResultWithIncludes Query(string index, IndexQuery query, CancellationToken externalCancellationToken)
		{
			QueryResultWithIncludes result = null;
            using (var cts = CancellationTokenSource.CreateLinkedTokenSource(externalCancellationToken, workContext.CancellationToken))
            {
                var cancellationToken = cts.Token;

                TransactionalStorage.Batch(
                    accessor =>
                    {
                        using (var op = new DatabaseQueryOperation(this, index, query, accessor, cancellationToken)
                                        {
                                            ShouldSkipDuplicateChecking = query.SkipDuplicateChecking
                                        })
                        {
                            var list = new List<RavenJObject>();
                            op.Init();
                            op.Execute(list.Add);
                            op.Result.Results = list;
                            result = op.Result;
                        }
                    });
            }

            return result;
		}

		public class DatabaseQueryOperation : IDisposable
		{
			public bool ShouldSkipDuplicateChecking = false;
			private readonly DocumentDatabase database;
			private readonly string indexName;
			private readonly IndexQuery query;
			private readonly IStorageActionsAccessor actions;

		    private readonly CancellationToken cancellationToken;

		    private readonly ExecutingQueryInfo queryStat;
			public QueryResultWithIncludes Result = new QueryResultWithIncludes();
			public QueryHeaderInformation Header;
			private bool stale;
			private IEnumerable<RavenJObject> results;
			private DocumentRetriever docRetriever;
			private Stopwatch duration;
			private List<string> transformerErrors;
			private bool nonAuthoritativeInformation;
			private Etag resultEtag;
			private Tuple<DateTime, Etag> indexTimestamp;
			private Dictionary<string, Dictionary<string, string[]>> highlightings;
			private Dictionary<string, string> scoreExplanations;
			private HashSet<string> idsToLoad;

			public DatabaseQueryOperation(DocumentDatabase database, string indexName, IndexQuery query, IStorageActionsAccessor actions, CancellationToken cancellationToken)
			{
				this.database = database;
				this.indexName = indexName != null ? indexName.Trim() : null;
				this.query = query;
				this.actions = actions;
			    this.cancellationToken = cancellationToken;
			    queryStat = database.AddToCurrentlyRunningQueryList(indexName, query);
			}

			public void Init()
			{
				highlightings = new Dictionary<string, Dictionary<string, string[]>>();
				scoreExplanations = new Dictionary<string, string>();
				Func<IndexQueryResult, object> tryRecordHighlightingAndScoreExplanation = queryResult =>
				{
					if (queryResult.Key == null)
						return null;
					if (queryResult.Highligtings != null)
						highlightings.Add(queryResult.Key, queryResult.Highligtings);
					if (queryResult.ScoreExplanation != null)
						scoreExplanations.Add(queryResult.Key, queryResult.ScoreExplanation);
					return null;
				};
				stale = false;
				indexTimestamp = Tuple.Create(DateTime.MinValue, Etag.Empty);
				resultEtag = Etag.Empty;
				nonAuthoritativeInformation = false;

				if (string.IsNullOrEmpty(query.ResultsTransformer) == false)
				{
					query.FieldsToFetch = new[] { Constants.AllFields };
				}

				duration = Stopwatch.StartNew();
				idsToLoad = new HashSet<string>(StringComparer.OrdinalIgnoreCase);

				var viewGenerator = database.IndexDefinitionStorage.GetViewGenerator(indexName);
				var index = database.IndexDefinitionStorage.GetIndexDefinition(indexName);
				if (viewGenerator == null)
					throw new IndexDoesNotExistsException("Could not find index named: " + indexName);

				resultEtag = database.GetIndexEtag(index.Name, null, query.ResultsTransformer);

				stale = actions.Staleness.IsIndexStale(index.IndexId, query.Cutoff, query.CutoffEtag);

				if (stale == false && query.Cutoff == null && query.CutoffEtag == null)
				{
					var indexInstance = database.IndexStorage.GetIndexInstance(indexName);
					stale = stale || (indexInstance != null && indexInstance.IsMapIndexingInProgress);
				}

				indexTimestamp = actions.Staleness.IndexLastUpdatedAt(index.IndexId);
				var indexFailureInformation = actions.Indexing.GetFailureRate(index.IndexId);
				if (indexFailureInformation.IsInvalidIndex)
				{
					throw new IndexDisabledException(indexFailureInformation);
				}
				docRetriever = new DocumentRetriever(actions, database.ReadTriggers, database.inFlightTransactionalState, query.QueryInputs, idsToLoad);
				var fieldsToFetch = new FieldsToFetch(query.FieldsToFetch, query.IsDistinct,
					viewGenerator.ReduceDefinition == null
						? Constants.DocumentIdFieldName
						: Constants.ReduceKeyFieldName);
				Func<IndexQueryResult, bool> shouldIncludeInResults =
					result => docRetriever.ShouldIncludeResultInQuery(result, index, fieldsToFetch, ShouldSkipDuplicateChecking);
				var indexQueryResults = database.IndexStorage.Query(indexName, query, shouldIncludeInResults, fieldsToFetch, database.IndexQueryTriggers, cancellationToken);
				indexQueryResults = new ActiveEnumerable<IndexQueryResult>(indexQueryResults);

				transformerErrors = new List<string>();
				results = database.GetQueryResults(query, viewGenerator, docRetriever,
					from queryResult in indexQueryResults
					let doc = docRetriever.RetrieveDocumentForQuery(queryResult, index, fieldsToFetch, ShouldSkipDuplicateChecking)
					where doc != null
					let _ = nonAuthoritativeInformation |= (doc.NonAuthoritativeInformation ?? false)
					let __ = tryRecordHighlightingAndScoreExplanation(queryResult)
                    select doc, transformerErrors, cancellationToken);

				Header = new QueryHeaderInformation
				{
					Index = indexName,
					IsStable = stale,
					ResultEtag = resultEtag,
					IndexTimestamp = indexTimestamp.Item1,
					IndexEtag = indexTimestamp.Item2,
					TotalResults = query.TotalSize.Value
				};
			}

			public void Execute(Action<RavenJObject> onResult)
			{
				using (new CurrentTransformationScope(docRetriever))
				{
					foreach (var result in results)
					{
                        cancellationToken.ThrowIfCancellationRequested();
						onResult(result);
					}
					if (transformerErrors.Count > 0)
					{
						throw new InvalidOperationException("The transform results function failed.\r\n" + string.Join("\r\n", transformerErrors));
					}
				}

				Result = new QueryResultWithIncludes
				{
					IndexName = indexName,
					IsStale = stale,
					NonAuthoritativeInformation = nonAuthoritativeInformation,
					SkippedResults = query.SkippedResults.Value,
					TotalResults = query.TotalSize.Value,
					IndexTimestamp = indexTimestamp.Item1,
					IndexEtag = indexTimestamp.Item2,
					ResultEtag = resultEtag,
					IdsToInclude = idsToLoad,
					LastQueryTime = SystemTime.UtcNow,
					Highlightings = highlightings,
					DurationMilliseconds = duration.ElapsedMilliseconds,
					ScoreExplanations = scoreExplanations
				};
			}

			public void Dispose()
			{
				database.RemoveFromCurrentlyRunningQueryList(indexName, queryStat);
			}
		}


		private void RemoveFromCurrentlyRunningQueryList(string index, ExecutingQueryInfo queryStat)
		{
			ConcurrentSet<ExecutingQueryInfo> set;
			if (workContext.CurrentlyRunningQueries.TryGetValue(index, out set) == false)
				return;
			set.TryRemove(queryStat);
		}
=======
        protected void RaiseIndexingWiringComplete()
        {
            var indexingWiringComplete = OnIndexingWiringComplete;
            OnIndexingWiringComplete = null; // we can only init once, release all actions
            if (indexingWiringComplete != null)
                indexingWiringComplete();
        }
>>>>>>> aae9081a

        public event Action<DocumentDatabase, DocumentChangeNotification, RavenJObject> OnDocumentChange;

        public event Action OnIndexingWiringComplete;

        public void RunIdleOperations()
        {
            var tryEnter = Monitor.TryEnter(idleLocker);
            try
            {
                if (tryEnter == false)
                    return;
                TransportState.OnIdle();
                IndexStorage.RunIdleOperations();
                ClearCompletedPendingTasks();
                lastCollectionEtags.Flush();
            }
            finally
            {
                if (tryEnter)
                    Monitor.Exit(idleLocker);
            }
        }

        private void ClearCompletedPendingTasks()
        {
            foreach (var taskAndState in pendingTasks)
            {
                var task = taskAndState.Value.Task;
                if (task.IsCompleted || task.IsCanceled || task.IsFaulted)
                {
                    PendingTaskAndState value;
                    pendingTasks.TryRemove(taskAndState.Key, out value);
                }
                if (task.Exception != null)
                {
                    log.InfoException("Failed to execute background task " + taskAndState.Key, task.Exception);
                }
            }
        }

        public JsonDocument Get(string key, TransactionInformation transactionInformation)
        {
            if (key == null)
                throw new ArgumentNullException("key");
            key = key.Trim();

            JsonDocument document = null;
            if (transactionInformation == null ||
                inFlightTransactionalState.TryGet(key, transactionInformation, out document) == false)
            {
                // first we check the dtc state, then the storage, to avoid race conditions
                var nonAuthoritativeInformationBehavior = inFlightTransactionalState.GetNonAuthoritativeInformationBehavior<JsonDocument>(transactionInformation, key);

                TransactionalStorage.Batch(actions => { document = actions.Documents.DocumentByKey(key, transactionInformation); });

                if (nonAuthoritativeInformationBehavior != null)
                    document = nonAuthoritativeInformationBehavior(document);
            }

            DocumentRetriever.EnsureIdInMetadata(document);

            return new DocumentRetriever(null, ReadTriggers, inFlightTransactionalState)
                .ExecuteReadTriggers(document, transactionInformation, ReadOperation.Load);
        }

        public JsonDocumentMetadata GetDocumentMetadata(string key, TransactionInformation transactionInformation)
        {
            if (key == null)
                throw new ArgumentNullException("key");
            key = key.Trim();
            JsonDocumentMetadata document = null;
            if (transactionInformation == null ||
                inFlightTransactionalState.TryGet(key, transactionInformation, out document) == false)
            {
                var nonAuthoritativeInformationBehavior = inFlightTransactionalState.GetNonAuthoritativeInformationBehavior<JsonDocumentMetadata>(transactionInformation, key);
                TransactionalStorage.Batch(actions =>
                {
                    document = actions.Documents.DocumentMetadataByKey(key, transactionInformation);
                });
                if (nonAuthoritativeInformationBehavior != null)
                    document = nonAuthoritativeInformationBehavior(document);
            }

            DocumentRetriever.EnsureIdInMetadata(document);
            return new DocumentRetriever(null, ReadTriggers, inFlightTransactionalState)
                .ProcessReadVetoes(document, transactionInformation, ReadOperation.Load);
        }

        public PutResult Put(string key, Etag etag, RavenJObject document, RavenJObject metadata, TransactionInformation transactionInformation)
        {
            workContext.MetricsCounters.DocsPerSecond.Mark();
            key = string.IsNullOrWhiteSpace(key) ? Guid.NewGuid().ToString() : key.Trim();
            RemoveReservedProperties(document);
            RemoveMetadataReservedProperties(metadata);
            Etag newEtag = Etag.Empty;

            using (TransactionalStorage.WriteLock())
            {
                TransactionalStorage.Batch(actions =>
                {
                    if (key.EndsWith("/"))
                    {
                        key += GetNextIdentityValueWithoutOverwritingOnExistingDocuments(key, actions,
                                                                                         transactionInformation);
                    }
                    AssertPutOperationNotVetoed(key, metadata, document, transactionInformation);
                    if (transactionInformation == null)
                    {
                        if (inFlightTransactionalState.IsModified(key))
                            throw new ConcurrencyException("PUT attempted on : " + key +
                                                           " while it is being locked by another transaction");

                        PutTriggers.Apply(trigger => trigger.OnPut(key, document, metadata, null));

                        var addDocumentResult = actions.Documents.AddDocument(key, etag, document, metadata);
                        newEtag = addDocumentResult.Etag;

                        CheckReferenceBecauseOfDocumentUpdate(key, actions);
                        metadata[Constants.LastModified] = addDocumentResult.SavedAt;
                        metadata.EnsureSnapshot(
                            "Metadata was written to the database, cannot modify the document after it was written (changes won't show up in the db). Did you forget to call CreateSnapshot() to get a clean copy?");
                        document.EnsureSnapshot(
                            "Document was written to the database, cannot modify the document after it was written (changes won't show up in the db). Did you forget to call CreateSnapshot() to get a clean copy?");

                        actions.AfterStorageCommitBeforeWorkNotifications(new JsonDocument
                        {
                            Metadata = metadata,
                            Key = key,
                            DataAsJson = document,
                            Etag = newEtag,
                            LastModified = addDocumentResult.SavedAt,
                            SkipDeleteFromIndex = addDocumentResult.Updated == false
                        }, documents =>
                        {
                            lastCollectionEtags.UpdatePerCollectionEtags(documents);
                            etagSynchronizer.UpdateSynchronizationState(documents);
                            prefetcher.AfterStorageCommitBeforeWorkNotifications(PrefetchingUser.Indexer, documents);
                        });

                        if (addDocumentResult.Updated)
                            prefetcher.AfterUpdate(key, addDocumentResult.PrevEtag);

                        PutTriggers.Apply(trigger => trigger.AfterPut(key, document, metadata, newEtag, null));

                        TransactionalStorage
                            .ExecuteImmediatelyOrRegisterForSynchronization(() =>
                            {
                                PutTriggers.Apply(trigger => trigger.AfterCommit(key, document, metadata, newEtag));
                                RaiseNotifications(new DocumentChangeNotification
                                {
                                    Id = key,
                                    Type = DocumentChangeTypes.Put,
                                    TypeName = metadata.Value<string>(Constants.RavenClrType),
                                    CollectionName = metadata.Value<string>(Constants.RavenEntityName),
                                    Etag = newEtag,
                                }, metadata);
                            });

                        workContext.ShouldNotifyAboutWork(() => "PUT " + key);
                    }
                    else
                    {
                        var doc = actions.Documents.DocumentMetadataByKey(key, null);
                        newEtag = inFlightTransactionalState.AddDocumentInTransaction(key, etag, document, metadata,
                                                                                      transactionInformation,
                                                                                      doc == null
                                                                                          ? Etag.Empty
                                                                                          : doc.Etag,
                                                                                      sequentialUuidGenerator);
                    }
                });

                log.Debug("Put document {0} with etag {1}", key, newEtag);
                return new PutResult
                {
                    Key = key,
                    ETag = newEtag
                };
            }
        }

        public Etag GetLastEtagForCollection(string collectionName)
        {
            Etag value = Etag.Empty;
            TransactionalStorage.Batch(accessor =>
            {
                var dbvalue = accessor.Lists.Read("Raven/Collection/Etag", collectionName);
                if (dbvalue != null)
                {
                    value = Etag.Parse(dbvalue.Data.Value<Byte[]>("Etag"));
                }
            });
            return value;
        }

        internal void CheckReferenceBecauseOfDocumentUpdate(string key, IStorageActionsAccessor actions)
        {
            TouchedDocumentInfo touch;
            recentTouches.TryRemove(key, out touch);

            foreach (var referencing in actions.Indexing.GetDocumentsReferencing(key))
            {
                Etag preTouchEtag = null;
                Etag afterTouchEtag = null;
                try
                {
                    actions.Documents.TouchDocument(referencing, out preTouchEtag, out afterTouchEtag);
                }
                catch (ConcurrencyException)
                {
                }

                if (preTouchEtag == null || afterTouchEtag == null)
                    continue;

                actions.General.MaybePulseTransaction();

                recentTouches.Set(referencing, new TouchedDocumentInfo
                {
                    PreTouchEtag = preTouchEtag,
                    TouchedEtag = afterTouchEtag
                });
            }
        }

        public long GetNextIdentityValueWithoutOverwritingOnExistingDocuments(string key,
            IStorageActionsAccessor actions,
            TransactionInformation transactionInformation)
        {
            int tries;
            return GetNextIdentityValueWithoutOverwritingOnExistingDocuments(key, actions, transactionInformation, out tries);
        }

        public long GetNextIdentityValueWithoutOverwritingOnExistingDocuments(string key,
            IStorageActionsAccessor actions,
            TransactionInformation transactionInformation,
            out int tries)
        {
            long nextIdentityValue = actions.General.GetNextIdentityValue(key);

            if (actions.Documents.DocumentMetadataByKey(key + nextIdentityValue, transactionInformation) == null)
            {
                tries = 1;
                return nextIdentityValue;
            }
            tries = 1;
            // there is already a document with this id, this means that we probably need to search
            // for an opening in potentially large data set. 
            var lastKnownBusy = nextIdentityValue;
            var maybeFree = nextIdentityValue * 2;
            var lastKnownFree = long.MaxValue;
            while (true)
            {
                tries++;
                if (actions.Documents.DocumentMetadataByKey(key + maybeFree, transactionInformation) == null)
                {
                    if (lastKnownBusy + 1 == maybeFree)
                    {
                        actions.General.SetIdentityValue(key, maybeFree);
                        return maybeFree;
                    }
                    lastKnownFree = maybeFree;
                    maybeFree = Math.Max(maybeFree - (maybeFree - lastKnownBusy) / 2, lastKnownBusy + 1);

                }
                else
                {
                    lastKnownBusy = maybeFree;
                    maybeFree = Math.Min(lastKnownFree, maybeFree * 2);
                }
            }
        }

        private void AssertPutOperationNotVetoed(string key, RavenJObject metadata, RavenJObject document, TransactionInformation transactionInformation)
        {
            var vetoResult = PutTriggers
                .Select(trigger => new { Trigger = trigger, VetoResult = trigger.AllowPut(key, document, metadata, transactionInformation) })
                .FirstOrDefault(x => x.VetoResult.IsAllowed == false);
            if (vetoResult != null)
            {
                throw new OperationVetoedException("PUT vetoed on document " + key + " by " + vetoResult.Trigger + " because: " + vetoResult.VetoResult.Reason);
            }
        }

        private void AssertAttachmentPutOperationNotVetoed(string key, RavenJObject metadata, Stream data)
        {
            var vetoResult = AttachmentPutTriggers
                .Select(trigger => new { Trigger = trigger, VetoResult = trigger.AllowPut(key, data, metadata) })
                .FirstOrDefault(x => x.VetoResult.IsAllowed == false);
            if (vetoResult != null)
            {
                throw new OperationVetoedException("PUT vetoed on attachment " + key + " by " + vetoResult.Trigger +
                                                   " because: " + vetoResult.VetoResult.Reason);
            }
        }

        private void AssertAttachmentDeleteOperationNotVetoed(string key)
        {
            var vetoResult = AttachmentDeleteTriggers
                .Select(trigger => new { Trigger = trigger, VetoResult = trigger.AllowDelete(key) })
                .FirstOrDefault(x => x.VetoResult.IsAllowed == false);
            if (vetoResult != null)
            {
                throw new OperationVetoedException("DELETE vetoed on attachment " + key + " by " + vetoResult.Trigger +
                                                   " because: " + vetoResult.VetoResult.Reason);
            }
        }

        private void AssertDeleteOperationNotVetoed(string key, TransactionInformation transactionInformation)
        {
            var vetoResult = DeleteTriggers
                .Select(trigger => new { Trigger = trigger, VetoResult = trigger.AllowDelete(key, transactionInformation) })
                .FirstOrDefault(x => x.VetoResult.IsAllowed == false);
            if (vetoResult != null)
            {
                throw new OperationVetoedException("DELETE vetoed on document " + key + " by " + vetoResult.Trigger +
                                                   " because: " + vetoResult.VetoResult.Reason);
            }
        }

        private static void RemoveMetadataReservedProperties(RavenJObject metadata)
        {
            RemoveReservedProperties(metadata);
            metadata.Remove("Raven-Last-Modified");
            metadata.Remove("Last-Modified");
        }

        private static void RemoveReservedProperties(RavenJObject document)
        {
            document.Remove(string.Empty);
            var toRemove = document.Keys.Where(propertyName => propertyName.StartsWith("@") || headersToIgnoreServer.Contains(propertyName)).ToList();
            foreach (var propertyName in toRemove)
            {
                document.Remove(propertyName);
            }
        }

        private static readonly HashSet<string> headersToIgnoreServer = new HashSet<string>(StringComparer.OrdinalIgnoreCase)
		{
			Constants.RavenLastModified,
		};

        public bool Delete(string key, Etag etag, TransactionInformation transactionInformation)
        {
            RavenJObject metadata;
            return Delete(key, etag, transactionInformation, out metadata);
        }

        public bool Delete(string key, Etag etag, TransactionInformation transactionInformation, out RavenJObject metadata)
        {
            if (key == null)
                throw new ArgumentNullException("key");
            key = key.Trim();

            var deleted = false;
            log.Debug("Delete a document with key: {0} and etag {1}", key, etag);
            RavenJObject metadataVar = null;
            using (TransactionalStorage.WriteLock())
            {
                TransactionalStorage.Batch(actions =>
                {
                    AssertDeleteOperationNotVetoed(key, transactionInformation);
                    if (transactionInformation == null)
                    {
                        DeleteTriggers.Apply(trigger => trigger.OnDelete(key, null));

                        Etag deletedETag;
                        if (actions.Documents.DeleteDocument(key, etag, out metadataVar, out deletedETag))
                        {
                            deleted = true;
                            actions.Indexing.RemoveAllDocumentReferencesFrom(key);
                            WorkContext.MarkDeleted(key);

                            CheckReferenceBecauseOfDocumentUpdate(key, actions);

                            foreach (var indexName in IndexDefinitionStorage.IndexNames)
                            {
                                AbstractViewGenerator abstractViewGenerator =
                                    IndexDefinitionStorage.GetViewGenerator(indexName);
                                if (abstractViewGenerator == null)
                                    continue;

                                var token = metadataVar.Value<string>(Constants.RavenEntityName);

                                if (token != null && // the document has a entity name
                                    abstractViewGenerator.ForEntityNames.Count > 0)
                                // the index operations on specific entities
                                {
                                    if (abstractViewGenerator.ForEntityNames.Contains(token) == false)
                                        continue;
                                }

                                var instance = IndexDefinitionStorage.GetIndexDefinition(indexName);
                                var task = actions.GetTask(x => x.Index == instance.IndexId, new RemoveFromIndexTask
                                {
                                    Index = instance.IndexId
                                });
                                task.Keys.Add(key);
                            }
                            if (deletedETag != null)
                                prefetcher.AfterDelete(key, deletedETag);
                            DeleteTriggers.Apply(trigger => trigger.AfterDelete(key, null));
                        }

                        TransactionalStorage
                            .ExecuteImmediatelyOrRegisterForSynchronization(() =>
                            {
                                DeleteTriggers.Apply(trigger => trigger.AfterCommit(key));
                                RaiseNotifications(new DocumentChangeNotification
                                {
                                    Id = key,
                                    Type = DocumentChangeTypes.Delete,
                                    TypeName = (metadataVar != null) ? metadataVar.Value<string>(Constants.RavenClrType) : null,
                                    CollectionName = (metadataVar != null) ? metadataVar.Value<string>(Constants.RavenEntityName) : null

                                }, metadataVar);
                            });

                    }
                    else
                    {
                        var doc = actions.Documents.DocumentMetadataByKey(key, null);

                        inFlightTransactionalState.DeleteDocumentInTransaction(transactionInformation, key,
                                                                               etag,
                                                                               doc == null ? Etag.Empty : doc.Etag,
                                                                               sequentialUuidGenerator);
                        deleted = doc != null;
                    }

                    workContext.ShouldNotifyAboutWork(() => "DEL " + key);
                });

                metadata = metadataVar;
                return deleted;
            }
        }
        public bool HasTransaction(string txId)
        {
            return inFlightTransactionalState.HasTransaction(txId);
        }

        public void PrepareTransaction(string txId)
        {
            if (TransactionalStorage.SupportsDtc == false)
                throw new InvalidOperationException("DTC is not supported by " + TransactionalStorage.FriendlyName + " storage.");

            try
            {
                inFlightTransactionalState.Prepare(txId);
                log.Debug("Prepare of tx {0} completed", txId);
            }
            catch (Exception e)
            {
                if (TransactionalStorage.HandleException(e))
                    return;
                throw;
            }
        }

        public void Commit(string txId)
        {
            if (TransactionalStorage.SupportsDtc == false)
                throw new InvalidOperationException("DTC is not supported by " + TransactionalStorage.FriendlyName + " storage.");

            try
            {
                try
                {
                    inFlightTransactionalState.Commit(txId);
                    log.Debug("Commit of tx {0} completed", txId);
                    workContext.ShouldNotifyAboutWork(() => "DTC transaction commited");
                }
                finally
                {
                    inFlightTransactionalState.Rollback(txId); // this is where we actually remove the tx
                }
            }
            catch (Exception e)
            {
                if (TransactionalStorage.HandleException(e))
                    return;
                throw;
            }
            finally
            {
                workContext.HandleWorkNotifications();
            }
        }


        public void Rollback(string txId)
        {
            inFlightTransactionalState.Rollback(txId);
        }

        [MethodImpl(MethodImplOptions.Synchronized)]
        public string PutTransform(string name, TransformerDefinition definition)
        {
            if (name == null) throw new ArgumentNullException("name");
            if (definition == null) throw new ArgumentNullException("definition");

            name = name.Trim();

            var existingDefinition = IndexDefinitionStorage.GetTransformerDefinition(name);
            if (existingDefinition != null && existingDefinition.Equals(definition))
                return name; // no op for the same transformer

            IndexDefinitionStorage.CreateAndPersistTransform(definition);
            IndexDefinitionStorage.AddTransform(definition.IndexId, definition);

            return name;
        }

        // only one index can be created at any given time
        // the method already handle attempts to create the same index, so we don't have to 
        // worry about this.
        [MethodImpl(MethodImplOptions.Synchronized)]
        public string PutIndex(string name, IndexDefinition definition)
        {
            if (name == null)
                throw new ArgumentNullException("name");

            var existingIndex = IndexDefinitionStorage.GetIndexDefinition(name);

            if (existingIndex != null)
            {
                switch (existingIndex.LockMode)
                {
                    case IndexLockMode.LockedIgnore:
                        log.Info("Index {0} not saved because it was lock (with ignore)", name);
                        return name;

                    case IndexLockMode.LockedError:
                        throw new InvalidOperationException("Can not overwrite locked index: " + name);
                }
            }

            name = name.Trim();

            switch (FindIndexCreationOptions(definition, ref name))
            {
                case IndexCreationOptions.Noop:
                    return name;
                case IndexCreationOptions.Update:
                    // ensure that the code can compile
                    new DynamicViewCompiler(definition.Name, definition, Extensions, IndexDefinitionStorage.IndexDefinitionsPath, Configuration).GenerateInstance();
                    DeleteIndex(name);
                    break;
            }

            PutNewIndexIntoStorage(name, definition);

            workContext.ClearErrorsFor(name);

            TransactionalStorage.ExecuteImmediatelyOrRegisterForSynchronization(() => RaiseNotifications(new IndexChangeNotification
            {
                Name = name,
                Type = IndexChangeTypes.IndexAdded,
            }));

            return name;
        }

        internal void PutNewIndexIntoStorage(string name, IndexDefinition definition)
        {
            Debug.Assert(IndexStorage != null);
            Debug.Assert(TransactionalStorage != null);
            Debug.Assert(workContext != null);

            TransactionalStorage.Batch(actions =>
            {
                definition.IndexId = (int)GetNextIdentityValueWithoutOverwritingOnExistingDocuments("IndexId", actions, null);
                IndexDefinitionStorage.RegisterNewIndexInThisSession(name, definition);

                // this has to happen in this fashion so we will expose the in memory status after the commit, but 
                // before the rest of the world is notified about this.

                IndexDefinitionStorage.CreateAndPersistIndex(definition);
                IndexStorage.CreateIndexImplementation(definition);

                InvokeSuggestionIndexing(name, definition);

                actions.Indexing.AddIndex(definition.IndexId, definition.IsMapReduce);
            });

            const string documentsByEntityNameIndex = "Raven/DocumentsByEntityName";

            if (name.Equals(documentsByEntityNameIndex, StringComparison.InvariantCultureIgnoreCase) == false &&
                IndexStorage.HasIndex(documentsByEntityNameIndex))
            {
                // optimization of handling new index creation when the number of document in a database is significantly greater than
                // number of documents that this index applies to - let us use built-in RavenDocumentsByEntityName to get just appropriate documents

                var index = IndexStorage.GetIndexInstance(definition.IndexId);
                TryApplyPrecomputedBatchForNewIndex(index, definition);
            }

            workContext.ShouldNotifyAboutWork(() => "PUT INDEX " + name);
			WorkContext.NotifyAboutWork();
            // The act of adding it here make it visible to other threads
            // we have to do it in this way so first we prepare all the elements of the 
            // index, then we add it to the storage in a way that make it public
            IndexDefinitionStorage.AddIndex(definition.IndexId, definition);
        }

        private void TryApplyPrecomputedBatchForNewIndex(Index index, IndexDefinition definition)
        {
            var generator = IndexDefinitionStorage.GetViewGenerator(definition.IndexId);
            if (generator.ForEntityNames.Count == 0)
            {
                // we don't optimize if we don't have what to optimize _on, we know this is going to return all docs.
                // no need to try to optimize that, then
                return;
            }

            index.IsMapIndexingInProgress = true;
            try
            {
                Task.Factory.StartNew(() => ApplyPrecomputedBatchForNewIndex(index, generator),
                    TaskCreationOptions.LongRunning)
                    .ContinueWith(t =>
                    {
                        if (t.IsFaulted)
                        {
                            log.Warn("Could not apply precomputed batch for index " + index, t.Exception);
                        }
                        index.IsMapIndexingInProgress = false;
						WorkContext.ShouldNotifyAboutWork(() => "Precomputed indexing batch for " + index.PublicName + " is completed");
						WorkContext.NotifyAboutWork();

                    });
            }
            catch (Exception)
            {
                index.IsMapIndexingInProgress = false;
                throw;
            }
        }

        private void ApplyPrecomputedBatchForNewIndex(Index index, AbstractViewGenerator generator)
        {
            const string documentsByEntityNameIndex = "Raven/DocumentsByEntityName";

            PrecomputedIndexingBatch result = null;

            var docsToIndex = new List<JsonDocument>();
            TransactionalStorage.Batch(actions =>
            {
                var countOfDocuments = actions.Documents.GetDocumentsCount();

                var tags = generator.ForEntityNames.Select(entityName => "Tag:[[" + entityName + "]]").ToList();

                var query = string.Join(" OR ", tags);
                var stats =
                    actions.Indexing.GetIndexStats(
                        IndexDefinitionStorage.GetIndexDefinition(documentsByEntityNameIndex).IndexId);

                var lastIndexedEtagByRavenDocumentsByEntityName = stats.LastIndexedEtag;
                var lastModifiedByRavenDocumentsByEntityName = stats.LastIndexedTimestamp;

	            var cts = new CancellationTokenSource();
				using(var linked = CancellationTokenSource.CreateLinkedTokenSource(cts.Token, WorkContext.CancellationToken))
                using (var op = new DatabaseQueryOperation(this, documentsByEntityNameIndex, new IndexQuery
                {
                    Query = query
                }, actions, linked.Token)
                {
                    ShouldSkipDuplicateChecking = true
                })
                {
                    op.Init();
                    if (op.Header.TotalResults == 0 || 
                        op.Header.TotalResults > (countOfDocuments * 0.25) ||
                        (op.Header.TotalResults > Configuration.MaxNumberOfItemsToIndexInSingleBatch * 4))
                    {
                        // we don't apply this optimization if the total number of results is more than
                        // 25% of the count of documents (would be easier to just run it regardless).
                        // or if the number of docs to index is significantly more than the max numbers
                        // to index in a single batch. The idea here is that we need to keep the amount
                        // of memory we use to a manageable level even when introducing a new index to a BIG 
                        // database
	                    try
	                    {
							cts.Cancel();
							// we have to run just a little bit of the query to properly setup the disposal
		                    op.Execute(o => { });
	                    }
	                    catch (OperationCanceledException)
	                    {
	                    }
                        return;
                    }

                    log.Debug("For new index {0}, using precomputed indexing batch optimization for {1} docs", index,
                              op.Header.TotalResults);
                    op.Execute(document =>
                    {
                        var metadata = document.Value<RavenJObject>(Constants.Metadata);
                        var key = metadata.Value<string>("@id");
                        var etag = Etag.Parse(metadata.Value<string>("@etag"));
                        var lastModified = DateTime.Parse(metadata.Value<string>(Constants.LastModified));
                        document.Remove(Constants.Metadata);

                        docsToIndex.Add(new JsonDocument()
                        {
                            DataAsJson = document,
                            Etag = etag,
                            Key = key,
                            LastModified = lastModified,
                            SkipDeleteFromIndex = true,
                            Metadata = metadata
                        });
                    });
                }

                result = new PrecomputedIndexingBatch()
                {
                    LastIndexed = lastIndexedEtagByRavenDocumentsByEntityName,
                    LastModified = lastModifiedByRavenDocumentsByEntityName,
                    Documents = docsToIndex,
                    Index = index
                };
            });

            if (result != null && result.Documents != null && result.Documents.Count > 0)
                indexingExecuter.IndexPrecomputedBatch(result);

        }

        private void InvokeSuggestionIndexing(string name, IndexDefinition definition)
        {
            foreach (var suggestion in definition.Suggestions)
            {
                var field = suggestion.Key;
                var suggestionOption = suggestion.Value;

                if (suggestionOption.Distance == StringDistanceTypes.None)
                    continue;

                var indexExtensionKey =
                    MonoHttpUtility.UrlEncode(field + "-" + suggestionOption.Distance + "-" +
                                              suggestionOption.Accuracy);

                var suggestionQueryIndexExtension = new SuggestionQueryIndexExtension(
                     workContext,
                     Path.Combine(configuration.IndexStoragePath, "Raven-Suggestions", name, indexExtensionKey),
                     SuggestionQueryRunner.GetStringDistance(suggestionOption.Distance),
                     configuration.RunInMemory,
                     field,
                     suggestionOption.Accuracy);

                IndexStorage.SetIndexExtension(name, indexExtensionKey, suggestionQueryIndexExtension);
            }
        }

        private IndexCreationOptions FindIndexCreationOptions(IndexDefinition definition, ref string name)
        {
            definition.Name = name;
            definition.RemoveDefaultValues();
            IndexDefinitionStorage.ResolveAnalyzers(definition);
            var findIndexCreationOptions = IndexDefinitionStorage.FindIndexCreationOptions(definition);
            return findIndexCreationOptions;
        }

        public QueryResultWithIncludes Query(string index, IndexQuery query, CancellationToken externalCancellationToken)
        {
            QueryResultWithIncludes result = null;
            using (var cts = CancellationTokenSource.CreateLinkedTokenSource(externalCancellationToken, workContext.CancellationToken))
            {
                var cancellationToken = cts.Token;

                TransactionalStorage.Batch(
                    accessor =>
                    {
                        using (var op = new DatabaseQueryOperation(this, index, query, accessor, cancellationToken)
                                        {
                                            ShouldSkipDuplicateChecking = query.SkipDuplicateChecking
                                        })
                        {
                            var list = new List<RavenJObject>();
                            op.Init();
                            op.Execute(list.Add);
                            op.Result.Results = list;
                            result = op.Result;
                        }
                    });
            }

            return result;
        }

        public class DatabaseQueryOperation : IDisposable
        {
            public bool ShouldSkipDuplicateChecking = false;
            private readonly DocumentDatabase database;
            private readonly string indexName;
            private readonly IndexQuery query;
            private readonly IStorageActionsAccessor actions;

            private readonly CancellationToken cancellationToken;

            private readonly ExecutingQueryInfo queryStat;
            public QueryResultWithIncludes Result = new QueryResultWithIncludes();
            public QueryHeaderInformation Header;
            private bool stale;
            private IEnumerable<RavenJObject> results;
            private DocumentRetriever docRetriever;
            private Stopwatch duration;
            private List<string> transformerErrors;
            private bool nonAuthoritativeInformation;
            private Etag resultEtag;
            private Tuple<DateTime, Etag> indexTimestamp;
            private Dictionary<string, Dictionary<string, string[]>> highlightings;
            private Dictionary<string, string> scoreExplanations;
            private HashSet<string> idsToLoad;

            public DatabaseQueryOperation(DocumentDatabase database, string indexName, IndexQuery query, IStorageActionsAccessor actions, CancellationToken cancellationToken)
            {
                this.database = database;
                this.indexName = indexName != null ? indexName.Trim() : null;
                this.query = query;
                this.actions = actions;
                this.cancellationToken = cancellationToken;
                queryStat = database.AddToCurrentlyRunningQueryList(indexName, query);
            }

            public void Init()
            {
                highlightings = new Dictionary<string, Dictionary<string, string[]>>();
                scoreExplanations = new Dictionary<string, string>();
                Func<IndexQueryResult, object> tryRecordHighlightingAndScoreExplanation = queryResult =>
                {
                    if (queryResult.Key == null)
                        return null;
                    if (queryResult.Highligtings != null)
                        highlightings.Add(queryResult.Key, queryResult.Highligtings);
                    if (queryResult.ScoreExplanation != null)
                        scoreExplanations.Add(queryResult.Key, queryResult.ScoreExplanation);
                    return null;
                };
                stale = false;
                indexTimestamp = Tuple.Create(DateTime.MinValue, Etag.Empty);
                resultEtag = Etag.Empty;
                nonAuthoritativeInformation = false;

                if (string.IsNullOrEmpty(query.ResultsTransformer) == false)
                {
                    query.FieldsToFetch = new[] { Constants.AllFields };
                }

                duration = Stopwatch.StartNew();
                idsToLoad = new HashSet<string>(StringComparer.OrdinalIgnoreCase);

                var viewGenerator = database.IndexDefinitionStorage.GetViewGenerator(indexName);
                var index = database.IndexDefinitionStorage.GetIndexDefinition(indexName);
                if (viewGenerator == null)
                    throw new IndexDoesNotExistsException("Could not find index named: " + indexName);

                resultEtag = database.GetIndexEtag(index.Name, null, query.ResultsTransformer);

                stale = actions.Staleness.IsIndexStale(index.IndexId, query.Cutoff, query.CutoffEtag);

                if (stale == false && query.Cutoff == null && query.CutoffEtag == null)
                {
                    var indexInstance = database.IndexStorage.GetIndexInstance(indexName);
                    stale = stale || (indexInstance != null && indexInstance.IsMapIndexingInProgress);
                }

                indexTimestamp = actions.Staleness.IndexLastUpdatedAt(index.IndexId);
                var indexFailureInformation = actions.Indexing.GetFailureRate(index.IndexId);
                if (indexFailureInformation.IsInvalidIndex)
                {
                    throw new IndexDisabledException(indexFailureInformation);
                }
                docRetriever = new DocumentRetriever(actions, database.ReadTriggers, database.inFlightTransactionalState, query.QueryInputs, idsToLoad);
                var fieldsToFetch = new FieldsToFetch(query.FieldsToFetch, query.IsDistinct,
                    viewGenerator.ReduceDefinition == null
                        ? Constants.DocumentIdFieldName
                        : Constants.ReduceKeyFieldName);
                Func<IndexQueryResult, bool> shouldIncludeInResults =
                    result => docRetriever.ShouldIncludeResultInQuery(result, index, fieldsToFetch, ShouldSkipDuplicateChecking);
                var indexQueryResults = database.IndexStorage.Query(indexName, query, shouldIncludeInResults, fieldsToFetch, database.IndexQueryTriggers, cancellationToken);
                indexQueryResults = new ActiveEnumerable<IndexQueryResult>(indexQueryResults);

                transformerErrors = new List<string>();
                results = database.GetQueryResults(query, viewGenerator, docRetriever,
                    from queryResult in indexQueryResults
                    let doc = docRetriever.RetrieveDocumentForQuery(queryResult, index, fieldsToFetch, ShouldSkipDuplicateChecking)
                    where doc != null
                    let _ = nonAuthoritativeInformation |= (doc.NonAuthoritativeInformation ?? false)
                    let __ = tryRecordHighlightingAndScoreExplanation(queryResult)
                    select doc, transformerErrors, cancellationToken);

                Header = new QueryHeaderInformation
                {
                    Index = indexName,
                    IsStable = stale,
                    ResultEtag = resultEtag,
                    IndexTimestamp = indexTimestamp.Item1,
                    IndexEtag = indexTimestamp.Item2,
                    TotalResults = query.TotalSize.Value
                };
            }

            public void Execute(Action<RavenJObject> onResult)
            {
                using (new CurrentTransformationScope(docRetriever))
                {
                    foreach (var result in results)
                    {
                        cancellationToken.ThrowIfCancellationRequested();
                        onResult(result);
                    }
                    if (transformerErrors.Count > 0)
                    {
                        throw new InvalidOperationException("The transform results function failed.\r\n" + string.Join("\r\n", transformerErrors));
                    }
                }

                Result = new QueryResultWithIncludes
                {
                    IndexName = indexName,
                    IsStale = stale,
                    NonAuthoritativeInformation = nonAuthoritativeInformation,
                    SkippedResults = query.SkippedResults.Value,
                    TotalResults = query.TotalSize.Value,
                    IndexTimestamp = indexTimestamp.Item1,
                    IndexEtag = indexTimestamp.Item2,
                    ResultEtag = resultEtag,
                    IdsToInclude = idsToLoad,
                    LastQueryTime = SystemTime.UtcNow,
                    Highlightings = highlightings,
                    DurationMilliseconds = duration.ElapsedMilliseconds,
                    ScoreExplanations = scoreExplanations
                };
            }

            public void Dispose()
            {
                database.RemoveFromCurrentlyRunningQueryList(indexName, queryStat);
				var resultsAsDisposable = results as IDisposable;
				if(resultsAsDisposable != null)
					resultsAsDisposable.Dispose();
            }
        }


        private void RemoveFromCurrentlyRunningQueryList(string index, ExecutingQueryInfo queryStat)
        {
            ConcurrentSet<ExecutingQueryInfo> set;
            if (workContext.CurrentlyRunningQueries.TryGetValue(index, out set) == false)
                return;
            set.TryRemove(queryStat);
        }

        private ExecutingQueryInfo AddToCurrentlyRunningQueryList(string index, IndexQuery query)
        {
            var set = workContext.CurrentlyRunningQueries.GetOrAdd(index, x => new ConcurrentSet<ExecutingQueryInfo>());
            var queryStartTime = DateTime.UtcNow;
            var executingQueryInfo = new ExecutingQueryInfo(queryStartTime, query);
            set.Add(executingQueryInfo);
            return executingQueryInfo;
        }

        private IEnumerable<RavenJObject> GetQueryResults(IndexQuery query,
            AbstractViewGenerator viewGenerator,
            DocumentRetriever docRetriever,
            IEnumerable<JsonDocument> results,
            List<string> transformerErrors,
            CancellationToken token)
        {
            if (query.PageSize <= 0) // maybe they just want the stats? 
            {
                return Enumerable.Empty<RavenJObject>();
            }

            IndexingFunc transformFunc = null;

            // Check an explicitly declared one first
            if (string.IsNullOrEmpty(query.ResultsTransformer) == false)
            {
                var transformGenerator = IndexDefinitionStorage.GetTransformer(query.ResultsTransformer);

                if (transformGenerator != null && transformGenerator.TransformResultsDefinition != null)
                    transformFunc = transformGenerator.TransformResultsDefinition;
                else
                    throw new InvalidOperationException("The transformer " + query.ResultsTransformer + " was not found");
            }
            else if (query.SkipTransformResults == false && viewGenerator.TransformResultsDefinition != null)
            {
                transformFunc = source => viewGenerator.TransformResultsDefinition(docRetriever, source);
            }

            if (transformFunc == null)
                return results.Select(x => x.ToJson());

            var dynamicJsonObjects = results.Select(x => new DynamicLuceneOrParentDocumntObject(docRetriever, x.ToJson()));
            var robustEnumerator = new RobustEnumerator(token, 100)
            {
                OnError =
                    (exception, o) =>
                    transformerErrors.Add(string.Format("Doc '{0}', Error: {1}", Index.TryGetDocKey(o),
                                                        exception.Message))
            };
            return robustEnumerator.RobustEnumeration(
                dynamicJsonObjects.Cast<object>().GetEnumerator(),
                transformFunc)
                .Select(JsonExtensions.ToJObject);
        }

        public IEnumerable<string> QueryDocumentIds(string index, IndexQuery query, CancellationToken token, out bool stale)
        {
            var queryStat = AddToCurrentlyRunningQueryList(index, query);
            try
            {
                bool isStale = false;
                HashSet<string> loadedIds = null;
                TransactionalStorage.Batch(
                    actions =>
                    {
                        var definition = IndexDefinitionStorage.GetIndexDefinition(index);
                        isStale = actions.Staleness.IsIndexStale(definition.IndexId, query.Cutoff, null);

                        if (isStale == false && query.Cutoff == null)
                        {
                            var indexInstance = IndexStorage.GetIndexInstance(index);
                            isStale = isStale || (indexInstance != null && indexInstance.IsMapIndexingInProgress);
                        }

                        var indexFailureInformation = actions.Indexing.GetFailureRate(definition.IndexId);

                        if (indexFailureInformation.IsInvalidIndex)
                        {
                            throw new IndexDisabledException(indexFailureInformation);
                        }
                        loadedIds = new HashSet<string>(from queryResult in IndexStorage.Query(index, query, result => true, new FieldsToFetch(null, false, Constants.DocumentIdFieldName), IndexQueryTriggers, token)
                                                        select queryResult.Key);
                    });
                stale = isStale;
                return loadedIds;
            }
            finally
            {
                RemoveFromCurrentlyRunningQueryList(index, queryStat);
            }
        }

        public void DeleteTransfom(string name)
        {
            IndexDefinitionStorage.RemoveTransformer(name);
        }

        public void DeleteIndex(string name)
        {
            using (IndexDefinitionStorage.TryRemoveIndexContext())
            {
                var instance = IndexDefinitionStorage.GetIndexDefinition(name);
                if (instance == null) return;

                // Set up a flag to signal that this is something we're doing
                TransactionalStorage.Batch(actions => actions.Lists.Set("Raven/Indexes/PendingDeletion", instance.IndexId.ToString(CultureInfo.InvariantCulture), (RavenJObject.FromObject(new
                {
                    TimeOfOriginalDeletion = SystemTime.UtcNow,
                    instance.IndexId
                })), UuidType.Tasks));

                // Delete the main record synchronously
                IndexDefinitionStorage.RemoveIndex(name);
                IndexStorage.DeleteIndex(instance.IndexId);

                ConcurrentSet<string> _;
                workContext.DoNotTouchAgainIfMissingReferences.TryRemove(instance.IndexId, out _);
                workContext.ClearErrorsFor(name);

                // And delete the data in the background
                StartDeletingIndexDataAsync(instance.IndexId);

                // We raise the notification now because as far as we're concerned it is done *now*
                TransactionalStorage.ExecuteImmediatelyOrRegisterForSynchronization(() => RaiseNotifications(new IndexChangeNotification
                {
                    Name = name,
                    Type = IndexChangeTypes.IndexRemoved,
                }));
            }
        }

        internal Task StartDeletingIndexDataAsync(int id)
        {
            //remove the header information in a sync process
            TransactionalStorage.Batch(actions => actions.Indexing.PrepareIndexForDeletion(id));
            var deleteIndexTask = Task.Run(() =>
            {
                Debug.Assert(IndexStorage != null);
                IndexStorage.DeleteIndexData(id); // Data can take a while

                TransactionalStorage.Batch(actions =>
                {
                    // And Esent data can take a while too
                    actions.Indexing.DeleteIndex(id, WorkContext.CancellationToken);
                    if (WorkContext.CancellationToken.IsCancellationRequested)
                        return;

                    actions.Lists.Remove("Raven/Indexes/PendingDeletion", id.ToString(CultureInfo.InvariantCulture));
                });
            });

            long taskId;
            AddTask(deleteIndexTask, null, out taskId);

            PendingTaskAndState value;
            deleteIndexTask.ContinueWith(_ => pendingTasks.TryRemove(taskId, out value));

            return deleteIndexTask;
        }

        public Attachment GetStatic(string name)
        {
            if (name == null)
                throw new ArgumentNullException("name");
            name = name.Trim();
            Attachment attachment = null;
            TransactionalStorage.Batch(actions =>
            {
                attachment = actions.Attachments.GetAttachment(name);

                attachment = ProcessAttachmentReadVetoes(name, attachment);

                ExecuteAttachmentReadTriggers(name, attachment);
            });
            return attachment;
        }

        public IEnumerable<AttachmentInformation> GetStaticsStartingWith(string idPrefix, int start, int pageSize)
        {
            if (idPrefix == null) throw new ArgumentNullException("idPrefix");
            IEnumerable<AttachmentInformation> attachments = null;
            TransactionalStorage.Batch(actions =>
            {
                attachments = actions.Attachments.GetAttachmentsStartingWith(idPrefix, start, pageSize)
                    .Select(information =>
                    {
                        var processAttachmentReadVetoes = ProcessAttachmentReadVetoes(information);
                        ExecuteAttachmentReadTriggers(processAttachmentReadVetoes);
                        return processAttachmentReadVetoes;
                    })
                    .Where(x => x != null)
                    .ToList();
            });
            return attachments;
        }

        private Attachment ProcessAttachmentReadVetoes(string name, Attachment attachment)
        {
            if (attachment == null)
                return null;

            var foundResult = false;
            foreach (var attachmentReadTriggerLazy in AttachmentReadTriggers)
            {
                if (foundResult)
                    break;
                var attachmentReadTrigger = attachmentReadTriggerLazy.Value;
                var readVetoResult = attachmentReadTrigger.AllowRead(name, attachment.Data(), attachment.Metadata,
                                                                     ReadOperation.Load);
                switch (readVetoResult.Veto)
                {
                    case ReadVetoResult.ReadAllow.Allow:
                        break;
                    case ReadVetoResult.ReadAllow.Deny:
                        attachment.Data = () => new MemoryStream(new byte[0]);
                        attachment.Size = 0;
                        attachment.Metadata = new RavenJObject
												{
													{
														"Raven-Read-Veto",
														new RavenJObject
															{
																{"Reason", readVetoResult.Reason},
																{"Trigger", attachmentReadTrigger.ToString()}
															}
														}
												};
                        foundResult = true;
                        break;
                    case ReadVetoResult.ReadAllow.Ignore:
                        attachment = null;
                        foundResult = true;
                        break;
                    default:
                        throw new ArgumentOutOfRangeException(readVetoResult.Veto.ToString());
                }
            }
            return attachment;
        }

        private void ExecuteAttachmentReadTriggers(string name, Attachment attachment)
        {
            if (attachment == null)
                return;

            foreach (var attachmentReadTrigger in AttachmentReadTriggers)
            {
                attachmentReadTrigger.Value.OnRead(name, attachment);
            }
        }


        private AttachmentInformation ProcessAttachmentReadVetoes(AttachmentInformation attachment)
        {
            if (attachment == null)
                return null;

            var foundResult = false;
            foreach (var attachmentReadTriggerLazy in AttachmentReadTriggers)
            {
                if (foundResult)
                    break;
                var attachmentReadTrigger = attachmentReadTriggerLazy.Value;
                var readVetoResult = attachmentReadTrigger.AllowRead(attachment.Key, null, attachment.Metadata,
                                                                     ReadOperation.Load);
                switch (readVetoResult.Veto)
                {
                    case ReadVetoResult.ReadAllow.Allow:
                        break;
                    case ReadVetoResult.ReadAllow.Deny:
                        attachment.Size = 0;
                        attachment.Metadata = new RavenJObject
												{
													{
														"Raven-Read-Veto",
														new RavenJObject
															{
																{"Reason", readVetoResult.Reason},
																{"Trigger", attachmentReadTrigger.ToString()}
															}
														}
												};
                        foundResult = true;
                        break;
                    case ReadVetoResult.ReadAllow.Ignore:
                        attachment = null;
                        foundResult = true;
                        break;
                    default:
                        throw new ArgumentOutOfRangeException(readVetoResult.Veto.ToString());
                }
            }
            return attachment;
        }

        private void ExecuteAttachmentReadTriggers(AttachmentInformation information)
        {
            if (information == null)
                return;

            foreach (var attachmentReadTrigger in AttachmentReadTriggers)
            {
                attachmentReadTrigger.Value.OnRead(information);
            }
        }

        public Etag PutStatic(string name, Etag etag, Stream data, RavenJObject metadata)
        {
            if (name == null)
                throw new ArgumentNullException("name");
            name = name.Trim();

            if (Encoding.Unicode.GetByteCount(name) >= 2048)
                throw new ArgumentException("The key must be a maximum of 2,048 bytes in Unicode, 1,024 characters", "name");

            var locker = putAttachmentSerialLock.GetOrAdd(name, s => new object());
            Monitor.Enter(locker);
            try
            {
                Etag newEtag = Etag.Empty;
                TransactionalStorage.Batch(actions =>
                {
                    AssertAttachmentPutOperationNotVetoed(name, metadata, data);

                    AttachmentPutTriggers.Apply(trigger => trigger.OnPut(name, data, metadata));

                    newEtag = actions.Attachments.AddAttachment(name, etag, data, metadata);

                    AttachmentPutTriggers.Apply(trigger => trigger.AfterPut(name, data, metadata, newEtag));

                    workContext.ShouldNotifyAboutWork(() => "PUT ATTACHMENT " + name);
                });

                TransactionalStorage
                    .ExecuteImmediatelyOrRegisterForSynchronization(() => AttachmentPutTriggers.Apply(trigger => trigger.AfterCommit(name, data, metadata, newEtag)));
                return newEtag;
            }
            finally
            {
                Monitor.Exit(locker);
                putAttachmentSerialLock.TryRemove(name, out locker);
            }
        }

        public void DeleteStatic(string name, Etag etag)
        {
            if (name == null)
                throw new ArgumentNullException("name");
            name = name.Trim();
            TransactionalStorage.Batch(actions =>
            {
                AssertAttachmentDeleteOperationNotVetoed(name);

                AttachmentDeleteTriggers.Apply(x => x.OnDelete(name));

                actions.Attachments.DeleteAttachment(name, etag);

                AttachmentDeleteTriggers.Apply(x => x.AfterDelete(name));

                workContext.ShouldNotifyAboutWork(() => "DELETE ATTACHMENT " + name);
            });

            TransactionalStorage
                .ExecuteImmediatelyOrRegisterForSynchronization(
                    () => AttachmentDeleteTriggers.Apply(trigger => trigger.AfterCommit(name)));

        }

        public RavenJArray GetDocumentsWithIdStartingWith(string idPrefix, string matches, string exclude, int start,
                                                          int pageSize, CancellationToken token, ref int nextStart,
                                                          string transformer = null, Dictionary<string, RavenJToken> queryInputs = null)
        {
            var list = new RavenJArray();
            GetDocumentsWithIdStartingWith(idPrefix, matches, exclude, start, pageSize, token, ref nextStart, list.Add,
                                           transformer, queryInputs);
            return list;
        }

        public void GetDocumentsWithIdStartingWith(string idPrefix, string matches, string exclude, int start, int pageSize,
                                                   CancellationToken token, ref int nextStart, Action<RavenJObject> addDoc,
                                                   string transformer = null, Dictionary<string, RavenJToken> queryInputs = null)
        {
            if (idPrefix == null)
                throw new ArgumentNullException("idPrefix");
            idPrefix = idPrefix.Trim();

            var canPerformRapidPagination = nextStart > 0 && start == nextStart;
            var actualStart = canPerformRapidPagination ? start : 0;
            var addedDocs = 0;
            var matchedDocs = 0;

            TransactionalStorage.Batch(
                actions =>
                {
                    var docsToSkip = canPerformRapidPagination ? 0 : start;
                    int docCount;

                    AbstractTransformer storedTransformer = null;
                    if (transformer != null)
                    {
                        storedTransformer = IndexDefinitionStorage.GetTransformer(transformer);
                        if (storedTransformer == null)
                            throw new InvalidOperationException("No transformer with the name: " + transformer);
                    }

                    do
                    {
                        docCount = 0;
                        var docs = actions.Documents.GetDocumentsWithIdStartingWith(idPrefix, actualStart, pageSize);
                        var documentRetriever = new DocumentRetriever(actions, ReadTriggers, inFlightTransactionalState, queryInputs);

                        foreach (var doc in docs)
                        {
                            token.ThrowIfCancellationRequested();
                            docCount++;
                            var keyTest = doc.Key.Substring(idPrefix.Length);

                            if (!WildcardMatcher.Matches(matches, keyTest) || WildcardMatcher.MatchesExclusion(exclude, keyTest))
                                continue;

                            DocumentRetriever.EnsureIdInMetadata(doc);
                            var nonAuthoritativeInformationBehavior = inFlightTransactionalState.GetNonAuthoritativeInformationBehavior<JsonDocument>(null, doc.Key);

                            var document = nonAuthoritativeInformationBehavior != null ? nonAuthoritativeInformationBehavior(doc) : doc;
                            document = documentRetriever.ExecuteReadTriggers(document, null, ReadOperation.Load);
                            if (document == null)
                                continue;

                            matchedDocs++;

                            if (matchedDocs <= docsToSkip)
                                continue;

                            token.ThrowIfCancellationRequested();

                            if (storedTransformer != null)
                            {
                                using (new CurrentTransformationScope(documentRetriever))
                                {
                                    var transformed =
                                        storedTransformer.TransformResultsDefinition(new[] { new DynamicJsonObject(document.ToJson()) })
                                                         .Select(x => JsonExtensions.ToJObject(x))
                                                         .ToArray();

                                    if (transformed.Length == 0)
                                    {
                                        throw new InvalidOperationException("The transform results function failed on a document: " + document.Key);
                                    }

                                    var transformedJsonDocument = new JsonDocument
                                    {
                                        Etag = document.Etag.HashWith(storedTransformer.GetHashCodeBytes()).HashWith(documentRetriever.Etag),
                                        NonAuthoritativeInformation = document.NonAuthoritativeInformation,
                                        LastModified = document.LastModified,
                                        DataAsJson = new RavenJObject { { "$values", new RavenJArray(transformed) } },
                                    };

                                    addDoc(transformedJsonDocument.ToJson());
                                }

                            }
                            else
                            {
                                addDoc(document.ToJson());
                            }

                            addedDocs++;

                            if (addedDocs >= pageSize)
                                break;
                        }

                        actualStart += pageSize;
                    }
                    while (docCount > 0 && addedDocs < pageSize && actualStart > 0 && actualStart < int.MaxValue);
                });

            if (addedDocs != pageSize)
                nextStart = start; // will mark as last page
            else if (canPerformRapidPagination)
                nextStart = start + matchedDocs;
            else
                nextStart = actualStart;
        }

        public RavenJArray GetDocuments(int start, int pageSize, Etag etag, CancellationToken token)
        {
            var list = new RavenJArray();
            GetDocuments(start, pageSize, etag, token, list.Add);
            return list;
        }

        public void GetDocuments(int start, int pageSize, Etag etag, CancellationToken token, Action<RavenJObject> addDocument)
        {
            TransactionalStorage.Batch(actions =>
            {
                bool returnedDocs = false;
                while (true)
                {
                    var documents = etag == null
                                        ? actions.Documents.GetDocumentsByReverseUpdateOrder(start, pageSize)
                                        : actions.Documents.GetDocumentsAfter(etag, pageSize);
                    var documentRetriever = new DocumentRetriever(actions, ReadTriggers, inFlightTransactionalState);
                    int docCount = 0;
                    foreach (var doc in documents)
                    {
                        docCount++;
                        token.ThrowIfCancellationRequested();
                        if (etag != null)
                            etag = doc.Etag;
                        DocumentRetriever.EnsureIdInMetadata(doc);
                        var nonAuthoritativeInformationBehavior = inFlightTransactionalState.GetNonAuthoritativeInformationBehavior<JsonDocument>(null, doc.Key);
                        var document = nonAuthoritativeInformationBehavior == null ? doc : nonAuthoritativeInformationBehavior(doc);
                        document = documentRetriever
                            .ExecuteReadTriggers(document, null, ReadOperation.Load);
                        if (document == null)
                            continue;

                        addDocument(document.ToJson());
                        returnedDocs = true;
                    }
                    if (returnedDocs || docCount == 0)
                        break;
                    start += docCount;
                }
            });
        }

        public AttachmentInformation[] GetAttachments(int start, int pageSize, Etag etag, string startsWith, long maxSize)
        {
            AttachmentInformation[] attachments = null;

            TransactionalStorage.Batch(actions =>
            {
                if (string.IsNullOrEmpty(startsWith) == false)
                    attachments = actions.Attachments.GetAttachmentsStartingWith(startsWith, start, pageSize).ToArray();
                else if (etag != null)
                    attachments = actions.Attachments.GetAttachmentsAfter(etag, pageSize, maxSize).ToArray();
                else
                    attachments = actions.Attachments.GetAttachmentsByReverseUpdateOrder(start).Take(pageSize).ToArray();

            });
            return attachments;
        }

        public RavenJArray GetIndexNames(int start, int pageSize)
        {
            return new RavenJArray(
                IndexDefinitionStorage.IndexNames.Skip(start).Take(pageSize)
                    .Select(s => new RavenJValue(s))
                );
        }

        public RavenJArray GetIndexes(int start, int pageSize)
        {
            return new RavenJArray(
                from indexName in IndexDefinitionStorage.IndexNames.Skip(start).Take(pageSize)
                let indexDefinition = IndexDefinitionStorage.GetIndexDefinition(indexName)
                select new RavenJObject
		        {
			        {"name", new RavenJValue(indexName)},
			        {"definition", indexDefinition != null ? RavenJObject.FromObject(indexDefinition) : null},
		        });
        }

        public Tuple<PatchResultData, List<string>> ApplyPatch(string docId, Etag etag, ScriptedPatchRequest patch,
                                                               TransactionInformation transactionInformation, bool debugMode = false)
        {
            ScriptedJsonPatcher scriptedJsonPatcher = null;
            var applyPatchInternal = ApplyPatchInternal(docId, etag, transactionInformation,
                (jsonDoc, size) =>
                {
                    scriptedJsonPatcher = new ScriptedJsonPatcher(this);
                    return scriptedJsonPatcher.Apply(jsonDoc, patch, size, docId);
                },
                () => null,
                () =>
                {
                    if (scriptedJsonPatcher == null)
                        return null;
                    return scriptedJsonPatcher
                        .GetPutOperations()
                        .ToList();
                }, debugMode);
            return Tuple.Create(applyPatchInternal, scriptedJsonPatcher == null ? new List<string>() : scriptedJsonPatcher.Debug);
        }

        public Tuple<PatchResultData, List<string>> ApplyPatch(string docId, Etag etag,
                                                               ScriptedPatchRequest patchExisting, ScriptedPatchRequest patchDefault, RavenJObject defaultMetadata,
                                                               TransactionInformation transactionInformation, bool debugMode = false)
        {
            ScriptedJsonPatcher scriptedJsonPatcher = null;
            var applyPatchInternal = ApplyPatchInternal(docId, etag, transactionInformation,
                (jsonDoc, size) =>
                {
                    scriptedJsonPatcher = new ScriptedJsonPatcher(this);
                    return scriptedJsonPatcher.Apply(jsonDoc, patchExisting, size, docId);
                },
                () =>
                {
                    if (patchDefault == null)
                        return null;

                    scriptedJsonPatcher = new ScriptedJsonPatcher(this);
                    var jsonDoc = new RavenJObject();
                    jsonDoc[Constants.Metadata] = defaultMetadata ?? new RavenJObject();
                    return scriptedJsonPatcher.Apply(new RavenJObject(), patchDefault, 0, docId);
                },
                () =>
                {
                    if (scriptedJsonPatcher == null)
                        return null;
                    return scriptedJsonPatcher
                        .GetPutOperations()
                        .ToList();
                }, debugMode);
            return Tuple.Create(applyPatchInternal, scriptedJsonPatcher == null ? new List<string>() : scriptedJsonPatcher.Debug);
        }

        public PatchResultData ApplyPatch(string docId, Etag etag, PatchRequest[] patchDoc,
                                          TransactionInformation transactionInformation, bool debugMode = false)
        {
            if (docId == null)
                throw new ArgumentNullException("docId");
            return ApplyPatchInternal(docId, etag, transactionInformation,
                                      (jsonDoc, size) => new JsonPatcher(jsonDoc).Apply(patchDoc),
                                      () => null, () => null, debugMode);
        }

        public PatchResultData ApplyPatch(string docId, Etag etag,
                                          PatchRequest[] patchExistingDoc, PatchRequest[] patchDefaultDoc, RavenJObject defaultMetadata,
                                          TransactionInformation transactionInformation, bool debugMode = false)
        {
            if (docId == null)
                throw new ArgumentNullException("docId");
            return ApplyPatchInternal(docId, etag, transactionInformation,
                                      (jsonDoc, size) => new JsonPatcher(jsonDoc).Apply(patchExistingDoc),
                                      () =>
                                      {
                                          if (patchDefaultDoc == null || patchDefaultDoc.Length == 0)
                                              return null;

                                          var jsonDoc = new RavenJObject();
                                          jsonDoc[Constants.Metadata] = defaultMetadata ?? new RavenJObject();
                                          return new JsonPatcher(jsonDoc).Apply(patchDefaultDoc);
                                      },
                                      () => null, debugMode);
        }

        private PatchResultData ApplyPatchInternal(string docId, Etag etag,
                                       TransactionInformation transactionInformation,
                                       Func<RavenJObject, int, RavenJObject> patcher,
                                       Func<RavenJObject> patcherIfMissing,
                                       Func<IList<JsonDocument>> getDocsCreatedInPatch,
                                       bool debugMode)
        {
            if (docId == null) throw new ArgumentNullException("docId");
            docId = docId.Trim();
            var result = new PatchResultData
            {
                PatchResult = PatchResult.Patched
            };

            bool shouldRetry = false;
            int retries = 128;
            Random rand = null;
            do
            {
                var doc = Get(docId, transactionInformation);
                log.Debug(() => string.Format("Preparing to apply patch on ({0}). Document found?: {1}.", docId, doc != null));

                if (etag != null && doc != null && doc.Etag != etag)
                {
                    Debug.Assert(doc.Etag != null);
                    log.Debug(() => string.Format("Got concurrent exception while tried to patch the following document ID: {0}", docId));
                    throw new ConcurrencyException("Could not patch document '" + docId + "' because non current etag was used")
                    {
                        ActualETag = doc.Etag,
                        ExpectedETag = etag,
                    };
                }

                var jsonDoc = (doc != null ? patcher(doc.ToJson(), doc.SerializedSizeOnDisk) : patcherIfMissing());
                if (jsonDoc == null)
                {
                    log.Debug(() => string.Format("Preparing to apply patch on ({0}). DocumentDoesNotExists.", docId));
                    result.PatchResult = PatchResult.DocumentDoesNotExists;
                }
                else
                {
                    if (debugMode)
                    {
                        result.Document = jsonDoc;
                        result.PatchResult = PatchResult.Tested;
                    }
                    else
                    {
                        try
                        {
                            Put(doc == null ? docId : doc.Key, (doc == null ? null : doc.Etag), jsonDoc, jsonDoc.Value<RavenJObject>(Constants.Metadata), transactionInformation);

                            var docsCreatedInPatch = getDocsCreatedInPatch();
                            if (docsCreatedInPatch != null && docsCreatedInPatch.Count > 0)
                            {
                                foreach (var docFromPatch in docsCreatedInPatch)
                                {
                                    Put(docFromPatch.Key, docFromPatch.Etag, docFromPatch.DataAsJson,
                                        docFromPatch.Metadata, transactionInformation);
                                }
                            }
                            shouldRetry = false;
                            result.PatchResult = PatchResult.Patched;
                        }
                        catch (ConcurrencyException)
                        {
                            if (TransactionalStorage.IsAlreadyInBatch)
                                throw;
                            if (retries-- > 0)
                            {
                                shouldRetry = true;
                                if (rand == null)
                                    rand = new Random();
                                Thread.Sleep(rand.Next(5, Math.Max(retries * 2, 10)));
                                continue;
                            }

                            throw;
                        }
                    }
                }

                if (shouldRetry == false)
                    workContext.ShouldNotifyAboutWork(() => "PATCH " + docId);

            } while (shouldRetry);

            return result;
        }

        public BatchResult[] Batch(IList<ICommandData> commands)
        {
            using (TransactionalStorage.WriteLock())
            {				
                var shouldRetryIfGotConcurrencyError =
                commands.All(x => ((x is PatchCommandData || IsScriptedPatchCommandDataWithoutEtagProperty(x)) && (x.Etag == null)));
                if (shouldRetryIfGotConcurrencyError)
                {
                    var sp = Stopwatch.StartNew();
					var result = BatchWithRetriesOnConcurrencyErrorsAndNoTransactionMerging(commands);
                    log.Debug("Successfully executed {0} patch commands in {1}", commands.Count, sp.Elapsed);
                    return result;
                }

				BatchResult[] results = null;
                TransactionalStorage.Batch(actions =>
                {
                    results = ProcessBatch(commands);
                });

                return results;
            }
        }

	    private bool IsScriptedPatchCommandDataWithoutEtagProperty(ICommandData commandData)
	    {
		    var scriptedPatchCommandData = commandData as ScriptedPatchCommandData;

		    const string scriptEtagKey = "'@etag':";
		    const string etagKey = "etag";		    

		    return scriptedPatchCommandData != null &&
				   scriptedPatchCommandData.Patch.Script.Replace(" ",String.Empty).Contains(scriptEtagKey) == false &&
				   scriptedPatchCommandData.Patch.Values.ContainsKey(etagKey) == false;
	    }

        private BatchResult[] BatchWithRetriesOnConcurrencyErrorsAndNoTransactionMerging(IList<ICommandData> commands)
        {
            int retries = 128;
            Random rand = null;
            while (true)
            {
                try
                {
                    BatchResult[] results = null;
                    TransactionalStorage.Batch(_ => results = ProcessBatch(commands));
                    return results;
                }
                catch (ConcurrencyException)
                {
                    if (retries-- >= 0)
                    {
                        if (rand == null)
                            rand = new Random();
                        Thread.Sleep(rand.Next(5, Math.Max(retries * 2, 10)));
                        continue;
                    }
                    throw;
                }
            }
        }

        private BatchResult[] ProcessBatch(IList<ICommandData> commands)
        {
            var results = new BatchResult[commands.Count];
            for (int index = 0; index < commands.Count; index++)
            {
                var command = commands[index];
                results[index] = command.ExecuteBatch(this);
            }
            return results;
        }

        public bool HasTasks
        {
            get
            {
                bool hasTasks = false;
                TransactionalStorage.Batch(actions =>
                {
                    hasTasks = actions.Tasks.HasTasks;
                });
                return hasTasks;
            }
        }

        public long ApproximateTaskCount
        {
            get
            {
                long approximateTaskCount = 0;
                TransactionalStorage.Batch(actions =>
                {
                    approximateTaskCount = actions.Tasks.ApproximateTaskCount;
                });
                return approximateTaskCount;
            }
        }

        public void StartBackup(string backupDestinationDirectory, bool incrementalBackup, DatabaseDocument databaseDocument)
        {
            var document = Get(BackupStatus.RavenBackupStatusDocumentKey, null);
            if (document != null)
            {
                var backupStatus = document.DataAsJson.JsonDeserialization<BackupStatus>();
                if (backupStatus.IsRunning)
                {
                    throw new InvalidOperationException("Backup is already running");
                }
            }

            bool enableIncrementalBackup;
            if (incrementalBackup &&
                TransactionalStorage is Raven.Storage.Esent.TransactionalStorage &&
                (bool.TryParse(Configuration.Settings["Raven/Esent/CircularLog"], out enableIncrementalBackup) == false || enableIncrementalBackup))
            {
                throw new InvalidOperationException("In order to run incremental backups using Esent you must have circular logging disabled");
            }

            if (incrementalBackup &&
                TransactionalStorage is Raven.Storage.Voron.TransactionalStorage &&
                bool.TryParse(Configuration.Settings["Raven/Voron/AllowIncrementalBackups"], out enableIncrementalBackup) == false)
            {
                throw new InvalidOperationException("In order to run incremental backups using Voron you must have the appropriate setting key (Raven/Voron/AllowIncrementalBackups) set to true");
            }

            Put(BackupStatus.RavenBackupStatusDocumentKey, null, RavenJObject.FromObject(new BackupStatus
            {
                Started = SystemTime.UtcNow,
                IsRunning = true,
            }), new RavenJObject(), null);
            IndexStorage.FlushMapIndexes();
            IndexStorage.FlushReduceIndexes();

            if (databaseDocument.Settings.ContainsKey("Raven/StorageTypeName") == false)
                databaseDocument.Settings["Raven/StorageTypeName"] = TransactionalStorage.FriendlyName ?? TransactionalStorage.GetType().AssemblyQualifiedName;

            TransactionalStorage.StartBackupOperation(this, backupDestinationDirectory, incrementalBackup, databaseDocument);
        }

        public static void Restore(RavenConfiguration configuration, string backupLocation, string databaseLocation, Action<string> output, bool defrag)
        {
            var databaseDocumentPath = Path.Combine(backupLocation, "Database.Document");
            if (File.Exists(databaseDocumentPath) == false)
                throw new InvalidOperationException("Cannot restore when the Database.Document file is missing in the backup folder: " + backupLocation);

            var databaseDocumentText = File.ReadAllText(databaseDocumentPath);
            var databaseDocument = RavenJObject.Parse(databaseDocumentText).JsonDeserialization<DatabaseDocument>();

            string storage;
            if (databaseDocument.Settings.TryGetValue("Raven/StorageTypeName", out storage) == false)
            {
                storage = "esent";
            }

            if (!string.IsNullOrWhiteSpace(databaseLocation))
                configuration.DataDirectory = databaseLocation;

            using (var transactionalStorage = configuration.CreateTransactionalStorage(storage, () => { }))
            {
                transactionalStorage.Restore(backupLocation, databaseLocation, output, defrag);
            }
        }

        public void ResetIndex(string index)
        {
            var indexDefinition = IndexDefinitionStorage.GetIndexDefinition(index);
            if (indexDefinition == null)
                throw new InvalidOperationException("There is no index named: " + index);
            DeleteIndex(index);
            PutIndex(index, indexDefinition);
        }

        public IndexDefinition GetIndexDefinition(string index)
        {
            return IndexDefinitionStorage.GetIndexDefinition(index);
        }

        static string buildVersion;
        public static string BuildVersion
        {
            get
            {
                return buildVersion ??
                       (buildVersion = GetBuildVersion().ToString(CultureInfo.InvariantCulture));
            }
        }

        private static int GetBuildVersion()
        {
            var location = AssemblyHelper.GetAssemblyLocationFor<DocumentDatabase>();

            var fileVersionInfo = FileVersionInfo.GetVersionInfo(location);
            if (fileVersionInfo.FilePrivatePart != 0)
                return fileVersionInfo.FilePrivatePart;

            return fileVersionInfo.FileBuildPart;
        }

        private volatile bool disposed;
        private readonly ValidateLicense validateLicense;
        public string ServerUrl
        {
            get
            {
                var serverUrl = Configuration.ServerUrl;
                if (string.IsNullOrEmpty(Name))
                    return serverUrl;
                if (serverUrl.EndsWith("/"))
                    return serverUrl + "databases/" + Name;
                return serverUrl + "/databases/" + Name;
            }
        }

        static string productVersion;
        private readonly SequentialUuidGenerator sequentialUuidGenerator;
        private readonly TransportState transportState;
        private readonly LastCollectionEtags lastCollectionEtags;

        public static string ProductVersion
        {
            get
            {
                if (!string.IsNullOrEmpty(productVersion))
                    return productVersion;

                productVersion = FileVersionInfo.GetVersionInfo(AssemblyHelper.GetAssemblyLocationFor<DocumentDatabase>()).ProductVersion;
                return productVersion;
            }
        }

        public string[] GetIndexFields(string index)
        {
            var abstractViewGenerator = IndexDefinitionStorage.GetViewGenerator(index);
            if (abstractViewGenerator == null)
                return new string[0];
            return abstractViewGenerator.Fields;
        }

        /// <summary>
        /// This API is provided solely for the use of bundles that might need to run
        /// without any other bundle interfering. Specifically, the replication bundle
        /// need to be able to run without interference from any other bundle.
        /// </summary>
        /// <returns></returns>
        public IDisposable DisableAllTriggersForCurrentThread()
        {
            if (disposed)
                return new DisposableAction(() => { });
            var old = disableAllTriggers.Value;
            disableAllTriggers.Value = true;
            return new DisposableAction(() =>
            {
                if (disposed)
                    return;
                try
                {
                    disableAllTriggers.Value = old;
                }
                catch (ObjectDisposedException)
                {
                }
            });
        }

        /// <summary>
        /// Whatever this database has been disposed
        /// </summary>
        public bool Disposed
        {
            get { return disposed; }
        }

        public TransportState TransportState
        {
            get
            {
                return transportState;
            }
        }
        public LastCollectionEtags LastCollectionEtags { get { return lastCollectionEtags; } }

        /// <summary>
        /// Get the total index storage size taken by the indexes on the disk.
        /// This explicitly does NOT include in memory indexes.
        /// </summary>
        /// <remarks>
        /// This is a potentially a very expensive call, avoid making it if possible.
        /// </remarks>
        public long GetIndexStorageSizeOnDisk()
        {
            if (Configuration.RunInMemory)
                return 0;
            var indexes = Directory.GetFiles(Configuration.IndexStoragePath, "*.*", SearchOption.AllDirectories);
            var totalIndexSize = indexes.Sum(file =>
            {
                try
                {
                    return new FileInfo(file).Length;
                }
                catch (UnauthorizedAccessException)
                {
                    return 0;
                }
                catch (FileNotFoundException)
                {
                    return 0;
                }
            });

            return totalIndexSize;
        }

        /// <summary>
        /// Get the total size taken by the database on the disk.
        /// This explicitly does NOT include in memory database.
        /// It does include any reserved space on the file system, which may significantly increase
        /// the database size.
        /// </summary>
        /// <remarks>
        /// This is a potentially a very expensive call, avoid making it if possible.
        /// </remarks>
        public DatabaseSizeInformation GetTransactionalStorageSizeOnDisk()
        {
            return Configuration.RunInMemory ? DatabaseSizeInformation.Empty : TransactionalStorage.GetDatabaseSize();
        }

        /// <summary>
        /// Get the total size taken by the database on the disk.
        /// This explicitly does NOT include in memory indexes or in memory database.
        /// It does include any reserved space on the file system, which may significantly increase
        /// the database size.
        /// </summary>
        /// <remarks>
        /// This is a potentially a very expensive call, avoid making it if possible.
        /// </remarks>
        public long GetTotalSizeOnDisk()
        {
            if (Configuration.RunInMemory)
                return 0;
            return GetIndexStorageSizeOnDisk() + GetTransactionalStorageSizeOnDisk().AllocatedSizeInBytes;
        }

        public Etag GetIndexEtag(string indexName, Etag previousEtag, string resultTransformer = null)
        {
            Etag lastDocEtag = Etag.Empty;
            Etag lastReducedEtag = null;
            bool isStale = false;
            int touchCount = 0;
            TransactionalStorage.Batch(accessor =>
            {
                var indexInstance = IndexStorage.GetIndexInstance(indexName);
                if (indexInstance == null)
                    return;
                isStale = (indexInstance.IsMapIndexingInProgress) ||
                          accessor.Staleness.IsIndexStale(indexInstance.indexId, null, null);
                lastDocEtag = accessor.Staleness.GetMostRecentDocumentEtag();
                var indexStats = accessor.Indexing.GetIndexStats(indexInstance.indexId);
                if (indexStats != null)
                {
                    lastReducedEtag = indexStats.LastReducedEtag;
                }
                touchCount = accessor.Staleness.GetIndexTouchCount(indexInstance.indexId);
            });


            var indexDefinition = GetIndexDefinition(indexName);
            if (indexDefinition == null)
                return Etag.Empty; // this ensures that we will get the normal reaction of IndexNotFound later on.
            using (var md5 = MD5.Create())
            {
                var list = new List<byte>();
                list.AddRange(indexDefinition.GetIndexHash());
                list.AddRange(Encoding.Unicode.GetBytes(indexName));
                if (string.IsNullOrWhiteSpace(resultTransformer) == false)
                {
                    var abstractTransformer = IndexDefinitionStorage.GetTransformer(resultTransformer);
                    if (abstractTransformer == null)
                        throw new InvalidOperationException("The result transformer: " + resultTransformer + " was not found");
                    list.AddRange(abstractTransformer.GetHashCodeBytes());
                }
                list.AddRange(lastDocEtag.ToByteArray());
                list.AddRange(BitConverter.GetBytes(touchCount));
                list.AddRange(BitConverter.GetBytes(isStale));
                if (lastReducedEtag != null)
                {
                    list.AddRange(lastReducedEtag.ToByteArray());
                }

                var indexEtag = Etag.Parse(md5.ComputeHash(list.ToArray()));

                if (previousEtag != null && previousEtag != indexEtag)
                {
                    // the index changed between the time when we got it and the time 
                    // we actually call this, we need to return something random so that
                    // the next time we won't get 304

                    return Etag.InvalidEtag;
                }

                return indexEtag;
            }
        }

        public int BulkInsert(BulkInsertOptions options, IEnumerable<IEnumerable<JsonDocument>> docBatches, Guid operationId)
        {
            var documents = 0;
            TransactionalStorage.Batch(accessor =>
            {
                RaiseNotifications(new BulkInsertChangeNotification
                {
                    OperationId = operationId,
                    Type = DocumentChangeTypes.BulkInsertStarted
                });
                foreach (var docs in docBatches)
                {
                    WorkContext.CancellationToken.ThrowIfCancellationRequested();

                    var inserts = 0;
                    var batch = 0;
                    var keys = new HashSet<string>(StringComparer.OrdinalIgnoreCase);

                    var docsToInsert = docs.ToArray();

                    foreach (var doc in docsToInsert)
                    {
                        try
                        {
                            RemoveReservedProperties(doc.DataAsJson);
                            RemoveMetadataReservedProperties(doc.Metadata);

                            if (options.CheckReferencesInIndexes)
                                keys.Add(doc.Key);
                            documents++;
                            batch++;
                            AssertPutOperationNotVetoed(doc.Key, doc.Metadata, doc.DataAsJson, null);
                            foreach (var trigger in PutTriggers)
                            {
                                trigger.Value.OnPut(doc.Key, doc.DataAsJson, doc.Metadata, null);
                            }
                            var result = accessor.Documents.InsertDocument(doc.Key, doc.DataAsJson, doc.Metadata, options.OverwriteExisting);
                            if (result.Updated == false)
                                inserts++;

                            doc.Etag = result.Etag;

                            doc.Metadata.EnsureSnapshot(
                            "Metadata was written to the database, cannot modify the document after it was written (changes won't show up in the db). Did you forget to call CreateSnapshot() to get a clean copy?");
                            doc.DataAsJson.EnsureSnapshot(
                            "Document was written to the database, cannot modify the document after it was written (changes won't show up in the db). Did you forget to call CreateSnapshot() to get a clean copy?");


                            foreach (var trigger in PutTriggers)
                            {
                                trigger.Value.AfterPut(doc.Key, doc.DataAsJson, doc.Metadata, result.Etag, null);
                            }
                        }
                        catch (Exception e)
                        {
                            RaiseNotifications(new BulkInsertChangeNotification
                            {
                                OperationId = operationId,
                                Message = e.Message,
                                Etag = doc.Etag,
                                Id = doc.Key,
                                Type = DocumentChangeTypes.BulkInsertError
                            });

                            throw;
                        }
                    }
                    if (options.CheckReferencesInIndexes)
                    {
                        foreach (var key in keys)
                        {
                            CheckReferenceBecauseOfDocumentUpdate(key, accessor);
                        }
                    }
                    accessor.Documents.IncrementDocumentCount(inserts);
                    accessor.General.PulseTransaction();
                    etagSynchronizer.UpdateSynchronizationState(docsToInsert);

                    workContext.ShouldNotifyAboutWork(() => "BulkInsert batch of " + batch + " docs");
                    workContext.NotifyAboutWork(); // forcing notification so we would start indexing right away
                }

                RaiseNotifications(new BulkInsertChangeNotification
                {
                    OperationId = operationId,
                    Type = DocumentChangeTypes.BulkInsertEnded
                });
                if (documents == 0)
                    return;
                workContext.ShouldNotifyAboutWork(() => "BulkInsert of " + documents + " docs");
            });
            return documents;
        }

        public TouchedDocumentInfo GetRecentTouchesFor(string key)
        {
            TouchedDocumentInfo info;
            recentTouches.TryGetValue(key, out info);
            return info;
        }

        public void AddTask(Task task, object state, out long id)
        {
            if (task.Status == TaskStatus.Created)
                throw new ArgumentException("Task must be started before it gets added to the database.", "task");
            var localId = id = Interlocked.Increment(ref pendingTaskCounter);
            pendingTasks.TryAdd(localId, new PendingTaskAndState
            {
                Task = task,
                State = state
            });
        }

        public object GetTaskState(long id)
        {
            PendingTaskAndState value;
            if (pendingTasks.TryGetValue(id, out value))
            {
                if (value.Task.IsFaulted || value.Task.IsCanceled)
                {
                    var ex = value.Task.Exception.ExtractSingleInnerException();
                    throw ex;
                }

                return value.State;
            }
            return null;
        }

        public RavenJArray GetTransformerNames(int start, int pageSize)
        {
            return new RavenJArray(
            IndexDefinitionStorage.TransformerNames.Skip(start).Take(pageSize)
                .Select(s => new RavenJValue(s))
            );
        }

        public RavenJArray GetTransformers(int start, int pageSize)
        {
            return new RavenJArray(
            IndexDefinitionStorage.TransformerNames.Skip(start).Take(pageSize)
                .Select(
                    indexName => new RavenJObject
							{
								{"name", new RavenJValue(indexName) },
								{"definition", RavenJObject.FromObject(IndexDefinitionStorage.GetTransformerDefinition(indexName))}
							}));

        }

        public JsonDocument GetWithTransformer(string key, string transformer, TransactionInformation transactionInformation, Dictionary<string, RavenJToken> queryInputs)
        {
            JsonDocument result = null;
            TransactionalStorage.Batch(
            actions =>
            {
                var docRetriever = new DocumentRetriever(actions, ReadTriggers, inFlightTransactionalState, queryInputs);
                using (new CurrentTransformationScope(docRetriever))
                {
                    var document = Get(key, transactionInformation);
                    if (document == null)
                        return;

                    if (document.Metadata.ContainsKey("Raven-Read-Veto"))
                    {
                        result = document;
                        return;
                    }

                    var storedTransformer = IndexDefinitionStorage.GetTransformer(transformer);
                    if (storedTransformer == null)
                        throw new InvalidOperationException("No transformer with the name: " + transformer);

                    var transformed = storedTransformer.TransformResultsDefinition(new[] { new DynamicJsonObject(document.ToJson()) })
                                     .Select(x => JsonExtensions.ToJObject(x))
                                     .ToArray();

                    if (transformed.Length == 0)
                        return;

                    result = new JsonDocument
                    {
                        Etag = document.Etag.HashWith(storedTransformer.GetHashCodeBytes()).HashWith(docRetriever.Etag),
                        NonAuthoritativeInformation = document.NonAuthoritativeInformation,
                        LastModified = document.LastModified,
                        DataAsJson = new RavenJObject { { "$values", new RavenJArray(transformed) } },
                    };
                }
            });
            return result;
        }

        public TransformerDefinition GetTransformerDefinition(string name)
        {
            return IndexDefinitionStorage.GetTransformerDefinition(name);
        }

        public DatabaseMetrics CreateMetrics()
        {
            var metrics = WorkContext.MetricsCounters;

            var percentiles = metrics.RequestDuationMetric.Percentiles(0.5, 0.75, 0.95, 0.99, 0.999, 0.9999);

            return new DatabaseMetrics
            {
                RequestsPerSecond = Math.Round(metrics.RequestsPerSecondCounter.CurrentValue, 3),
                DocsWritesPerSecond = Math.Round(metrics.DocsPerSecond.CurrentValue, 3),
                IndexedPerSecond = Math.Round(metrics.IndexedPerSecond.CurrentValue, 3),
                ReducedPerSecond = Math.Round(metrics.ReducedPerSecond.CurrentValue, 3),

                RequestsDuration = new DatabaseMetrics.HistogramData
                {
                    Counter = metrics.RequestDuationMetric.Count,
                    Max = metrics.RequestDuationMetric.Max,
                    Mean = metrics.RequestDuationMetric.Mean,
                    Min = metrics.RequestDuationMetric.Min,
                    Stdev = metrics.RequestDuationMetric.StdDev,
                    Percentiles = new Dictionary<string, double>
                            {
                                {"50%", percentiles[0]},
                                {"75%", percentiles[1]},
                                {"95%", percentiles[2]},
                                {"99%", percentiles[3]},
                                {"99.9%", percentiles[4]},
                                {"99.99%", percentiles[5]},
                            }
                },
                Requests = new DatabaseMetrics.MeterData
                {
                    Count = metrics.ConcurrentRequests.Count,
                    FifteenMinuteRate = Math.Round(metrics.ConcurrentRequests.FifteenMinuteRate, 3),
                    FiveMinuteRate = Math.Round(metrics.ConcurrentRequests.FiveMinuteRate, 3),
                    MeanRate = Math.Round(metrics.ConcurrentRequests.MeanRate, 3),
                    OneMinuteRate = Math.Round(metrics.ConcurrentRequests.OneMinuteRate, 3),
                }
            };
        }
    }
}<|MERGE_RESOLUTION|>--- conflicted
+++ resolved
@@ -191,138 +191,11 @@
                 Name = configuration.DatabaseName;
                 backgroundTaskScheduler = configuration.CustomTaskScheduler ?? TaskScheduler.Default;
 
-<<<<<<< HEAD
-				ExtensionsState = new AtomicDictionary<object>();
-				Configuration = configuration;
-
-				ExecuteAlterConfiguration();
-
-				configuration.Container.SatisfyImportsOnce(this);
-
-				workContext = new WorkContext
-				{
-					Database = this,
-					DatabaseName = Name,
-					IndexUpdateTriggers = IndexUpdateTriggers,
-					ReadTriggers = ReadTriggers,
-					RaiseIndexChangeNotification = RaiseNotifications,
-					TaskScheduler = backgroundTaskScheduler,
-					Configuration = configuration,
-					IndexReaderWarmers = IndexReaderWarmers
-				};
-
-			    var storageEngineTypeName = configuration.SelectStorageEngineAndFetchTypeName();
-			    if (string.Equals(InMemoryRavenConfiguration.VoronTypeName, storageEngineTypeName, StringComparison.OrdinalIgnoreCase) == false)
-			    {
-			        if (Directory.Exists(configuration.DataDirectory) &&
-			            Directory.EnumerateFileSystemEntries(configuration.DataDirectory).Any())
-			            throw new InvalidOperationException(
-			                string.Format(
-			                    "We do not allow to run on a storage engine other then Voron, while we are in the early pre-release phase of RavenDB 3.0. You are currently running on {0}",
-			                    storageEngineTypeName));
-
-                    Trace.WriteLine("Forcing database to run on Voron - pre release behavior only, mind");
-                    storageEngineTypeName = InMemoryRavenConfiguration.VoronTypeName;
-
-			    }
-
-			    TransactionalStorage = configuration.CreateTransactionalStorage(storageEngineTypeName , workContext.HandleWorkNotifications);
-
-				try
-				{
-					sequentialUuidGenerator = new SequentialUuidGenerator();
-					TransactionalStorage.Initialize(sequentialUuidGenerator, DocumentCodecs);
-					lastCollectionEtags = new LastCollectionEtags(TransactionalStorage);
-				}
-				catch (Exception)
-				{
-					TransactionalStorage.Dispose();
-					throw;
-				}
-
-				try
-				{
-
-					inFlightTransactionalState = TransactionalStorage.GetInFlightTransactionalState(Put, Delete);
-
-					TransactionalStorage.Batch(actions =>
-						sequentialUuidGenerator.EtagBase = actions.General.GetNextIdentityValue("Raven/Etag"));
-
-					// Index codecs must be initialized before we try to read an index
-					InitializeIndexCodecTriggers();
-
-					IndexDefinitionStorage = new IndexDefinitionStorage(
-						configuration,
-						TransactionalStorage,
-						configuration.DataDirectory,
-						configuration.Container.GetExportedValues<AbstractViewGenerator>(),
-						Extensions);
-					
-					IndexStorage = new IndexStorage(IndexDefinitionStorage, configuration, this);
-
-					CompleteWorkContextSetup();
-
-					etagSynchronizer = new DatabaseEtagSynchronizer(TransactionalStorage);
-					prefetcher = new Prefetcher(workContext);
-					indexingExecuter = new IndexingExecuter(workContext, etagSynchronizer, prefetcher);
-=======
                 ExtensionsState = new AtomicDictionary<object>();
                 Configuration = configuration;
->>>>>>> aae9081a
 
                 ExecuteAlterConfiguration();
 
-<<<<<<< HEAD
-					InitializeTriggersExceptIndexCodecs();
-					SecondStageInitialization();
-					ExecuteStartupTasks();
-					lastCollectionEtags.Initialize();
-					log.Debug("Finish loading the following database: {0}", configuration.DatabaseName ?? Constants.SystemDatabase);
-				}
-				catch (Exception)
-				{
-					Dispose();
-					throw;
-				}
-			}
-		}
-
-		private static void InitializeEncryption(InMemoryRavenConfiguration configuration)
-		{
-			string fipsAsString;
-			bool fips;
-			if (ValidateLicense.CurrentLicense.Attributes.TryGetValue("fips", out fipsAsString) && bool.TryParse(fipsAsString, out fips))
-			{
-				if (!fips && configuration.UseFips)
-					throw new InvalidOperationException(
-						"Your license does not allow you to use FIPS compliant encryption on the server.");
-			}
-
-			Encryptor.Initialize(configuration.UseFips);
-			Cryptography.FIPSCompliant = configuration.UseFips;
-		}
-
-		private void SecondStageInitialization()
-		{
-			DocumentCodecs.OfType<IRequiresDocumentDatabaseInitialization>()
-				.Concat(PutTriggers.OfType<IRequiresDocumentDatabaseInitialization>())
-				.Concat(DeleteTriggers.OfType<IRequiresDocumentDatabaseInitialization>())
-				.Concat(IndexCodecs.OfType<IRequiresDocumentDatabaseInitialization>())
-				.Concat(IndexQueryTriggers.OfType<IRequiresDocumentDatabaseInitialization>())
-				.Concat(AttachmentPutTriggers.OfType<IRequiresDocumentDatabaseInitialization>())
-				.Concat(AttachmentDeleteTriggers.OfType<IRequiresDocumentDatabaseInitialization>())
-				.Concat(AttachmentReadTriggers.OfType<IRequiresDocumentDatabaseInitialization>())
-				.Concat(IndexUpdateTriggers.OfType<IRequiresDocumentDatabaseInitialization>())
-			.Apply(initialization => initialization.SecondStageInit());
-		}
-
-		private void CompleteWorkContextSetup()
-		{
-			workContext.IndexStorage = IndexStorage;
-			workContext.TransactionalStorage = TransactionalStorage;
-			workContext.IndexDefinitionStorage = IndexDefinitionStorage;
-		}
-=======
                 configuration.Container.SatisfyImportsOnce(this);
 
                 workContext = new WorkContext
@@ -346,7 +219,6 @@
                             string.Format(
                                 "We do not allow to run on a storage engine other then Voron, while we are in the early pre-release phase of RavenDB 3.0. You are currently running on {0}",
                                 storageEngineTypeName));
->>>>>>> aae9081a
 
                     Trace.WriteLine("Forcing database to run on Voron - pre release behavior only, mind " + Path.GetFileName(Path.GetDirectoryName(configuration.DataDirectory)));
                     storageEngineTypeName = InMemoryRavenConfiguration.VoronTypeName;
@@ -687,221 +559,11 @@
                 if (ExtensionsState == null)
                     return;
 
-<<<<<<< HEAD
-		public JsonDocumentMetadata GetDocumentMetadata(string key, TransactionInformation transactionInformation)
-		{
-			if (key == null)
-				throw new ArgumentNullException("key");
-			key = key.Trim();
-			JsonDocumentMetadata document = null;
-			if (transactionInformation == null ||
-				inFlightTransactionalState.TryGet(key, transactionInformation, out document) == false)
-			{
-				var nonAuthoritativeInformationBehavior = inFlightTransactionalState.GetNonAuthoritativeInformationBehavior<JsonDocumentMetadata>(transactionInformation, key);
-				TransactionalStorage.Batch(actions =>
-				{
-					document = actions.Documents.DocumentMetadataByKey(key, transactionInformation);
-				});
-				if (nonAuthoritativeInformationBehavior != null)
-					document = nonAuthoritativeInformationBehavior(document);
-			}
-
-			DocumentRetriever.EnsureIdInMetadata(document);
-			return new DocumentRetriever(null, ReadTriggers, inFlightTransactionalState)
-				.ProcessReadVetoes(document, transactionInformation, ReadOperation.Load);
-		}
-
-		public PutResult Put(string key, Etag etag, RavenJObject document, RavenJObject metadata, TransactionInformation transactionInformation)
-		{
-            workContext.MetricsCounters.DocsPerSecond.Mark();
-            key = string.IsNullOrWhiteSpace(key) ? Guid.NewGuid().ToString() : key.Trim();
-			RemoveReservedProperties(document);
-			RemoveMetadataReservedProperties(metadata);
-			Etag newEtag = Etag.Empty;
-
-			using (TransactionalStorage.WriteLock())
-			{
-				TransactionalStorage.Batch(actions =>
-				{
-					if (key.EndsWith("/"))
-					{
-						key += GetNextIdentityValueWithoutOverwritingOnExistingDocuments(key, actions,
-																						 transactionInformation);
-					}
-					AssertPutOperationNotVetoed(key, metadata, document, transactionInformation);
-					if (transactionInformation == null)
-					{
-						if (inFlightTransactionalState.IsModified(key))
-							throw new ConcurrencyException("PUT attempted on : " + key +
-														   " while it is being locked by another transaction");
-
-						PutTriggers.Apply(trigger => trigger.OnPut(key, document, metadata, null));
-
-						var addDocumentResult = actions.Documents.AddDocument(key, etag, document, metadata);
-						newEtag = addDocumentResult.Etag;
-
-						CheckReferenceBecauseOfDocumentUpdate(key, actions);
-						metadata[Constants.LastModified] = addDocumentResult.SavedAt;
-						metadata.EnsureSnapshot(
-							"Metadata was written to the database, cannot modify the document after it was written (changes won't show up in the db). Did you forget to call CreateSnapshot() to get a clean copy?");
-						document.EnsureSnapshot(
-							"Document was written to the database, cannot modify the document after it was written (changes won't show up in the db). Did you forget to call CreateSnapshot() to get a clean copy?");
-
-						actions.AfterStorageCommitBeforeWorkNotifications(new JsonDocument
-						{
-							Metadata = metadata,
-							Key = key,
-							DataAsJson = document,
-							Etag = newEtag,
-							LastModified = addDocumentResult.SavedAt,
-							SkipDeleteFromIndex = addDocumentResult.Updated == false
-						}, documents =>
-						{
-							lastCollectionEtags.UpdatePerCollectionEtags(documents);	
-							etagSynchronizer.UpdateSynchronizationState(documents);
-	                        prefetcher.AfterStorageCommitBeforeWorkNotifications(PrefetchingUser.Indexer, documents);
-						});
-
-						if (addDocumentResult.Updated)
-							prefetcher.AfterUpdate(key, addDocumentResult.PrevEtag);
-
-						PutTriggers.Apply(trigger => trigger.AfterPut(key, document, metadata, newEtag, null));
-
-						TransactionalStorage
-							.ExecuteImmediatelyOrRegisterForSynchronization(() =>
-							{
-								PutTriggers.Apply(trigger => trigger.AfterCommit(key, document, metadata, newEtag));
-								RaiseNotifications(new DocumentChangeNotification
-								{
-									Id = key,
-									Type = DocumentChangeTypes.Put,
-									TypeName = metadata.Value<string>(Constants.RavenClrType),
-									CollectionName = metadata.Value<string>(Constants.RavenEntityName),
-									Etag = newEtag,
-								}, metadata);
-							});
-
-						workContext.ShouldNotifyAboutWork(() => "PUT " + key);
-					}
-					else
-					{
-						var doc = actions.Documents.DocumentMetadataByKey(key, null);
-						newEtag = inFlightTransactionalState.AddDocumentInTransaction(key, etag, document, metadata,
-																					  transactionInformation,
-																					  doc == null
-																						  ? Etag.Empty
-																						  : doc.Etag,
-																					  sequentialUuidGenerator);
-					}
-				});
-
-				log.Debug("Put document {0} with etag {1}", key, newEtag);
-				return new PutResult
-				{
-					Key = key,
-					ETag = newEtag
-				};
-			}
-		}
-
-		public Etag GetLastEtagForCollection(string collectionName)
-		{
-			Etag value = Etag.Empty;
-			TransactionalStorage.Batch(accessor =>
-			{
-				var dbvalue = accessor.Lists.Read("Raven/Collection/Etag", collectionName);
-				if (dbvalue != null)
-				{
-					value = Etag.Parse(dbvalue.Data.Value<Byte[]>("Etag"));
-				}
-			});
-			return value;
-		}
-
-		internal void CheckReferenceBecauseOfDocumentUpdate(string key, IStorageActionsAccessor actions)
-		{
-			TouchedDocumentInfo touch;
-			recentTouches.TryRemove(key, out touch);
-
-			foreach (var referencing in actions.Indexing.GetDocumentsReferencing(key))
-			{
-				Etag preTouchEtag = null;
-				Etag afterTouchEtag = null;
-				try
-				{
-					actions.Documents.TouchDocument(referencing, out preTouchEtag, out afterTouchEtag);
-				}
-				catch (ConcurrencyException)
-				{
-				}
-				
-				if (preTouchEtag == null || afterTouchEtag == null)
-					continue;
-
-				actions.General.MaybePulseTransaction();
-
-				recentTouches.Set(referencing, new TouchedDocumentInfo
-				{
-					PreTouchEtag = preTouchEtag,
-					TouchedEtag = afterTouchEtag
-				});
-			}
-		}
-
-		public long GetNextIdentityValueWithoutOverwritingOnExistingDocuments(string key,
-			IStorageActionsAccessor actions,
-			TransactionInformation transactionInformation)
-		{
-			int tries;
-			return GetNextIdentityValueWithoutOverwritingOnExistingDocuments(key, actions, transactionInformation, out tries);
-		}
-
-		public long GetNextIdentityValueWithoutOverwritingOnExistingDocuments(string key,
-			IStorageActionsAccessor actions,
-			TransactionInformation transactionInformation,
-			out int tries)
-		{
-			long nextIdentityValue = actions.General.GetNextIdentityValue(key);
-
-			if (actions.Documents.DocumentMetadataByKey(key + nextIdentityValue, transactionInformation) == null)
-			{
-				tries = 1;
-				return nextIdentityValue;
-			}
-			tries = 1;
-			// there is already a document with this id, this means that we probably need to search
-			// for an opening in potentially large data set. 
-			var lastKnownBusy = nextIdentityValue;
-			var maybeFree = nextIdentityValue * 2;
-			var lastKnownFree = long.MaxValue;
-			while (true)
-			{
-				tries++;
-				if (actions.Documents.DocumentMetadataByKey(key + maybeFree, transactionInformation) == null)
-				{
-					if (lastKnownBusy + 1 == maybeFree)
-					{
-						actions.General.SetIdentityValue(key, maybeFree);
-						return maybeFree;
-					}
-					lastKnownFree = maybeFree;
-					maybeFree = Math.Max(maybeFree - (maybeFree - lastKnownBusy) / 2, lastKnownBusy + 1);
-
-				}
-				else
-				{
-					lastKnownBusy = maybeFree;
-					maybeFree = Math.Min(lastKnownFree, maybeFree * 2);
-				}
-			}
-		}
-=======
                 foreach (var value in ExtensionsState.Values.OfType<IDisposable>())
                 {
                     exceptionAggregator.Execute(value.Dispose);
                 }
             });
->>>>>>> aae9081a
 
             exceptionAggregator.Execute(() =>
             {
@@ -1076,230 +738,6 @@
             TransportState.Send(obj);
         }
 
-<<<<<<< HEAD
-		private void InvokeSuggestionIndexing(string name, IndexDefinition definition)
-		{
-			foreach (var suggestion in definition.Suggestions)
-			{
-				var field = suggestion.Key;
-				var suggestionOption = suggestion.Value;
-
-				if (suggestionOption.Distance == StringDistanceTypes.None)
-					continue;
-
-				var indexExtensionKey =
-					MonoHttpUtility.UrlEncode(field + "-" + suggestionOption.Distance + "-" +
-											  suggestionOption.Accuracy);
-
-				var suggestionQueryIndexExtension = new SuggestionQueryIndexExtension(
-					 workContext,
-					 Path.Combine(configuration.IndexStoragePath, "Raven-Suggestions", name, indexExtensionKey),
-					 SuggestionQueryRunner.GetStringDistance(suggestionOption.Distance),
-					 configuration.RunInMemory,
-					 field,
-					 suggestionOption.Accuracy);
-
-				IndexStorage.SetIndexExtension(name, indexExtensionKey, suggestionQueryIndexExtension);
-			}
-		}
-
-		private IndexCreationOptions FindIndexCreationOptions(IndexDefinition definition, ref string name)
-		{
-			definition.Name = name;
-			definition.RemoveDefaultValues();
-			IndexDefinitionStorage.ResolveAnalyzers(definition);
-			var findIndexCreationOptions = IndexDefinitionStorage.FindIndexCreationOptions(definition);
-			return findIndexCreationOptions;
-		}
-
-        public QueryResultWithIncludes Query(string index, IndexQuery query, CancellationToken externalCancellationToken)
-		{
-			QueryResultWithIncludes result = null;
-            using (var cts = CancellationTokenSource.CreateLinkedTokenSource(externalCancellationToken, workContext.CancellationToken))
-            {
-                var cancellationToken = cts.Token;
-
-                TransactionalStorage.Batch(
-                    accessor =>
-                    {
-                        using (var op = new DatabaseQueryOperation(this, index, query, accessor, cancellationToken)
-                                        {
-                                            ShouldSkipDuplicateChecking = query.SkipDuplicateChecking
-                                        })
-                        {
-                            var list = new List<RavenJObject>();
-                            op.Init();
-                            op.Execute(list.Add);
-                            op.Result.Results = list;
-                            result = op.Result;
-                        }
-                    });
-            }
-
-            return result;
-		}
-
-		public class DatabaseQueryOperation : IDisposable
-		{
-			public bool ShouldSkipDuplicateChecking = false;
-			private readonly DocumentDatabase database;
-			private readonly string indexName;
-			private readonly IndexQuery query;
-			private readonly IStorageActionsAccessor actions;
-
-		    private readonly CancellationToken cancellationToken;
-
-		    private readonly ExecutingQueryInfo queryStat;
-			public QueryResultWithIncludes Result = new QueryResultWithIncludes();
-			public QueryHeaderInformation Header;
-			private bool stale;
-			private IEnumerable<RavenJObject> results;
-			private DocumentRetriever docRetriever;
-			private Stopwatch duration;
-			private List<string> transformerErrors;
-			private bool nonAuthoritativeInformation;
-			private Etag resultEtag;
-			private Tuple<DateTime, Etag> indexTimestamp;
-			private Dictionary<string, Dictionary<string, string[]>> highlightings;
-			private Dictionary<string, string> scoreExplanations;
-			private HashSet<string> idsToLoad;
-
-			public DatabaseQueryOperation(DocumentDatabase database, string indexName, IndexQuery query, IStorageActionsAccessor actions, CancellationToken cancellationToken)
-			{
-				this.database = database;
-				this.indexName = indexName != null ? indexName.Trim() : null;
-				this.query = query;
-				this.actions = actions;
-			    this.cancellationToken = cancellationToken;
-			    queryStat = database.AddToCurrentlyRunningQueryList(indexName, query);
-			}
-
-			public void Init()
-			{
-				highlightings = new Dictionary<string, Dictionary<string, string[]>>();
-				scoreExplanations = new Dictionary<string, string>();
-				Func<IndexQueryResult, object> tryRecordHighlightingAndScoreExplanation = queryResult =>
-				{
-					if (queryResult.Key == null)
-						return null;
-					if (queryResult.Highligtings != null)
-						highlightings.Add(queryResult.Key, queryResult.Highligtings);
-					if (queryResult.ScoreExplanation != null)
-						scoreExplanations.Add(queryResult.Key, queryResult.ScoreExplanation);
-					return null;
-				};
-				stale = false;
-				indexTimestamp = Tuple.Create(DateTime.MinValue, Etag.Empty);
-				resultEtag = Etag.Empty;
-				nonAuthoritativeInformation = false;
-
-				if (string.IsNullOrEmpty(query.ResultsTransformer) == false)
-				{
-					query.FieldsToFetch = new[] { Constants.AllFields };
-				}
-
-				duration = Stopwatch.StartNew();
-				idsToLoad = new HashSet<string>(StringComparer.OrdinalIgnoreCase);
-
-				var viewGenerator = database.IndexDefinitionStorage.GetViewGenerator(indexName);
-				var index = database.IndexDefinitionStorage.GetIndexDefinition(indexName);
-				if (viewGenerator == null)
-					throw new IndexDoesNotExistsException("Could not find index named: " + indexName);
-
-				resultEtag = database.GetIndexEtag(index.Name, null, query.ResultsTransformer);
-
-				stale = actions.Staleness.IsIndexStale(index.IndexId, query.Cutoff, query.CutoffEtag);
-
-				if (stale == false && query.Cutoff == null && query.CutoffEtag == null)
-				{
-					var indexInstance = database.IndexStorage.GetIndexInstance(indexName);
-					stale = stale || (indexInstance != null && indexInstance.IsMapIndexingInProgress);
-				}
-
-				indexTimestamp = actions.Staleness.IndexLastUpdatedAt(index.IndexId);
-				var indexFailureInformation = actions.Indexing.GetFailureRate(index.IndexId);
-				if (indexFailureInformation.IsInvalidIndex)
-				{
-					throw new IndexDisabledException(indexFailureInformation);
-				}
-				docRetriever = new DocumentRetriever(actions, database.ReadTriggers, database.inFlightTransactionalState, query.QueryInputs, idsToLoad);
-				var fieldsToFetch = new FieldsToFetch(query.FieldsToFetch, query.IsDistinct,
-					viewGenerator.ReduceDefinition == null
-						? Constants.DocumentIdFieldName
-						: Constants.ReduceKeyFieldName);
-				Func<IndexQueryResult, bool> shouldIncludeInResults =
-					result => docRetriever.ShouldIncludeResultInQuery(result, index, fieldsToFetch, ShouldSkipDuplicateChecking);
-				var indexQueryResults = database.IndexStorage.Query(indexName, query, shouldIncludeInResults, fieldsToFetch, database.IndexQueryTriggers, cancellationToken);
-				indexQueryResults = new ActiveEnumerable<IndexQueryResult>(indexQueryResults);
-
-				transformerErrors = new List<string>();
-				results = database.GetQueryResults(query, viewGenerator, docRetriever,
-					from queryResult in indexQueryResults
-					let doc = docRetriever.RetrieveDocumentForQuery(queryResult, index, fieldsToFetch, ShouldSkipDuplicateChecking)
-					where doc != null
-					let _ = nonAuthoritativeInformation |= (doc.NonAuthoritativeInformation ?? false)
-					let __ = tryRecordHighlightingAndScoreExplanation(queryResult)
-                    select doc, transformerErrors, cancellationToken);
-
-				Header = new QueryHeaderInformation
-				{
-					Index = indexName,
-					IsStable = stale,
-					ResultEtag = resultEtag,
-					IndexTimestamp = indexTimestamp.Item1,
-					IndexEtag = indexTimestamp.Item2,
-					TotalResults = query.TotalSize.Value
-				};
-			}
-
-			public void Execute(Action<RavenJObject> onResult)
-			{
-				using (new CurrentTransformationScope(docRetriever))
-				{
-					foreach (var result in results)
-					{
-                        cancellationToken.ThrowIfCancellationRequested();
-						onResult(result);
-					}
-					if (transformerErrors.Count > 0)
-					{
-						throw new InvalidOperationException("The transform results function failed.\r\n" + string.Join("\r\n", transformerErrors));
-					}
-				}
-
-				Result = new QueryResultWithIncludes
-				{
-					IndexName = indexName,
-					IsStale = stale,
-					NonAuthoritativeInformation = nonAuthoritativeInformation,
-					SkippedResults = query.SkippedResults.Value,
-					TotalResults = query.TotalSize.Value,
-					IndexTimestamp = indexTimestamp.Item1,
-					IndexEtag = indexTimestamp.Item2,
-					ResultEtag = resultEtag,
-					IdsToInclude = idsToLoad,
-					LastQueryTime = SystemTime.UtcNow,
-					Highlightings = highlightings,
-					DurationMilliseconds = duration.ElapsedMilliseconds,
-					ScoreExplanations = scoreExplanations
-				};
-			}
-
-			public void Dispose()
-			{
-				database.RemoveFromCurrentlyRunningQueryList(indexName, queryStat);
-			}
-		}
-
-
-		private void RemoveFromCurrentlyRunningQueryList(string index, ExecutingQueryInfo queryStat)
-		{
-			ConcurrentSet<ExecutingQueryInfo> set;
-			if (workContext.CurrentlyRunningQueries.TryGetValue(index, out set) == false)
-				return;
-			set.TryRemove(queryStat);
-		}
-=======
         protected void RaiseIndexingWiringComplete()
         {
             var indexingWiringComplete = OnIndexingWiringComplete;
@@ -1307,7 +745,6 @@
             if (indexingWiringComplete != null)
                 indexingWiringComplete();
         }
->>>>>>> aae9081a
 
         public event Action<DocumentDatabase, DocumentChangeNotification, RavenJObject> OnDocumentChange;
 

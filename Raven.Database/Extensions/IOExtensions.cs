//-----------------------------------------------------------------------
// <copyright file="IOExtensions.cs" company="Hibernating Rhinos LTD">
//     Copyright (c) Hibernating Rhinos LTD. All rights reserved.
// </copyright>
//-----------------------------------------------------------------------
using System;
using System.IO;
using System.Threading;

namespace Raven.Database.Extensions
{
	public static class IOExtensions
	{
		public static void DeleteDirectory(string directory)
		{
			const int retries = 10;
			for (int i = 0; i < retries; i++)
			{
				try
				{
					if (Directory.Exists(directory) == false)
						return;

					try
					{
						File.SetAttributes(directory, FileAttributes.Normal);
					}
					catch (IOException)
					{
					}
					catch (UnauthorizedAccessException)
					{
					}
					Directory.Delete(directory, true);
					return;
				}
				catch (IOException)
				{
					foreach (var childDir in Directory.GetDirectories(directory))
					{
						try
						{
							File.SetAttributes(childDir, FileAttributes.Normal);
						}
						catch (IOException)
						{
						}
						catch (UnauthorizedAccessException)
						{
						}
					}
					if (i == retries-1)// last try also failed
						throw;
<<<<<<< HEAD
=======

					GC.Collect();
					GC.WaitForPendingFinalizers();
>>>>>>> 051e5f4d
					Thread.Sleep(100);
				}
			}
		}

		public static string ToFullPath(this string path)
		{
			path = Environment.ExpandEnvironmentVariables(path);
			if (path.StartsWith(@"~\") || path.StartsWith(@"~/"))
				path = Path.Combine(AppDomain.CurrentDomain.BaseDirectory, path.Substring(2));

			return Path.IsPathRooted(path) ? path : Path.Combine(AppDomain.CurrentDomain.BaseDirectory, path);
		}

		public static void CopyDirectory(string from, string to)
		{
			try
			{
				CopyDirectory(new DirectoryInfo(from), new DirectoryInfo(to));
			}
			catch (Exception e)
			{
				throw new Exception(String.Format("Exception encountered copying directory from {0} to {1}.", from, to), e);
			}
		}

		static void CopyDirectory(DirectoryInfo source, DirectoryInfo target)
		{
			if (!target.Exists)
			{
				Directory.CreateDirectory(target.FullName);
			}

			// copy all files in the immediate directly
			foreach (FileInfo fi in source.GetFiles())
			{
				fi.CopyTo(Path.Combine(target.ToString(), fi.Name), true);
			}

			// and recurse
			foreach (DirectoryInfo diSourceDir in source.GetDirectories())
			{
				DirectoryInfo nextTargetDir = target.CreateSubdirectory(diSourceDir.Name);
				CopyDirectory(diSourceDir, nextTargetDir);
			}
		}
	}
}<|MERGE_RESOLUTION|>--- conflicted
+++ resolved
@@ -51,12 +51,9 @@
 					}
 					if (i == retries-1)// last try also failed
 						throw;
-<<<<<<< HEAD
-=======
 
 					GC.Collect();
 					GC.WaitForPendingFinalizers();
->>>>>>> 051e5f4d
 					Thread.Sleep(100);
 				}
 			}

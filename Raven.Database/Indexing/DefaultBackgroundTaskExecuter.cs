--- conflicted
+++ resolved
@@ -162,12 +162,8 @@
 
 		public void ExecuteAllInterleaved<T>(WorkContext context, IList<T> result, Action<T> action)
 		{
-<<<<<<< HEAD
-			var semaphoreSlim = new SemaphoreSlim(context.Configuration.MaxNumberOfParallelIndexTasks);
-=======
 			if (result.Count == 0)
 				return;
->>>>>>> a610c8c0
 
 			using (var semaphoreSlim = new SemaphoreSlim(context.Configuration.MaxNumberOfParallelIndexTasks))
 			{

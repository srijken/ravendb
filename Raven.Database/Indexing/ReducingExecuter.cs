--- conflicted
+++ resolved
@@ -88,7 +88,7 @@
 	        context.MetricsCounters.StaleIndexReduces.Update(staleCount);
 	    }
 
-	    private void MultiStepReduce(IndexToWorkOn index, string[] keysToReduce, AbstractViewGenerator viewGenerator, ConcurrentSet<object> itemsToDelete)
+		private void MultiStepReduce(IndexToWorkOn index, string[] keysToReduce, AbstractViewGenerator viewGenerator, ConcurrentSet<object> itemsToDelete)
 		{
 			var needToMoveToMultiStep = new HashSet<string>();
 			transactionalStorage.Batch(actions =>
@@ -129,13 +129,24 @@
 					var reduceBatchAutoThrottlerId = Guid.NewGuid();
 					try
 					{
-						transactionalStorage.Batch(actions =>
-						{
-							context.CancellationToken.ThrowIfCancellationRequested();
-
-							var batchTimeWatcher = Stopwatch.StartNew();
-
-<<<<<<< HEAD
+					transactionalStorage.Batch(actions =>
+					{
+						context.CancellationToken.ThrowIfCancellationRequested();
+
+						var batchTimeWatcher = Stopwatch.StartNew();
+
+						reduceParams.Take = context.CurrentNumberOfItemsToReduceInSingleBatch;
+						var persistedResults = actions.MapReduce.GetItemsToReduce(reduceParams).ToList();
+						if (persistedResults.Count == 0)
+						{
+							retry = false;
+							return;
+						}
+
+						var count = persistedResults.Count;
+						var size = persistedResults.Sum(x => x.Size);
+							autoTuner.CurrentlyUsedBatchSizes.GetOrAdd(reduceBatchAutoThrottlerId, size);
+
 						if (Log.IsDebugEnabled)
 						{
 							if (persistedResults.Count > 0)
@@ -146,21 +157,9 @@
 							else
 								Log.Debug("No reduce keys found for {0}", index.IndexId);
 						}
-=======
-							reduceParams.Take = context.CurrentNumberOfItemsToReduceInSingleBatch;
-							var persistedResults = actions.MapReduce.GetItemsToReduce(reduceParams).ToList();
-							if (persistedResults.Count == 0)
-							{
-								retry = false;
-								return;
-							}
->>>>>>> 2dd178ad
-
-							var count = persistedResults.Count;
-							var size = persistedResults.Sum(x => x.Size);
-							autoTuner.CurrentlyUsedBatchSizes.GetOrAdd(reduceBatchAutoThrottlerId, size);
-
-<<<<<<< HEAD
+
+						context.CancellationToken.ThrowIfCancellationRequested();
+
 						var requiredReduceNextTime = persistedResults.Select(x => new ReduceKeyAndBucket(x.Bucket, x.ReduceKey))
 																	 .OrderBy(x => x.Bucket)
 																	 .Distinct()
@@ -170,91 +169,45 @@
 							actions.MapReduce.RemoveReduceResults(index.IndexId, level + 1, mappedResultInfo.ReduceKey,
 																  mappedResultInfo.Bucket);
 						}
-=======
-							if (Log.IsDebugEnabled)
-							{
-								if (persistedResults.Count > 0)
-									Log.Debug(() => string.Format("Found {0} results for keys [{1}] for index {2} at level {3} in {4}",
-										persistedResults.Count,
-										string.Join(", ", persistedResults.Select(x => x.ReduceKey).Distinct()),
-										index.IndexName, level, batchTimeWatcher.Elapsed));
-								else
-									Log.Debug("No reduce keys found for {0}", index.IndexName);
-							}
->>>>>>> 2dd178ad
-
-							context.CancellationToken.ThrowIfCancellationRequested();
-
-							var requiredReduceNextTime = persistedResults.Select(x => new ReduceKeyAndBucket(x.Bucket, x.ReduceKey))
-								.OrderBy(x => x.Bucket)
+
+						if (level != 2)
+						{
+							var reduceKeysAndBuckets = requiredReduceNextTime
+								.Select(x => new ReduceKeyAndBucket(x.Bucket / 1024, x.ReduceKey))
 								.Distinct()
 								.ToArray();
-							foreach (var mappedResultInfo in requiredReduceNextTime)
+							foreach (var reduceKeysAndBucket in reduceKeysAndBuckets)
 							{
-<<<<<<< HEAD
 								actions.MapReduce.ScheduleReductions(index.IndexId, level + 1, reduceKeysAndBucket);
-=======
-								actions.MapReduce.RemoveReduceResults(index.IndexName, level + 1, mappedResultInfo.ReduceKey,
-									mappedResultInfo.Bucket);
->>>>>>> 2dd178ad
 							}
-
-<<<<<<< HEAD
+						}
+
 						var results = persistedResults
 							.Where(x => x.Data != null)
 							.GroupBy(x => x.Bucket, x => JsonToExpando.Convert(x.Data))
 							.ToArray();
 						var reduceKeys = new HashSet<string>(persistedResults.Select(x => x.ReduceKey),
 															 StringComparer.InvariantCultureIgnoreCase);
-                    
+
                         context.MetricsCounters.ReducedPerSecond.Mark(results.Length);
-=======
-							if (level != 2)
-							{
-								var reduceKeysAndBuckets = requiredReduceNextTime
-									.Select(x => new ReduceKeyAndBucket(x.Bucket / 1024, x.ReduceKey))
-									.Distinct()
-									.ToArray();
-								foreach (var reduceKeysAndBucket in reduceKeysAndBuckets)
-								{
-									actions.MapReduce.ScheduleReductions(index.IndexName, level + 1, reduceKeysAndBucket);
-								}
-							}
->>>>>>> 2dd178ad
-
-							var results = persistedResults
-								.Where(x => x.Data != null)
-								.GroupBy(x => x.Bucket, x => JsonToExpando.Convert(x.Data))
-								.ToArray();
-							var reduceKeys = new HashSet<string>(persistedResults.Select(x => x.ReduceKey),
-								StringComparer.InvariantCultureIgnoreCase);
-							context.PerformanceCounters.ReducedPerSecond.IncrementBy(results.Length);
-
-<<<<<<< HEAD
+
+						context.CancellationToken.ThrowIfCancellationRequested();
+						var reduceTimeWatcher = Stopwatch.StartNew();
+
 						context.IndexStorage.Reduce(index.IndexId, viewGenerator, results, level, context, actions, reduceKeys, persistedResults.Count);
 
 						var batchDuration = batchTimeWatcher.Elapsed;
 						Log.Debug("Indexed {0} reduce keys in {1} with {2} results for index {3} in {4} on level {5}", reduceKeys.Count, batchDuration,
 								  results.Length, index.IndexId, reduceTimeWatcher.Elapsed, level);
-=======
-							context.CancellationToken.ThrowIfCancellationRequested();
-							var reduceTimeWatcher = Stopwatch.StartNew();
-
-							context.IndexStorage.Reduce(index.IndexName, viewGenerator, results, level, context, actions, reduceKeys, persistedResults.Count);
->>>>>>> 2dd178ad
-
-							var batchDuration = batchTimeWatcher.Elapsed;
-							Log.Debug("Indexed {0} reduce keys in {1} with {2} results for index {3} in {4} on level {5}", reduceKeys.Count, batchDuration,
-								results.Length, index.IndexName, reduceTimeWatcher.Elapsed, level);
-
-							autoTuner.AutoThrottleBatchSize(count, size, batchDuration);
-						});
-					}
+
+						autoTuner.AutoThrottleBatchSize(count, size, batchDuration);
+					});
+				}
 					finally
 					{
 						long _;
 						autoTuner.CurrentlyUsedBatchSizes.TryRemove(reduceBatchAutoThrottlerId, out _);
-					}
+			}
 				}
 			}
 
@@ -280,173 +233,121 @@
 			var reducingBatchThrottlerId = Guid.NewGuid();
 			try
 			{
-				BackgroundTaskExecuter.Instance.ExecuteAllBuffered(context, keysToReduce, enumerator =>
-				{
-<<<<<<< HEAD
+			BackgroundTaskExecuter.Instance.ExecuteAllBuffered(context, keysToReduce, enumerator =>
+			{
+				var localNeedToMoveToSingleStep = new HashSet<string>();
+				needToMoveToSingleStepQueue.Enqueue(localNeedToMoveToSingleStep);
+				var localKeys = new HashSet<string>();
+				while (enumerator.MoveNext())
+				{
+					localKeys.Add(enumerator.Current);
+				}
+
+				transactionalStorage.Batch(actions =>
+				{
 					var getItemsToReduceParams = new GetItemsToReduceParams(index: index.IndexId, reduceKeys: localKeys, level: 0,
 																			loadData: false,
 																			itemsToDelete: itemsToDelete)
-=======
-					var localNeedToMoveToSingleStep = new HashSet<string>();
-					needToMoveToSingleStepQueue.Enqueue(localNeedToMoveToSingleStep);
-					var localKeys = new HashSet<string>();
-					while (enumerator.MoveNext())
->>>>>>> 2dd178ad
-					{
-						localKeys.Add(enumerator.Current);
-					}
-
-					transactionalStorage.Batch(actions =>
-					{
-						var getItemsToReduceParams = new GetItemsToReduceParams(index: index.IndexName, reduceKeys: localKeys, level: 0,
-							loadData: false,
-							itemsToDelete: itemsToDelete)
-						{
-							Take = int.MaxValue// just get all, we do the rate limit when we load the number of keys to reduce, anyway
-						};
+					{
+						Take = int.MaxValue// just get all, we do the rate limit when we load the number of keys to reduce, anyway
+					};
 
 					
 						var scheduledItems = actions.MapReduce.GetItemsToReduce(getItemsToReduceParams).ToList();
 						autoTuner.CurrentlyUsedBatchSizes.GetOrAdd(reducingBatchThrottlerId, scheduledItems.Sum(x => x.Size));
-						if (scheduledItems.Count == 0)
-						{
-<<<<<<< HEAD
+					if (scheduledItems.Count == 0)
+					{
+						if (Log.IsWarnEnabled)
+						{
+							Log.Warn("Found single reduce items ({0}) that didn't have any items to reduce. Deleting level 1 & level 2 items for those keys. (If you can reproduce this, please contact support@ravendb.net)",
+								string.Join(", ", keysToReduce));
+						}
+						// Here we have an interesting issue. We have scheduled reductions, because GetReduceTypesPerKeys() returned them
+						// and at the same time, we don't have any at level 0. That probably means that we have them at level 1 or 2.
+						// They shouldn't be here, and indeed, we remove them just a little down from here in this function.
+						// That said, they might bave smuggled in between versions, or something happened to cause them to be here.
+						// In order to avoid that, we forcibly delete those extra items from the scheduled reductions, and move on
+						foreach (var reduceKey in keysToReduce)
+						{
 							actions.MapReduce.DeleteScheduledReduction(index.IndexId, 1, reduceKey);
 							actions.MapReduce.DeleteScheduledReduction(index.IndexId, 2, reduceKey);
-=======
-							if (Log.IsWarnEnabled)
-							{
-								Log.Warn("Found single reduce items ({0}) that didn't have any items to reduce. Deleting level 1 & level 2 items for those keys. (If you can reproduce this, please contact support@ravendb.net)",
-									string.Join(", ", keysToReduce));
-							}
-							// Here we have an interesting issue. We have scheduled reductions, because GetReduceTypesPerKeys() returned them
-							// and at the same time, we don't have any at level 0. That probably means that we have them at level 1 or 2.
-							// They shouldn't be here, and indeed, we remove them just a little down from here in this function.
-							// That said, they might bave smuggled in between versions, or something happened to cause them to be here.
-							// In order to avoid that, we forcibly delete those extra items from the scheduled reductions, and move on
-							foreach (var reduceKey in keysToReduce)
-							{
-								actions.MapReduce.DeleteScheduledReduction(index.IndexName, 1, reduceKey);
-								actions.MapReduce.DeleteScheduledReduction(index.IndexName, 2, reduceKey);
-							}
->>>>>>> 2dd178ad
-						}
-
-<<<<<<< HEAD
+						}
+					}
+
 					foreach (var reduceKey in localKeys)
 					{
 						var lastPerformedReduceType = actions.MapReduce.GetLastPerformedReduceType(index.IndexId, reduceKey);
-=======
-						foreach (var reduceKey in localKeys)
-						{
-							var lastPerformedReduceType = actions.MapReduce.GetLastPerformedReduceType(index.IndexName, reduceKey);
->>>>>>> 2dd178ad
-
-							if (lastPerformedReduceType != ReduceType.SingleStep)
-								localNeedToMoveToSingleStep.Add(reduceKey);
-
-							if (lastPerformedReduceType != ReduceType.MultiStep)
-								continue;
-
-							Log.Debug("Key {0} was moved from multi step to single step reduce, removing existing reduce results records",
-								reduceKey);
-
-<<<<<<< HEAD
+
+						if (lastPerformedReduceType != ReduceType.SingleStep)
+							localNeedToMoveToSingleStep.Add(reduceKey);
+
+						if (lastPerformedReduceType != ReduceType.MultiStep)
+							continue;
+
+						Log.Debug("Key {0} was moved from multi step to single step reduce, removing existing reduce results records",
+							reduceKey);
+
 						// now we are in single step but previously multi step reduce was performed for the given key
 						var mappedBuckets = actions.MapReduce.GetMappedBuckets(index.IndexId, reduceKey).ToList();
-=======
-							// now we are in single step but previously multi step reduce was performed for the given key
-							var mappedBuckets = actions.MapReduce.GetMappedBuckets(index.IndexName, reduceKey).ToList();
->>>>>>> 2dd178ad
-
-							// add scheduled items too to be sure we will delete reduce results of already deleted documents
-							mappedBuckets.AddRange(scheduledItems.Select(x => x.Bucket));
-
-<<<<<<< HEAD
+
+						// add scheduled items too to be sure we will delete reduce results of already deleted documents
+						mappedBuckets.AddRange(scheduledItems.Select(x => x.Bucket));
+
 						foreach (var mappedBucket in mappedBuckets.Distinct())
 						{
 							actions.MapReduce.RemoveReduceResults(index.IndexId, 1, reduceKey, mappedBucket);
 							actions.MapReduce.RemoveReduceResults(index.IndexId, 2, reduceKey, mappedBucket / 1024);
-=======
-							foreach (var mappedBucket in mappedBuckets.Distinct())
-							{
-								actions.MapReduce.RemoveReduceResults(index.IndexName, 1, reduceKey, mappedBucket);
-								actions.MapReduce.RemoveReduceResults(index.IndexName, 2, reduceKey, mappedBucket / 1024);
-							}
->>>>>>> 2dd178ad
-						}
-
-<<<<<<< HEAD
+						}
+					}
+
 					var mappedResults = actions.MapReduce.GetMappedResults(
 							index.IndexId,
-=======
-						var mappedResults = actions.MapReduce.GetMappedResults(
-							index.IndexName,
->>>>>>> 2dd178ad
 							localKeys,
 							loadData: true
-							).ToList();
-
-						Interlocked.Add(ref count, mappedResults.Count);
-						Interlocked.Add(ref size, mappedResults.Sum(x => x.Size));
-
-						mappedResults.ApplyIfNotNull(x => x.Bucket = 0);
-
-						state.Enqueue(Tuple.Create(localKeys, mappedResults));
-					});
+						).ToList();
+
+					Interlocked.Add(ref count, mappedResults.Count);
+					Interlocked.Add(ref size, mappedResults.Sum(x => x.Size));
+
+					mappedResults.ApplyIfNotNull(x => x.Bucket = 0);
+
+					state.Enqueue(Tuple.Create(localKeys, mappedResults));
 				});
-
-				var reduceKeys = new HashSet<string>(state.SelectMany(x => x.Item1));
-
-<<<<<<< HEAD
+			});
+
+			var reduceKeys = new HashSet<string>(state.SelectMany(x => x.Item1));
+
 			var results = state.SelectMany(x => x.Item2)
 						.Where(x => x.Data != null)
 						.GroupBy(x => x.Bucket, x => JsonToExpando.Convert(x.Data))
 						.ToArray();
-         
+
             context.MetricsCounters.ReducedPerSecond.Mark(results.Length);
 
 			context.TransactionalStorage.Batch(actions =>
 				context.IndexStorage.Reduce(index.IndexId, viewGenerator, results, 2, context, actions, reduceKeys, state.Sum(x=>x.Item2.Count))
 				);
-=======
-				var results = state.SelectMany(x => x.Item2)
-					.Where(x => x.Data != null)
-					.GroupBy(x => x.Bucket, x => JsonToExpando.Convert(x.Data))
-					.ToArray();
-				context.PerformanceCounters.ReducedPerSecond.IncrementBy(results.Length);
-
-				context.TransactionalStorage.Batch(actions =>
-					context.IndexStorage.Reduce(index.IndexName, viewGenerator, results, 2, context, actions, reduceKeys, state.Sum(x=>x.Item2.Count))
-					);
->>>>>>> 2dd178ad
-
-				autoTuner.AutoThrottleBatchSize(count, size, batchTimeWatcher.Elapsed);
-
-				var needToMoveToSingleStep = new HashSet<string>();
-				HashSet<string> set;
-				while (needToMoveToSingleStepQueue.TryDequeue(out set))
-				{
-					needToMoveToSingleStep.UnionWith(set);
-				}
-
-				foreach (var reduceKey in needToMoveToSingleStep)
-				{
-					string localReduceKey = reduceKey;
-					transactionalStorage.Batch(actions =>
-						actions.MapReduce.UpdatePerformedReduceType(index.IndexName, localReduceKey, ReduceType.SingleStep));
-				}
-			}
-			finally
-			{
-<<<<<<< HEAD
+
+			autoTuner.AutoThrottleBatchSize(count, size, batchTimeWatcher.Elapsed);
+
+			var needToMoveToSingleStep = new HashSet<string>();
+			HashSet<string> set;
+			while (needToMoveToSingleStepQueue.TryDequeue(out set))
+			{
+				needToMoveToSingleStep.UnionWith(set);
+			}
+
+			foreach (var reduceKey in needToMoveToSingleStep)
+			{
 				string localReduceKey = reduceKey;
 				transactionalStorage.Batch(actions =>
 					actions.MapReduce.UpdatePerformedReduceType(index.IndexId, localReduceKey, ReduceType.SingleStep));
-=======
+			}
+		}
+			finally
+			{
 				long _;
 				autoTuner.CurrentlyUsedBatchSizes.TryRemove(reducingBatchThrottlerId, out _);
->>>>>>> 2dd178ad
 			}
 		}
 

using System;
using System.Collections.Generic;
<<<<<<< HEAD
=======
using System.Runtime.CompilerServices;
using Org.BouncyCastle.Utilities.Collections;
>>>>>>> d8992206
using Raven.Abstractions.Data;
using Raven.Abstractions.Indexing;
using System.Linq;
using Raven.Database.Data;
using Raven.Database.Indexing;

namespace Raven.Database.Queries
{
	public class DynamicQueryOptimizer
	{
		private readonly DocumentDatabase database;

		public DynamicQueryOptimizer(DocumentDatabase database)
		{
			this.database = database;
		}

<<<<<<< HEAD
		private delegate void ExplainDelegate(string index, Func<string> rejectionReasonGenerator);

		public class Explanation
		{
			public string Index { get; set; }
			public string Reason { get; set; }
		}

		public string SelectAppropriateIndex(
			string entityName,
			IndexQuery indexQuery,
			List<Explanation> explanations = null)
=======
		public string SelectAppropriateIndex(string entityName, IndexQuery indexQuery)
>>>>>>> d8992206
		{
			// There isn't much point for query optimizer of aggregation indexes
			// the main reason is that we must always aggregate on the same items, and using the same 
			// aggregation. Therefore we can't reuse one aggregate index for another query.
			// We decline to suggest an index here and choose to use the default index created for this
			// sort of query, which is what we would have to choose anyway.
<<<<<<< HEAD
			if (indexQuery.AggregationOperation != AggregationOperation.None)
				return null;

			if (string.IsNullOrEmpty(indexQuery.Query) && // we optimize for empty queries to use Raven/DocumentsByEntityName
				(indexQuery.SortedFields == null || indexQuery.SortedFields.Length == 0) && // and no sorting was requested
=======
			if(indexQuery.AggregationOperation != AggregationOperation.None)
				return null;

			if (string.IsNullOrEmpty(indexQuery.Query) && // we optimize for empty queries to use Raven/DocumentsByEntityName
			    (indexQuery.SortedFields == null || indexQuery.SortedFields.Length == 0) && // and no sorting was requested
>>>>>>> d8992206
				database.IndexDefinitionStorage.Contains("Raven/DocumentsByEntityName")) // and Raven/DocumentsByEntityName exists
			{
				if (string.IsNullOrEmpty(entityName) == false)
					indexQuery.Query = "Tag:" + entityName;
				return "Raven/DocumentsByEntityName";
			}

			var fieldsQueriedUpon = SimpleQueryParser.GetFieldsForDynamicQuery(indexQuery).Select(x => x.Item2).ToArray();
			var normalizedFieldsQueriedUpon =
				fieldsQueriedUpon.Select(DynamicQueryMapping.ReplaceIndavlidCharactersForFields).ToArray();
			var distinctSelectManyFields = new HashSet<string>();
			foreach (var field in fieldsQueriedUpon)
			{
<<<<<<< HEAD
				var parts = field.Split(new[] { ',' }, StringSplitOptions.RemoveEmptyEntries);
=======
				var parts = field.Split(new[]{','}, StringSplitOptions.RemoveEmptyEntries);
>>>>>>> d8992206
				for (int i = 1; i < parts.Length; i++)
				{
					distinctSelectManyFields.Add(string.Join(",", parts.Take(i)));
				}
			}

<<<<<<< HEAD
			ExplainDelegate explain = (index, rejectionReason) => { };
			if (explanations != null)
			{
				explain = (index, rejectionReason) => explanations.Add(new Explanation
																		{
																			Index = index,
																			Reason = rejectionReason()
																		});
			}


			// there is no reason why we can't use indexes with transform results
			// we merely need to disable the transform results for this particular query
			indexQuery.SkipTransformResults = true;
			var results = database.IndexDefinitionStorage.IndexNames
=======
			return database.IndexDefinitionStorage.IndexNames
>>>>>>> d8992206
					.Where(indexName =>
					{
						var abstractViewGenerator = database.IndexDefinitionStorage.GetViewGenerator(indexName);
						if (abstractViewGenerator == null) // there is no matching view generator
<<<<<<< HEAD
						{
							explain(indexName, () => "There is no matching view generator. Maybe the index in the process of being deleted?");
							return false;
						}

						if (entityName == null)
						{
							if (abstractViewGenerator.ForEntityNames.Count != 0)
							{
								explain(indexName, () => "Query is not specific for entity name, but the index filter by entity names.");
								return false;
							}
						}
						else
						{
							if (abstractViewGenerator.ForEntityNames.Count > 1) // we only allow indexes with a single entity name
							{
								explain(indexName, () => "Index contains more than a single entity name, may result in a different type being returned.");
								return false;
							}
							if (abstractViewGenerator.ForEntityNames.Count == 0)
							{
								explain(indexName, () => "Query is specific for entity name, but the index searches across all of them, may result in a different type being returned.");
								return false;
							}
							if (abstractViewGenerator.ForEntityNames.Contains(entityName) == false) // for the specified entity name
							{
								explain(indexName, () => string.Format("Index does not apply to entity name: {0}", entityName));
								return false;
							}
						}

						if (abstractViewGenerator.ReduceDefinition != null) // we can't choose a map/reduce index
						{
							explain(indexName, () => "Can't choose a map/reduce index for dynamic queries.");
							return false;
						}

						if (abstractViewGenerator.HasWhereClause) // without a where clause
						{
							explain(indexName, () => "Can't choose an index with a where clause, it might filter things that the query is looking for.");
							return false;
						}
=======
							return false;

						if (abstractViewGenerator.ReduceDefinition != null) // we can't choose a map/reduce index
							return false;

						if (abstractViewGenerator.TransformResultsDefinition != null)// we can't choose an index with transform results
							return false;

						if (abstractViewGenerator.HasWhereClause) // without a where clause
							return false;
>>>>>>> d8992206

						// we can't select an index that has SelectMany in it, because it result in invalid results when
						// you query it for things like Count, see https://github.com/ravendb/ravendb/issues/250
						// for indexes with internal projections, we use the exact match based on the generated index name
						// rather than selecting the optimal one
						// in order to handle that, we count the number of select many that would happen because of the query
						// and match it to the number of select many in the index
						if (abstractViewGenerator.CountOfSelectMany != distinctSelectManyFields.Count)
<<<<<<< HEAD
						{
							explain(indexName,
									() => "Can't choose an index with a different number of from clauses / SelectMany, will affect queries like Count().");
							return false;
						}

						if (normalizedFieldsQueriedUpon.All(abstractViewGenerator.ContainsFieldOnMap) == false)
						{
							explain(indexName, () =>
												{
													var missingFields =
														normalizedFieldsQueriedUpon.Where(s => abstractViewGenerator.ContainsFieldOnMap(s) == false);
													return "The following fields are missing: " + string.Join(", ", missingFields);
												});
							return false;
						}

=======
							return false;

						if(entityName == null)
						{
							if (abstractViewGenerator.ForEntityNames.Count != 0)
								return false;
						}
						else
						{
							if (abstractViewGenerator.ForEntityNames.Count != 1 || // we only allow indexes with a single entity name
								abstractViewGenerator.ForEntityNames.Contains(entityName) == false) // for the specified entity name
								return false;
						}

						if (normalizedFieldsQueriedUpon.All(abstractViewGenerator.ContainsFieldOnMap) == false)
							return false;
					
>>>>>>> d8992206
						var indexDefinition = database.IndexDefinitionStorage.GetIndexDefinition(indexName);
						if (indexDefinition == null)
							return false;

<<<<<<< HEAD
						if (indexQuery.SortedFields != null && indexQuery.SortedFields.Length > 0)
=======
						if (indexQuery.SortedFields != null && indexQuery.SortedFields.Length> 0)
>>>>>>> d8992206
						{
							var sortInfo = DynamicQueryMapping.GetSortInfo(s => { });

							foreach (var sortedField in indexQuery.SortedFields) // with matching sort options
							{
<<<<<<< HEAD
								if (sortedField.Field.StartsWith(Constants.RandomFieldName))
=======
								if(sortedField.Field.StartsWith(Constants.RandomFieldName))
>>>>>>> d8992206
									continue;

								// if the field is not in the output, then we can't sort on it. 
								if (abstractViewGenerator.ContainsField(sortedField.Field) == false)
<<<<<<< HEAD
								{
									explain(indexName,
											() =>
											"Rejected because index does not contains field '" + sortedField.Field + "' which we need to sort on");
									return false;
								}

								var dynamicSortInfo = sortInfo.FirstOrDefault(x => x.Field == sortedField.Field);
=======
									return false;

								var dynamicSortInfo = sortInfo.FirstOrDefault(x=>x.Field == sortedField.Field);
>>>>>>> d8992206

								if (dynamicSortInfo == null)// no sort order specified, we don't care, probably
									continue;

								SortOptions value;
								if (indexDefinition.SortOptions.TryGetValue(sortedField.Field, out value) == false)
								{
									switch (dynamicSortInfo.FieldType)// if we can't find the value, we check if we asked for the default sorting
									{
										case SortOptions.String:
										case SortOptions.None:
											continue;
										default:
<<<<<<< HEAD
											explain(indexName,
													() => "The specified sort type is different than the default for field: " + sortedField.Field);
=======
>>>>>>> d8992206
											return false;
									}
								}

<<<<<<< HEAD
								if (value != dynamicSortInfo.FieldType)
								{
									explain(indexName,
											() =>
											"The specified sort type (" + dynamicSortInfo.FieldType + ") is different than the one specified for field '" +
											sortedField.Field + "' (" + value + ")");
									return false; // different sort order, there is a problem here
								}
=======
								if(value != dynamicSortInfo.FieldType)
									return false; // different sort order, there is a problem here
>>>>>>> d8992206
							}
						}

						if (indexDefinition.Analyzers != null && indexDefinition.Analyzers.Count > 0)
						{
							// none of the fields have custom analyzers
<<<<<<< HEAD
							if (normalizedFieldsQueriedUpon.Any(indexDefinition.Analyzers.ContainsKey))
							{
								explain(indexName, () =>
													{
														var fields = normalizedFieldsQueriedUpon.Where(indexDefinition.Analyzers.ContainsKey);
														return "The following field have a custom analyzer: " + string.Join(", ", fields);
													});
								return false;
							}
=======
							if (normalizedFieldsQueriedUpon.Any(indexDefinition.Analyzers.ContainsKey)) 
								return false;
>>>>>>> d8992206
						}

						if (indexDefinition.Indexes != null && indexDefinition.Indexes.Count > 0)
						{
							//If any of the fields we want to query on are set to something other than the default, don't use the index
<<<<<<< HEAD
							var anyFieldWithNonDefaultIndexing = normalizedFieldsQueriedUpon.Where(x =>
=======
							var anyFieldWithNonDefaultIndexing = normalizedFieldsQueriedUpon.Any(x =>
>>>>>>> d8992206
							{
								FieldIndexing analysedInfo;
								if (indexDefinition.Indexes.TryGetValue(x, out analysedInfo))
								{
									if (analysedInfo != FieldIndexing.Default)
										return true;
								}
								return false;
							});

<<<<<<< HEAD
							if (anyFieldWithNonDefaultIndexing.Any())
							{
								explain(indexName, () =>
								{
									var fields = anyFieldWithNonDefaultIndexing.Where(indexDefinition.Analyzers.ContainsKey);
									return "The following field have aren't using default indexing: " + string.Join(", ", fields);
								});
								return false;
							}
=======
							if (anyFieldWithNonDefaultIndexing)
								return false;
>>>>>>> d8992206
						}
						return true;
					})
					.OrderByDescending(indexName =>
					{
						// We select the widest index, because we want to encourage bigger indexes
						// Over time, it means that we smaller indexes would wither away and die, while
						// bigger indexes will be selected more often and then upgrade to permanent indexes
						var abstractViewGenerator = database.IndexDefinitionStorage.GetViewGenerator(indexName);
<<<<<<< HEAD
						if (abstractViewGenerator == null) // there isn't a matching view generator
							return -1;
						return abstractViewGenerator.CountOfFields;
					});

			string name = null;

			foreach (var indexName in results)
			{
				if (name == null)
					name = indexName;
				else
				{
					explain(indexName, () => "Wasn't the widest index matching this query.");
				}
			}

			explain(name ?? "Temporary index will be created", () => "Selected as best match");

			return name;
=======
						if (abstractViewGenerator == null) // there is a matching view generator
							return -1;
						return abstractViewGenerator.CountOfFields;
					})
				.FirstOrDefault();

>>>>>>> d8992206
		}
	}
}<|MERGE_RESOLUTION|>--- conflicted
+++ resolved
@@ -1,10 +1,5 @@
 using System;
 using System.Collections.Generic;
-<<<<<<< HEAD
-=======
-using System.Runtime.CompilerServices;
-using Org.BouncyCastle.Utilities.Collections;
->>>>>>> d8992206
 using Raven.Abstractions.Data;
 using Raven.Abstractions.Indexing;
 using System.Linq;
@@ -22,7 +17,6 @@
 			this.database = database;
 		}
 
-<<<<<<< HEAD
 		private delegate void ExplainDelegate(string index, Func<string> rejectionReasonGenerator);
 
 		public class Explanation
@@ -35,28 +29,17 @@
 			string entityName,
 			IndexQuery indexQuery,
 			List<Explanation> explanations = null)
-=======
-		public string SelectAppropriateIndex(string entityName, IndexQuery indexQuery)
->>>>>>> d8992206
 		{
 			// There isn't much point for query optimizer of aggregation indexes
 			// the main reason is that we must always aggregate on the same items, and using the same 
 			// aggregation. Therefore we can't reuse one aggregate index for another query.
 			// We decline to suggest an index here and choose to use the default index created for this
 			// sort of query, which is what we would have to choose anyway.
-<<<<<<< HEAD
 			if (indexQuery.AggregationOperation != AggregationOperation.None)
 				return null;
 
 			if (string.IsNullOrEmpty(indexQuery.Query) && // we optimize for empty queries to use Raven/DocumentsByEntityName
-				(indexQuery.SortedFields == null || indexQuery.SortedFields.Length == 0) && // and no sorting was requested
-=======
-			if(indexQuery.AggregationOperation != AggregationOperation.None)
-				return null;
-
-			if (string.IsNullOrEmpty(indexQuery.Query) && // we optimize for empty queries to use Raven/DocumentsByEntityName
 			    (indexQuery.SortedFields == null || indexQuery.SortedFields.Length == 0) && // and no sorting was requested
->>>>>>> d8992206
 				database.IndexDefinitionStorage.Contains("Raven/DocumentsByEntityName")) // and Raven/DocumentsByEntityName exists
 			{
 				if (string.IsNullOrEmpty(entityName) == false)
@@ -70,18 +53,13 @@
 			var distinctSelectManyFields = new HashSet<string>();
 			foreach (var field in fieldsQueriedUpon)
 			{
-<<<<<<< HEAD
 				var parts = field.Split(new[] { ',' }, StringSplitOptions.RemoveEmptyEntries);
-=======
-				var parts = field.Split(new[]{','}, StringSplitOptions.RemoveEmptyEntries);
->>>>>>> d8992206
 				for (int i = 1; i < parts.Length; i++)
 				{
 					distinctSelectManyFields.Add(string.Join(",", parts.Take(i)));
 				}
 			}
 
-<<<<<<< HEAD
 			ExplainDelegate explain = (index, rejectionReason) => { };
 			if (explanations != null)
 			{
@@ -97,14 +75,10 @@
 			// we merely need to disable the transform results for this particular query
 			indexQuery.SkipTransformResults = true;
 			var results = database.IndexDefinitionStorage.IndexNames
-=======
-			return database.IndexDefinitionStorage.IndexNames
->>>>>>> d8992206
 					.Where(indexName =>
 					{
 						var abstractViewGenerator = database.IndexDefinitionStorage.GetViewGenerator(indexName);
 						if (abstractViewGenerator == null) // there is no matching view generator
-<<<<<<< HEAD
 						{
 							explain(indexName, () => "There is no matching view generator. Maybe the index in the process of being deleted?");
 							return false;
@@ -133,7 +107,7 @@
 							if (abstractViewGenerator.ForEntityNames.Contains(entityName) == false) // for the specified entity name
 							{
 								explain(indexName, () => string.Format("Index does not apply to entity name: {0}", entityName));
-								return false;
+							return false;
 							}
 						}
 
@@ -148,18 +122,6 @@
 							explain(indexName, () => "Can't choose an index with a where clause, it might filter things that the query is looking for.");
 							return false;
 						}
-=======
-							return false;
-
-						if (abstractViewGenerator.ReduceDefinition != null) // we can't choose a map/reduce index
-							return false;
-
-						if (abstractViewGenerator.TransformResultsDefinition != null)// we can't choose an index with transform results
-							return false;
-
-						if (abstractViewGenerator.HasWhereClause) // without a where clause
-							return false;
->>>>>>> d8992206
 
 						// we can't select an index that has SelectMany in it, because it result in invalid results when
 						// you query it for things like Count, see https://github.com/ravendb/ravendb/issues/250
@@ -168,7 +130,6 @@
 						// in order to handle that, we count the number of select many that would happen because of the query
 						// and match it to the number of select many in the index
 						if (abstractViewGenerator.CountOfSelectMany != distinctSelectManyFields.Count)
-<<<<<<< HEAD
 						{
 							explain(indexName,
 									() => "Can't choose an index with a different number of from clauses / SelectMany, will affect queries like Count().");
@@ -178,57 +139,29 @@
 						if (normalizedFieldsQueriedUpon.All(abstractViewGenerator.ContainsFieldOnMap) == false)
 						{
 							explain(indexName, () =>
-												{
+						{
 													var missingFields =
 														normalizedFieldsQueriedUpon.Where(s => abstractViewGenerator.ContainsFieldOnMap(s) == false);
 													return "The following fields are missing: " + string.Join(", ", missingFields);
 												});
-							return false;
-						}
-
-=======
-							return false;
-
-						if(entityName == null)
-						{
-							if (abstractViewGenerator.ForEntityNames.Count != 0)
-								return false;
-						}
-						else
-						{
-							if (abstractViewGenerator.ForEntityNames.Count != 1 || // we only allow indexes with a single entity name
-								abstractViewGenerator.ForEntityNames.Contains(entityName) == false) // for the specified entity name
-								return false;
-						}
-
-						if (normalizedFieldsQueriedUpon.All(abstractViewGenerator.ContainsFieldOnMap) == false)
-							return false;
-					
->>>>>>> d8992206
+								return false;
+						}
+
 						var indexDefinition = database.IndexDefinitionStorage.GetIndexDefinition(indexName);
 						if (indexDefinition == null)
 							return false;
 
-<<<<<<< HEAD
 						if (indexQuery.SortedFields != null && indexQuery.SortedFields.Length > 0)
-=======
-						if (indexQuery.SortedFields != null && indexQuery.SortedFields.Length> 0)
->>>>>>> d8992206
 						{
 							var sortInfo = DynamicQueryMapping.GetSortInfo(s => { });
 
 							foreach (var sortedField in indexQuery.SortedFields) // with matching sort options
 							{
-<<<<<<< HEAD
 								if (sortedField.Field.StartsWith(Constants.RandomFieldName))
-=======
-								if(sortedField.Field.StartsWith(Constants.RandomFieldName))
->>>>>>> d8992206
 									continue;
 
 								// if the field is not in the output, then we can't sort on it. 
 								if (abstractViewGenerator.ContainsField(sortedField.Field) == false)
-<<<<<<< HEAD
 								{
 									explain(indexName,
 											() =>
@@ -237,11 +170,6 @@
 								}
 
 								var dynamicSortInfo = sortInfo.FirstOrDefault(x => x.Field == sortedField.Field);
-=======
-									return false;
-
-								var dynamicSortInfo = sortInfo.FirstOrDefault(x=>x.Field == sortedField.Field);
->>>>>>> d8992206
 
 								if (dynamicSortInfo == null)// no sort order specified, we don't care, probably
 									continue;
@@ -255,16 +183,12 @@
 										case SortOptions.None:
 											continue;
 										default:
-<<<<<<< HEAD
 											explain(indexName,
 													() => "The specified sort type is different than the default for field: " + sortedField.Field);
-=======
->>>>>>> d8992206
 											return false;
 									}
 								}
 
-<<<<<<< HEAD
 								if (value != dynamicSortInfo.FieldType)
 								{
 									explain(indexName,
@@ -272,19 +196,14 @@
 											"The specified sort type (" + dynamicSortInfo.FieldType + ") is different than the one specified for field '" +
 											sortedField.Field + "' (" + value + ")");
 									return false; // different sort order, there is a problem here
-								}
-=======
-								if(value != dynamicSortInfo.FieldType)
-									return false; // different sort order, there is a problem here
->>>>>>> d8992206
-							}
+							}
+						}
 						}
 
 						if (indexDefinition.Analyzers != null && indexDefinition.Analyzers.Count > 0)
 						{
 							// none of the fields have custom analyzers
-<<<<<<< HEAD
-							if (normalizedFieldsQueriedUpon.Any(indexDefinition.Analyzers.ContainsKey))
+							if (normalizedFieldsQueriedUpon.Any(indexDefinition.Analyzers.ContainsKey)) 
 							{
 								explain(indexName, () =>
 													{
@@ -292,21 +211,13 @@
 														return "The following field have a custom analyzer: " + string.Join(", ", fields);
 													});
 								return false;
-							}
-=======
-							if (normalizedFieldsQueriedUpon.Any(indexDefinition.Analyzers.ContainsKey)) 
-								return false;
->>>>>>> d8992206
+						}
 						}
 
 						if (indexDefinition.Indexes != null && indexDefinition.Indexes.Count > 0)
 						{
 							//If any of the fields we want to query on are set to something other than the default, don't use the index
-<<<<<<< HEAD
 							var anyFieldWithNonDefaultIndexing = normalizedFieldsQueriedUpon.Where(x =>
-=======
-							var anyFieldWithNonDefaultIndexing = normalizedFieldsQueriedUpon.Any(x =>
->>>>>>> d8992206
 							{
 								FieldIndexing analysedInfo;
 								if (indexDefinition.Indexes.TryGetValue(x, out analysedInfo))
@@ -317,7 +228,6 @@
 								return false;
 							});
 
-<<<<<<< HEAD
 							if (anyFieldWithNonDefaultIndexing.Any())
 							{
 								explain(indexName, () =>
@@ -326,11 +236,7 @@
 									return "The following field have aren't using default indexing: " + string.Join(", ", fields);
 								});
 								return false;
-							}
-=======
-							if (anyFieldWithNonDefaultIndexing)
-								return false;
->>>>>>> d8992206
+						}
 						}
 						return true;
 					})
@@ -340,7 +246,6 @@
 						// Over time, it means that we smaller indexes would wither away and die, while
 						// bigger indexes will be selected more often and then upgrade to permanent indexes
 						var abstractViewGenerator = database.IndexDefinitionStorage.GetViewGenerator(indexName);
-<<<<<<< HEAD
 						if (abstractViewGenerator == null) // there isn't a matching view generator
 							return -1;
 						return abstractViewGenerator.CountOfFields;
@@ -361,14 +266,6 @@
 			explain(name ?? "Temporary index will be created", () => "Selected as best match");
 
 			return name;
-=======
-						if (abstractViewGenerator == null) // there is a matching view generator
-							return -1;
-						return abstractViewGenerator.CountOfFields;
-					})
-				.FirstOrDefault();
-
->>>>>>> d8992206
 		}
 	}
 }
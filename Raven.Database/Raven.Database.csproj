--- conflicted
+++ resolved
@@ -220,11 +220,8 @@
     <Compile Include="Actions\PatchActions.cs" />
     <Compile Include="Actions\QueryActions.cs" />
     <Compile Include="Actions\TaskActions.cs" />
-<<<<<<< HEAD
     <Compile Include="Bundles\SqlReplication\RelationalDatabaseWriterSimulator.cs" />
-=======
     <Compile Include="Indexing\GenerateIndexDefinitionCode.cs" />
->>>>>>> 25a794ec
     <Compile Include="Util\TimedEnumerable.cs" />
     <Compile Include="Actions\TransformerActions.cs" />
     <Compile Include="Backup\ProgressNotifier.cs" />

--- conflicted
+++ resolved
@@ -227,11 +227,8 @@
     <Compile Include="Bundles\SqlReplication\RelationalDatabaseWriterSimulator.cs" />
     <Compile Include="Indexing\IndexPrettyPrinter.cs" />
     <Compile Include="Indexing\GenerateIndexDefinitionCode.cs" />
-<<<<<<< HEAD
     <Compile Include="Server\Abstractions\IResource.cs" />
-=======
     <Compile Include="Server\Connections\HttpTracePushContent.cs" />
->>>>>>> 8681ad72
     <Compile Include="Server\Controllers\HttpTraceController.cs" />
     <Compile Include="Server\Connections\ILogsTransport.cs" />
     <Compile Include="Server\Connections\LogPushContent.cs" />

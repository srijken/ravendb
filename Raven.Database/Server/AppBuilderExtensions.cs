﻿using System;
using System.Collections.Generic;
using System.Linq;
using System.Net.Http;
using System.Reflection;
using System.Threading;
using System.Threading.Tasks;
using System.Web.Http;
using System.Web.Http.Controllers;
using System.Web.Http.Dispatcher;
using System.Web.Http.Hosting;
using System.Web.Http.Routing;
using System.Web.UI;
using Microsoft.Owin;
using Raven.Abstractions.Connection;
using Raven.Abstractions.Logging;
using Raven.Database.Config;
using Raven.Database.Server;
using Raven.Database.Server.Connections;
using Raven.Database.Server.Controllers;
using Raven.Database.FileSystem.Util;
using Raven.Database.Server.Security;
using Raven.Database.Server.Tenancy;
using Raven.Database.Server.WebApi;
using Raven.Database.Server.WebApi.Filters;
using Raven.Database.Server.WebApi.Handlers;
using System.Net;

// ReSharper disable once CheckNamespace
namespace Owin
{
	public static class AppBuilderExtensions
	{
		private const string HostOnAppDisposing = "host.OnAppDisposing";

		public static IAppBuilder UseRavenDB(this IAppBuilder app)
		{
			return UseRavenDB(app, new RavenConfiguration());
		}

		public static IAppBuilder UseRavenDB(this IAppBuilder app, InMemoryRavenConfiguration configuration)
		{
			return UseRavenDB(app, new RavenDBOptions(configuration));
		}

		private static IAppBuilder UseInterceptor(this IAppBuilder app)
		{
			return app.Use(typeof(InterceptMiddleware));
		}


		public static IAppBuilder UseRavenDB(this IAppBuilder app, RavenDBOptions options)
		{
			if (options == null)
			{
				throw new ArgumentNullException("options");
			}

			if (app.Properties.ContainsKey(HostOnAppDisposing))
			{
				// This is a katana specific key (i.e. not a standard OWIN key) to be notified
				// when the host in being shut down. Works both in HttpListener and SystemWeb hosting
				// Until owin spec is officially updated, there is no other way to know the host
				// is shutting down / disposing
				var appDisposing = app.Properties[HostOnAppDisposing] as CancellationToken?;
				if (appDisposing.HasValue)
				{
					appDisposing.Value.Register(options.Dispose);
				}
			}

<<<<<<< HEAD
			AssemblyExtractor.ExtractEmbeddedAssemblies();
=======
            AssemblyExtractor.ExtractEmbeddedAssemblies(options.SystemDatabase.Configuration);
>>>>>>> d8fba39c

#if DEBUG
			app.UseInterceptor();
#endif

			app.Use((context, func) => UpgradeToWebSockets(options, context, func));

			app.UseWebApi(CreateHttpCfg(options));


			return app;
		}

		private static async Task UpgradeToWebSockets(RavenDBOptions options, IOwinContext context, Func<Task> next)
		{
			var accept = context.Get<Action<IDictionary<string, object>, Func<IDictionary<string, object>, Task>>>("websocket.Accept");
			if (accept == null)
			{
				// Not a websocket request
				await next();
				return;
			}

			WebSocketsTransport webSocketsTrasport = WebSocketTransportFactory.CreateWebSocketTransport(options, context);

			if (webSocketsTrasport != null)
			{
				if (await webSocketsTrasport.TrySetupRequest())
					accept(null, webSocketsTrasport.Run);
			}
		}



		private static HttpConfiguration CreateHttpCfg(RavenDBOptions options)
		{
			var cfg = new HttpConfiguration();


			cfg.Properties[typeof (DatabasesLandlord)] = options.DatabaseLandlord;
			cfg.Properties[typeof (FileSystemsLandlord)] = options.FileSystemLandlord;
			cfg.Properties[typeof (CountersLandlord)] = options.CountersLandlord;
			cfg.Properties[typeof (MixedModeRequestAuthorizer)] = options.MixedModeRequestAuthorizer;
			cfg.Properties[typeof (RequestManager)] = options.RequestManager;
			cfg.Formatters.Remove(cfg.Formatters.XmlFormatter);
			cfg.Formatters.JsonFormatter.SerializerSettings.Converters.Add(new NaveValueCollectionJsonConverterOnlyForConfigFormatters());
			cfg.Services.Replace(typeof (IAssembliesResolver), new MyAssemblyResolver());
			cfg.Filters.Add(new RavenExceptionFilterAttribute());
			cfg.MapHttpAttributeRoutes(new RavenInlineConstraintResolver());

			cfg.Routes.MapHttpRoute(
				"RavenFs", "fs/{controller}/{action}",
				new {id = RouteParameter.Optional});

			cfg.Routes.MapHttpRoute(
				"API Default", "{controller}/{action}",
				new {id = RouteParameter.Optional});

			cfg.Routes.MapHttpRoute(
				"Database Route", "databases/{databaseName}/{controller}/{action}",
				new {id = RouteParameter.Optional});

			cfg.MessageHandlers.Add(new ThrottlingHandler(options.SystemDatabase.Configuration.MaxConcurrentServerRequests));
			cfg.MessageHandlers.Add(new GZipToJsonAndCompressHandler());

			cfg.Services.Replace(typeof (IHostBufferPolicySelector), new SelectiveBufferPolicySelector());
			cfg.EnsureInitialized();

			return cfg;
		}

		private class MyAssemblyResolver : IAssembliesResolver
		{
			public ICollection<Assembly> GetAssemblies()
			{
				return AppDomain.CurrentDomain.GetAssemblies()
					.Where(a => !a.IsDynamic && a.ExportedTypes.Any(t => t.IsSubclassOf(typeof(RavenBaseApiController))))
					.ToArray();
			}
		}

		public class SelectiveBufferPolicySelector : IHostBufferPolicySelector
		{
			public bool UseBufferedInputStream(object hostContext)
			{
				var context = hostContext as IOwinContext;

				if (context != null)
				{
					if (context.Request.Uri.LocalPath.EndsWith("bulkInsert", StringComparison.OrdinalIgnoreCase) ||
						context.Request.Uri.LocalPath.EndsWith("studio-tasks/loadCsvFile", StringComparison.OrdinalIgnoreCase) ||
						context.Request.Uri.LocalPath.EndsWith("studio-tasks/import", StringComparison.OrdinalIgnoreCase) ||
						context.Request.Uri.LocalPath.EndsWith("replication/replicateDocs", StringComparison.OrdinalIgnoreCase) ||
						context.Request.Uri.LocalPath.EndsWith("replication/replicateAttachments", StringComparison.OrdinalIgnoreCase))
						return false;
				}

				return true;
			}

			public bool UseBufferedOutputStream(HttpResponseMessage response)
			{
				var content = response.Content;
				var compressedContent = content as GZipToJsonAndCompressHandler.CompressedContent;
				if (compressedContent != null && response.StatusCode != HttpStatusCode.NoContent)
					return ShouldBuffer(compressedContent.OriginalContent);
				return ShouldBuffer(content);
			}

			private bool ShouldBuffer(HttpContent content)
			{
				return (content is IEventsTransport ||
						content is StreamsController.StreamQueryContent ||
						content is StreamContent ||
						content is PushStreamContent ||
						content is JsonContent ||
						content is MultiGetController.MultiGetContent) == false;
			}
		}

		private class InterceptMiddleware : OwinMiddleware
		{
			public InterceptMiddleware(OwinMiddleware next)
				: base(next)
			{
			}

			public override async Task Invoke(IOwinContext context)
			{
				// Pre request stuff
				await Next.Invoke(context);
				// Post request stuff
			}
		}
	}
}<|MERGE_RESOLUTION|>--- conflicted
+++ resolved
@@ -31,9 +31,9 @@
 {
 	public static class AppBuilderExtensions
 	{
-		private const string HostOnAppDisposing = "host.OnAppDisposing";
-
-		public static IAppBuilder UseRavenDB(this IAppBuilder app)
+	    private const string HostOnAppDisposing = "host.OnAppDisposing";
+
+	    public static IAppBuilder UseRavenDB(this IAppBuilder app)
 		{
 			return UseRavenDB(app, new RavenConfiguration());
 		}
@@ -61,7 +61,7 @@
 				// This is a katana specific key (i.e. not a standard OWIN key) to be notified
 				// when the host in being shut down. Works both in HttpListener and SystemWeb hosting
 				// Until owin spec is officially updated, there is no other way to know the host
-				// is shutting down / disposing
+ 				// is shutting down / disposing
 				var appDisposing = app.Properties[HostOnAppDisposing] as CancellationToken?;
 				if (appDisposing.HasValue)
 				{
@@ -69,43 +69,39 @@
 				}
 			}
 
-<<<<<<< HEAD
-			AssemblyExtractor.ExtractEmbeddedAssemblies();
-=======
             AssemblyExtractor.ExtractEmbeddedAssemblies(options.SystemDatabase.Configuration);
->>>>>>> d8fba39c
 
 #if DEBUG
 			app.UseInterceptor();
 #endif
 
-			app.Use((context, func) => UpgradeToWebSockets(options, context, func));
-
-			app.UseWebApi(CreateHttpCfg(options));
+            app.Use((context, func) => UpgradeToWebSockets(options, context, func));
+            
+            app.UseWebApi(CreateHttpCfg(options));
 
 
 			return app;
 		}
 
-		private static async Task UpgradeToWebSockets(RavenDBOptions options, IOwinContext context, Func<Task> next)
-		{
-			var accept = context.Get<Action<IDictionary<string, object>, Func<IDictionary<string, object>, Task>>>("websocket.Accept");
-			if (accept == null)
-			{
-				// Not a websocket request
-				await next();
-				return;
-			}
-
-			WebSocketsTransport webSocketsTrasport = WebSocketTransportFactory.CreateWebSocketTransport(options, context);
-
-			if (webSocketsTrasport != null)
-			{
-				if (await webSocketsTrasport.TrySetupRequest())
-					accept(null, webSocketsTrasport.Run);
-			}
-		}
-
+        private static async Task UpgradeToWebSockets(RavenDBOptions options, IOwinContext context, Func<Task> next)
+        {
+            var accept = context.Get<Action<IDictionary<string, object>, Func<IDictionary<string, object>, Task>>>("websocket.Accept");
+            if (accept == null)
+            {
+                // Not a websocket request
+                await next();
+                return;
+            }
+            
+            WebSocketsTransport webSocketsTrasport = WebSocketTransportFactory.CreateWebSocketTransport(options, context);
+            
+            if (webSocketsTrasport != null)
+            {
+                if (await webSocketsTrasport.TrySetupRequest())
+                    accept(null, webSocketsTrasport.Run);
+            }
+        }
+        
 
 
 		private static HttpConfiguration CreateHttpCfg(RavenDBOptions options)
@@ -164,7 +160,7 @@
 				if (context != null)
 				{
 					if (context.Request.Uri.LocalPath.EndsWith("bulkInsert", StringComparison.OrdinalIgnoreCase) ||
-						context.Request.Uri.LocalPath.EndsWith("studio-tasks/loadCsvFile", StringComparison.OrdinalIgnoreCase) ||
+                        context.Request.Uri.LocalPath.EndsWith("studio-tasks/loadCsvFile", StringComparison.OrdinalIgnoreCase) ||
 						context.Request.Uri.LocalPath.EndsWith("studio-tasks/import", StringComparison.OrdinalIgnoreCase) ||
 						context.Request.Uri.LocalPath.EndsWith("replication/replicateDocs", StringComparison.OrdinalIgnoreCase) ||
 						context.Request.Uri.LocalPath.EndsWith("replication/replicateAttachments", StringComparison.OrdinalIgnoreCase))
@@ -176,22 +172,22 @@
 
 			public bool UseBufferedOutputStream(HttpResponseMessage response)
 			{
-				var content = response.Content;
-				var compressedContent = content as GZipToJsonAndCompressHandler.CompressedContent;
-				if (compressedContent != null && response.StatusCode != HttpStatusCode.NoContent)
-					return ShouldBuffer(compressedContent.OriginalContent);
-				return ShouldBuffer(content);
-			}
-
-			private bool ShouldBuffer(HttpContent content)
-			{
-				return (content is IEventsTransport ||
-						content is StreamsController.StreamQueryContent ||
-						content is StreamContent ||
-						content is PushStreamContent ||
-						content is JsonContent ||
-						content is MultiGetController.MultiGetContent) == false;
-			}
+                var content = response.Content;
+			    var compressedContent = content as GZipToJsonAndCompressHandler.CompressedContent;
+			    if (compressedContent != null && response.StatusCode != HttpStatusCode.NoContent)
+                    return ShouldBuffer(compressedContent.OriginalContent);
+			    return ShouldBuffer(content);
+			}
+
+		    private bool ShouldBuffer(HttpContent content)
+		    {
+		        return (content is IEventsTransport ||
+		                content is StreamsController.StreamQueryContent ||
+		                content is StreamContent ||
+		                content is PushStreamContent ||
+		                content is JsonContent ||
+		                content is MultiGetController.MultiGetContent) == false;
+		    }
 		}
 
 		private class InterceptMiddleware : OwinMiddleware

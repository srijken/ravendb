--- conflicted
+++ resolved
@@ -96,13 +96,8 @@
 								? "Database.Document file is invalid - database name was not found and not supplied in the request (Id property is missing or null). This is probably a bug - should never happen."
 								: "A database name must be supplied if the restore location does not contain a valid Database.Document file";
 
-<<<<<<< HEAD
-                restoreStatus.Add(errorMessage);
+                restoreStatus.Messages.Add(errorMessage);
                 DatabasesLandlord.SystemDatabase.Documents.Put(RestoreStatus.RavenRestoreStatusDocumentKey, null, RavenJObject.FromObject(new { restoreStatus }), new RavenJObject(), null);
-=======
-                restoreStatus.Messages.Add(errorMessage);
-				DatabasesLandlord.SystemDatabase.Put(RestoreStatus.RavenRestoreStatusDocumentKey, null, RavenJObject.FromObject(restoreStatus), new RavenJObject(), null);
->>>>>>> 20420246
 
 				return GetMessageWithString(errorMessage,HttpStatusCode.BadRequest);
 			}
@@ -138,60 +133,31 @@
 			DatabasesLandlord.SystemDatabase.Documents.Delete(RestoreStatus.RavenRestoreStatusDocumentKey, null, null);
 			var defrag = "true".Equals(GetQueryStringValue("defrag"), StringComparison.InvariantCultureIgnoreCase);
 
-		    var state = new RavenJObject
-		    {
-		        {"Done", false},
-		        {"Error", null}
-		    };
-			var task = Task.Factory.StartNew(() =>
-			{
-				DocumentDatabase.Restore(ravenConfiguration, restoreRequest.RestoreLocation, null,
-					msg =>
-					{
-<<<<<<< HEAD
-						restoreStatus.Add(msg);
-						DatabasesLandlord.SystemDatabase.Documents.Put(RestoreStatus.RavenRestoreStatusDocumentKey, null,
-							RavenJObject.FromObject(new { restoreStatus }), new RavenJObject(), null);
-=======
-						restoreStatus.Messages.Add(msg);
-						DatabasesLandlord.SystemDatabase.Put(RestoreStatus.RavenRestoreStatusDocumentKey, null,
-							RavenJObject.FromObject(restoreStatus), new RavenJObject(), null);
->>>>>>> 20420246
-					}, defrag);
-
-				if (databaseDocument == null)
-					return;
-
-				databaseDocument.Settings[Constants.RavenDataDir] = documentDataDir;
-				databaseDocument.Id = databaseName;
-				DatabasesLandlord.Protect(databaseDocument);
-				DatabasesLandlord.SystemDatabase.Documents.Put("Raven/Databases/" + databaseName, null, RavenJObject.FromObject(databaseDocument),
-					new RavenJObject(), null);
-
-<<<<<<< HEAD
-				restoreStatus.Add("The new database was created");
-				DatabasesLandlord.SystemDatabase.Documents.Put(RestoreStatus.RavenRestoreStatusDocumentKey, null,
-					RavenJObject.FromObject(new { restoreStatus }), new RavenJObject(), null);
-			}, TaskCreationOptions.LongRunning);
-=======
-				restoreStatus.Messages.Add("The new database was created");
-				DatabasesLandlord.SystemDatabase.Put(RestoreStatus.RavenRestoreStatusDocumentKey, null,
-					RavenJObject.FromObject(restoreStatus), new RavenJObject(), null);
-			}, TaskCreationOptions.LongRunning)
-            .ContinueWith(t =>
-            {
-                if (t.Exception != null)
-                    state["Error"] = t.Exception.ToString();
-                else
-                    state["Done"] = true;
-            });
->>>>>>> 20420246
-
-		    long id;
-		    Database.AddTask(task, state, out id);
-
-
-		    return GetMessageWithObject(new {Id = id});
+            await Task.Factory.StartNew(() =>
+            {
+                DocumentDatabase.Restore(ravenConfiguration, restoreRequest.RestoreLocation, null,
+                    msg =>
+                    {
+                        restoreStatus.Messages.Add(msg);
+                        DatabasesLandlord.SystemDatabase.Documents.Put(RestoreStatus.RavenRestoreStatusDocumentKey, null,
+                            RavenJObject.FromObject(restoreStatus), new RavenJObject(), null);
+                    }, defrag);
+
+                if (databaseDocument == null)
+                    return;
+
+                databaseDocument.Settings[Constants.RavenDataDir] = documentDataDir;
+                databaseDocument.Id = databaseName;
+                DatabasesLandlord.Protect(databaseDocument);
+                DatabasesLandlord.SystemDatabase.Documents.Put("Raven/Databases/" + databaseName, null, RavenJObject.FromObject(databaseDocument),
+                    new RavenJObject(), null);
+
+                restoreStatus.Messages.Add("The new database was created");
+                DatabasesLandlord.SystemDatabase.Documents.Put(RestoreStatus.RavenRestoreStatusDocumentKey, null,
+                    RavenJObject.FromObject(restoreStatus), new RavenJObject(), null);
+            }, TaskCreationOptions.LongRunning);
+
+            return GetEmptyMessage();
 		}
 
 		private string ResolveTenantDataDirectory(string databaseLocation, string databaseName, out string documentDataDir)

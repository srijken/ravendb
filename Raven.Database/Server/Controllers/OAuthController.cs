﻿using System;
using System.Collections.Generic;
using System.ComponentModel.Composition;
using System.IO;
using System.Linq;
using System.Net;
using System.Net.Http;
using System.Text;
using System.Threading;
using System.Threading.Tasks;
using System.Web.Http;
using Raven.Abstractions;
using Raven.Abstractions.Connection;
using Raven.Abstractions.Data;
using Raven.Abstractions.Extensions;
using Raven.Database.Server.Security.OAuth;

namespace Raven.Database.Server.Controllers
{
	public class OAuthController : RavenApiController
	{
		const string TokenContentType = "application/json; charset=UTF-8";
		const string TokenGrantType = "client_credentials";
		private const int MaxOAuthContentLength = 1500;
		private static readonly TimeSpan MaxChallengeAge = TimeSpan.FromMinutes(10);

		private int numberOfTokensIssued;
		public int NumberOfTokensIssued
		{
			get { return numberOfTokensIssued; }
		}

<<<<<<< HEAD
		[HttpGet][Route("OAuth/AccessToken")]
		public HttpResponseMessage AccessTokenGet()
		{
			if (GetHeader("Accept") != TokenContentType)
			{
				return
					GetMessageWithObject(new {error = "invalid_request", error_description = "Accept should be: " + TokenContentType},
						HttpStatusCode.BadRequest);
			}

			if (GetHeader("grant_type") != TokenGrantType)
			{
				return
					GetMessageWithObject(new { error = "unsupported_grant_type", error_description = "Only supported grant_type is: " + TokenGrantType },
						HttpStatusCode.BadRequest);
			}

			var identity = GetUserAndPassword();

			if (identity == null)
			{
				var msg =
					GetMessageWithObject(new {error = "invalid_client", error_description = "No client authentication was provided"},
						HttpStatusCode.Unauthorized);
				msg.Headers.Add("WWW-Authenticate", "Basic realm=\"Raven DB\"");
				return msg;
			}

			List<DatabaseAccess> authorizedDatabases;
			if (!AuthenticateClient.Authenticate(Database, identity.Item1, identity.Item2, out authorizedDatabases))
			{
				if ((Database == DatabasesLandlord.SystemDatabase ||
					 !AuthenticateClient.Authenticate(DatabasesLandlord.SystemDatabase, identity.Item1, identity.Item2, out authorizedDatabases)))
				{
					var msg =
					GetMessageWithObject(new { error = "unauthorized_client", error_description = "Invalid client credentials" },
						HttpStatusCode.Unauthorized);
					msg.Headers.Add("WWW-Authenticate", "Basic realm=\"Raven DB\"");
					return msg;
				}
			}

			Interlocked.Increment(ref numberOfTokensIssued);

			var userId = identity.Item1;

			var token = AccessToken.Create(DatabasesLandlord.SystemConfiguration.OAuthTokenKey, new AccessTokenBody
			{
				UserId = userId,
				AuthorizedDatabases = authorizedDatabases
			});

			return GetMessageWithObject(token.Serialize());
		}

		[HttpPost][Route("OAuth/API-Key")]
=======
		[HttpPost("OAuth/API-Key")]
>>>>>>> 6b02cbb4
		public async Task<HttpResponseMessage> ApiKeyPost()
		{
			if (InnerRequest.Content.Headers.ContentLength > MaxOAuthContentLength)
			{
				return
					GetMessageWithObject(
						new
						{
							error = "invalid_request",
							error_description = "Content length should not be over " + MaxOAuthContentLength + " bytes"
						},
						HttpStatusCode.BadRequest);
			}

			if (InnerRequest.Content.Headers.ContentLength == 0)
			{
				return RespondWithChallenge();
			}

			string requestContents;
			//using (var reader = new StreamReader(context.Request.InputStream))
			//	requestContents = reader.ReadToEnd();
			requestContents = await ReadStringAsync();

			var requestContentsDictionary = OAuthHelper.ParseDictionary(requestContents);
			var rsaExponent = requestContentsDictionary.GetOrDefault(OAuthHelper.Keys.RSAExponent);
			var rsaModulus = requestContentsDictionary.GetOrDefault(OAuthHelper.Keys.RSAModulus);
			if (rsaExponent == null || rsaModulus == null ||
				!rsaExponent.SequenceEqual(OAuthServerHelper.RSAExponent) || !rsaModulus.SequenceEqual(OAuthServerHelper.RSAModulus))
			{
				return RespondWithChallenge();
			}

			var encryptedData = requestContentsDictionary.GetOrDefault(OAuthHelper.Keys.EncryptedData);
			if (string.IsNullOrEmpty(encryptedData))
			{
				return RespondWithChallenge();
			}

			var challengeDictionary = OAuthHelper.ParseDictionary(OAuthServerHelper.DecryptAsymmetric(encryptedData));
			var apiKeyName = challengeDictionary.GetOrDefault(OAuthHelper.Keys.APIKeyName);
			var challenge = challengeDictionary.GetOrDefault(OAuthHelper.Keys.Challenge);
			var response = challengeDictionary.GetOrDefault(OAuthHelper.Keys.Response);

			if (string.IsNullOrEmpty(apiKeyName) || string.IsNullOrEmpty(challenge) || string.IsNullOrEmpty(response))
			{
				return RespondWithChallenge();
			}

			var challengeData = OAuthHelper.ParseDictionary(OAuthServerHelper.DecryptSymmetric(challenge));
			var timestampStr = challengeData.GetOrDefault(OAuthHelper.Keys.ChallengeTimestamp);
			if (string.IsNullOrEmpty(timestampStr))
			{
				return RespondWithChallenge();
				
			}

			var challengeTimestamp = OAuthServerHelper.ParseDateTime(timestampStr);
			if (challengeTimestamp + MaxChallengeAge < SystemTime.UtcNow || challengeTimestamp > SystemTime.UtcNow)
			{
				// The challenge is either old or from the future 
				return RespondWithChallenge();
			}

			var apiKeyTuple = GetApiKeySecret(apiKeyName);
			if (apiKeyTuple == null)
			{
				return GetMessageWithObject(new {error = "unauthorized_client", error_description = "Unknown API Key"},
					HttpStatusCode.Unauthorized);
			}

			var apiSecret = apiKeyTuple.Item1;
			if (string.IsNullOrEmpty(apiKeyName))
			{
				return GetMessageWithObject(new {error = "unauthorized_client", error_description = "Invalid API Key"},
					HttpStatusCode.Unauthorized);
			}

			var expectedResponse = OAuthHelper.Hash(string.Format(OAuthHelper.Keys.ResponseFormat, challenge, apiSecret));
			if (response != expectedResponse)
			{
				return GetMessageWithObject(new {error = "unauthorized_client", error_description = "Invalid challenge response"},
					HttpStatusCode.Unauthorized);
			}

			var token = apiKeyTuple.Item2;

			return GetMessageWithObject(token.Serialize());
		}

		public HttpResponseMessage RespondWithChallenge()
		{
			var challengeData = new Dictionary<string, string>
			{
				{ OAuthHelper.Keys.ChallengeTimestamp, OAuthServerHelper.DateTimeToString(SystemTime.UtcNow) },
				{ OAuthHelper.Keys.ChallengeSalt, OAuthHelper.BytesToString(OAuthServerHelper.RandomBytes(OAuthHelper.Keys.ChallengeSaltLength)) }
			};

			var responseData = new Dictionary<string, string>
			{
				{ OAuthHelper.Keys.RSAExponent, OAuthServerHelper.RSAExponent },
				{ OAuthHelper.Keys.RSAModulus, OAuthServerHelper.RSAModulus },
				{ OAuthHelper.Keys.Challenge, OAuthServerHelper.EncryptSymmetric(OAuthHelper.DictionaryToString(challengeData)) }
			};
			var msg = GetEmptyMessage(HttpStatusCode.PreconditionFailed);
			msg.Headers.Add("WWW-Authenticate", OAuthHelper.Keys.WWWAuthenticateHeaderKey + " " + OAuthHelper.DictionaryToString(responseData));

			return msg;
		}

		private Tuple<string, AccessToken> GetApiKeySecret(string apiKeyName)
		{
			var document = DatabasesLandlord.SystemDatabase.Get("Raven/ApiKeys/" + apiKeyName, null);
			if (document == null)
				return null;

			var apiKeyDefinition = document.DataAsJson.JsonDeserialization<ApiKeyDefinition>();
			if (apiKeyDefinition.Enabled == false)
				return null;

			return Tuple.Create(apiKeyDefinition.Secret, AccessToken.Create(DatabasesLandlord.SystemConfiguration.OAuthTokenKey, new AccessTokenBody
			{
				UserId = apiKeyName,
				AuthorizedDatabases = apiKeyDefinition.Databases
			}));
		}
	}
}<|MERGE_RESOLUTION|>--- conflicted
+++ resolved
@@ -30,66 +30,7 @@
 			get { return numberOfTokensIssued; }
 		}
 
-<<<<<<< HEAD
-		[HttpGet][Route("OAuth/AccessToken")]
-		public HttpResponseMessage AccessTokenGet()
-		{
-			if (GetHeader("Accept") != TokenContentType)
-			{
-				return
-					GetMessageWithObject(new {error = "invalid_request", error_description = "Accept should be: " + TokenContentType},
-						HttpStatusCode.BadRequest);
-			}
-
-			if (GetHeader("grant_type") != TokenGrantType)
-			{
-				return
-					GetMessageWithObject(new { error = "unsupported_grant_type", error_description = "Only supported grant_type is: " + TokenGrantType },
-						HttpStatusCode.BadRequest);
-			}
-
-			var identity = GetUserAndPassword();
-
-			if (identity == null)
-			{
-				var msg =
-					GetMessageWithObject(new {error = "invalid_client", error_description = "No client authentication was provided"},
-						HttpStatusCode.Unauthorized);
-				msg.Headers.Add("WWW-Authenticate", "Basic realm=\"Raven DB\"");
-				return msg;
-			}
-
-			List<DatabaseAccess> authorizedDatabases;
-			if (!AuthenticateClient.Authenticate(Database, identity.Item1, identity.Item2, out authorizedDatabases))
-			{
-				if ((Database == DatabasesLandlord.SystemDatabase ||
-					 !AuthenticateClient.Authenticate(DatabasesLandlord.SystemDatabase, identity.Item1, identity.Item2, out authorizedDatabases)))
-				{
-					var msg =
-					GetMessageWithObject(new { error = "unauthorized_client", error_description = "Invalid client credentials" },
-						HttpStatusCode.Unauthorized);
-					msg.Headers.Add("WWW-Authenticate", "Basic realm=\"Raven DB\"");
-					return msg;
-				}
-			}
-
-			Interlocked.Increment(ref numberOfTokensIssued);
-
-			var userId = identity.Item1;
-
-			var token = AccessToken.Create(DatabasesLandlord.SystemConfiguration.OAuthTokenKey, new AccessTokenBody
-			{
-				UserId = userId,
-				AuthorizedDatabases = authorizedDatabases
-			});
-
-			return GetMessageWithObject(token.Serialize());
-		}
-
 		[HttpPost][Route("OAuth/API-Key")]
-=======
-		[HttpPost("OAuth/API-Key")]
->>>>>>> 6b02cbb4
 		public async Task<HttpResponseMessage> ApiKeyPost()
 		{
 			if (InnerRequest.Content.Headers.ContentLength > MaxOAuthContentLength)

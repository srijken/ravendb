﻿// -----------------------------------------------------------------------
//  <copyright file="DebugUser.cs" company="Hibernating Rhinos LTD">
//      Copyright (c) Hibernating Rhinos LTD. All rights reserved.
//  </copyright>
// -----------------------------------------------------------------------
using System.Security.Principal;
using Raven.Abstractions.Data;
using Raven.Database.Server.Abstractions;
using Raven.Database.Extensions;
using Raven.Database.Server.Security.OAuth;
using System.Linq;
<<<<<<< HEAD
=======
using Raven.Json.Linq;
>>>>>>> 34cc7820

namespace Raven.Database.Server.Responders.Debugging
{
	public class DebugUser : AbstractRequestResponder
	{
		public override string UrlPattern
		{
			get { return @"^/debug/user-info"; }
		}

		public override string[] SupportedVerbs
		{
			get { return new[] {"GET", "POST"}; }
		}

		public override void Respond(IHttpContext context)
		{
			var principal = context.User;
			if (principal == null || principal.Identity == null || principal.Identity.IsAuthenticated == false)
			{
				var anonymous = new UserInfo
				                {
					                Remark = "Using anonymous user",
					                IsAdminGlobal =
						                server.SystemConfiguration.AnonymousUserAccessMode == AnonymousUserAccessMode.Admin
				                };
				context.WriteJson(RavenJObject.FromObject(anonymous));
				return;
			}
			var windowsPrincipal = principal as WindowsPrincipal;
			if (windowsPrincipal != null)
			{
				var windowsUser = new UserInfo
				                  {
					                  Remark = "Using windows auth",
					                  User = windowsPrincipal.Identity.Name,
					                  IsAdminGlobal =
						                  windowsPrincipal.IsAdministrator(server.SystemConfiguration.AnonymousUserAccessMode)
				                  };
				context.WriteJson(RavenJObject.FromObject(windowsUser));
				return;
			}

			var principalWithDatabaseAccess = principal as PrincipalWithDatabaseAccess;
			if (principalWithDatabaseAccess != null)
			{
<<<<<<< HEAD
				context.WriteJson(new
				{
					Remark = "Using windows auth",
					User = principalWithDatabaseAccess.Identity.Name,
					IsAdminGlobal = principalWithDatabaseAccess.IsAdministrator(server.SystemConfiguration.AnonymousUserAccessMode),
					IsAdminCurrentDb = principalWithDatabaseAccess.IsAdministrator(Database),
					Databases = principalWithDatabaseAccess.AdminDatabases.Concat(principalWithDatabaseAccess.ReadOnlyDatabases).Concat(principalWithDatabaseAccess.ReadWriteDatabases)
						.Select(db => new
						{
							Database = db,
							IsAdmin = principal.IsAdministrator(db)
						}),
					principalWithDatabaseAccess.AdminDatabases,
					principalWithDatabaseAccess.ReadOnlyDatabases,
					principalWithDatabaseAccess.ReadWriteDatabases
				});
=======
				var windowsUserWithDatabase = new UserInfo
				                              {
					                              Remark = "Using windows auth",
					                              User = principalWithDatabaseAccess.Identity.Name,
					                              IsAdminGlobal =
						                              principalWithDatabaseAccess.IsAdministrator(
							                              server.SystemConfiguration.AnonymousUserAccessMode),
					                              IsAdminCurrentDb = principalWithDatabaseAccess.IsAdministrator(Database),
					                              Databases =
						                              principalWithDatabaseAccess.AdminDatabases.Concat(
							                              principalWithDatabaseAccess.ReadOnlyDatabases)
						                                                         .Concat(principalWithDatabaseAccess.ReadWriteDatabases)
						                                                         .Select(db => new DatabaseInfo
						                                                                       {
							                                                                       Database = db,
							                                                                       IsAdmin = principal.IsAdministrator(db)
						                                                                       }).ToList(),
					                              AdminDatabases = principalWithDatabaseAccess.AdminDatabases,
					                              ReadOnlyDatabases = principalWithDatabaseAccess.ReadOnlyDatabases,
					                              ReadWriteDatabases = principalWithDatabaseAccess.ReadWriteDatabases
				                              };

				context.WriteJson(RavenJObject.FromObject(windowsUserWithDatabase));
>>>>>>> 34cc7820
				return;
			}

			var oAuthPrincipal = principal as OAuthPrincipal;
			if (oAuthPrincipal != null)
			{
<<<<<<< HEAD
				context.WriteJson(new
				{
					Remark = "Using OAuth",
					User = oAuthPrincipal.Name,
					IsAdminGlobal = oAuthPrincipal.IsAdministrator(server.SystemConfiguration.AnonymousUserAccessMode),
					IsAdminCurrentDb = oAuthPrincipal.IsAdministrator(Database),
					Databases = oAuthPrincipal.TokenBody.AuthorizedDatabases
						.Select(db => new
						{
							Database = db.TenantId,
							IsAdmin = principal.IsAdministrator(db.TenantId)
						}),
					oAuthPrincipal.TokenBody,
				});
=======
				var oAuth = new UserInfo
				            {
					            Remark = "Using OAuth",
					            User = oAuthPrincipal.Name,
					            IsAdminGlobal = oAuthPrincipal.IsAdministrator(server.SystemConfiguration.AnonymousUserAccessMode),
					            IsAdminCurrentDb = oAuthPrincipal.IsAdministrator(Database),
					            Databases = oAuthPrincipal.TokenBody.AuthorizedDatabases
					                                      .Select(db => new DatabaseInfo
					                                                    {
						                                                    Database = db.TenantId,
						                                                    IsAdmin = principal.IsAdministrator(db.TenantId)
					                                                    }).ToList(),
					            AccessTokenBody = oAuthPrincipal.TokenBody,
				            };
				context.WriteJson(RavenJObject.FromObject(oAuth));
>>>>>>> 34cc7820
				return;
			}

			var unknown = new UserInfo
			              {
				              Remark = "Unknown auth",
				              Principal = principal
			              };
			context.WriteJson(RavenJObject.FromObject(unknown));
		}
	}
}<|MERGE_RESOLUTION|>--- conflicted
+++ resolved
@@ -9,10 +9,7 @@
 using Raven.Database.Extensions;
 using Raven.Database.Server.Security.OAuth;
 using System.Linq;
-<<<<<<< HEAD
-=======
 using Raven.Json.Linq;
->>>>>>> 34cc7820
 
 namespace Raven.Database.Server.Responders.Debugging
 {
@@ -59,24 +56,6 @@
 			var principalWithDatabaseAccess = principal as PrincipalWithDatabaseAccess;
 			if (principalWithDatabaseAccess != null)
 			{
-<<<<<<< HEAD
-				context.WriteJson(new
-				{
-					Remark = "Using windows auth",
-					User = principalWithDatabaseAccess.Identity.Name,
-					IsAdminGlobal = principalWithDatabaseAccess.IsAdministrator(server.SystemConfiguration.AnonymousUserAccessMode),
-					IsAdminCurrentDb = principalWithDatabaseAccess.IsAdministrator(Database),
-					Databases = principalWithDatabaseAccess.AdminDatabases.Concat(principalWithDatabaseAccess.ReadOnlyDatabases).Concat(principalWithDatabaseAccess.ReadWriteDatabases)
-						.Select(db => new
-						{
-							Database = db,
-							IsAdmin = principal.IsAdministrator(db)
-						}),
-					principalWithDatabaseAccess.AdminDatabases,
-					principalWithDatabaseAccess.ReadOnlyDatabases,
-					principalWithDatabaseAccess.ReadWriteDatabases
-				});
-=======
 				var windowsUserWithDatabase = new UserInfo
 				                              {
 					                              Remark = "Using windows auth",
@@ -100,29 +79,12 @@
 				                              };
 
 				context.WriteJson(RavenJObject.FromObject(windowsUserWithDatabase));
->>>>>>> 34cc7820
 				return;
 			}
 
 			var oAuthPrincipal = principal as OAuthPrincipal;
 			if (oAuthPrincipal != null)
 			{
-<<<<<<< HEAD
-				context.WriteJson(new
-				{
-					Remark = "Using OAuth",
-					User = oAuthPrincipal.Name,
-					IsAdminGlobal = oAuthPrincipal.IsAdministrator(server.SystemConfiguration.AnonymousUserAccessMode),
-					IsAdminCurrentDb = oAuthPrincipal.IsAdministrator(Database),
-					Databases = oAuthPrincipal.TokenBody.AuthorizedDatabases
-						.Select(db => new
-						{
-							Database = db.TenantId,
-							IsAdmin = principal.IsAdministrator(db.TenantId)
-						}),
-					oAuthPrincipal.TokenBody,
-				});
-=======
 				var oAuth = new UserInfo
 				            {
 					            Remark = "Using OAuth",
@@ -138,7 +100,6 @@
 					            AccessTokenBody = oAuthPrincipal.TokenBody,
 				            };
 				context.WriteJson(RavenJObject.FromObject(oAuth));
->>>>>>> 34cc7820
 				return;
 			}
 

--- conflicted
+++ resolved
@@ -138,41 +138,22 @@
 			{
 				if (dispose == null)
 					continue;
-<<<<<<< HEAD
 
 				aggregator.Execute(() => dispose.Dispose());
 			}
 
 			aggregator.Execute(() =>
 			{
-				if (Equals(dbid, JET_DBID.Nil) == false && session != null)
-					Api.JetCloseDatabase(session.JetSesid, dbid, CloseDatabaseGrbit.None);
+			if (Equals(dbid, JET_DBID.Nil) == false && session != null)
+				Api.JetCloseDatabase(session.JetSesid, dbid, CloseDatabaseGrbit.None);
 			});
 
 			aggregator.Execute(() =>
 			{
-				if (sessionAndTransactionDisposer != null)
-					sessionAndTransactionDisposer();
+		    if (sessionAndTransactionDisposer != null)
+		        sessionAndTransactionDisposer();
 			});
-		    
-=======
-
-				aggregator.Execute(() => dispose.Dispose());
-			}
-
-			aggregator.Execute(() =>
-			{
-				if (Equals(dbid, JET_DBID.Nil) == false && session != null)
-					Api.JetCloseDatabase(session.JetSesid, dbid, CloseDatabaseGrbit.None);
-			});
-
-			aggregator.Execute(() =>
-			{
-				if (sessionAndTransactionDisposer != null)
-					sessionAndTransactionDisposer();
-			});
-
->>>>>>> 2dd178ad
+
 			aggregator.ThrowIfNeeded();
 		}
 
@@ -210,7 +191,7 @@
 			{
 				logger.Debug("MaybePulseTransaction() --> PulseTransaction()");
 				PulseTransaction();
-			}
+		}
 		}
 
 		public bool UsingLazyCommit { get; set; }
@@ -277,7 +258,7 @@
 				var identityValue = Api.RetrieveColumnAsInt32(session, Identity, tableColumnsCache.IdentityColumns["val"]);
 
 				results.Add(new KeyValuePair<string, long>(identityName, identityValue.Value));
-			}
+}
 			while (Api.TryMoveNext(session, Identity) && results.Count < take);
 
 			return results;

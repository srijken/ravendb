//-----------------------------------------------------------------------
// <copyright file="Indexing.cs" company="Hibernating Rhinos LTD">
//     Copyright (c) Hibernating Rhinos LTD. All rights reserved.
// </copyright>
//-----------------------------------------------------------------------
using System;
using System.Collections.Generic;
using System.Diagnostics;
using System.Linq;
using System.Text;
using Microsoft.Isam.Esent.Interop;
using Raven.Abstractions.Data;
using Raven.Abstractions.Util;
using Raven.Database.Data;
using Raven.Database.Exceptions;
using Raven.Database.Extensions;
using Raven.Database.Indexing;
using Raven.Database.Storage;

namespace Raven.Storage.Esent.StorageActions
{
	public partial class DocumentStorageActions : IIndexingStorageActions
	{
		private bool SetCurrentIndexStatsToImpl(string index)
		{
			Api.JetSetCurrentIndex(session, IndexesStats, "by_key");
			Api.MakeKey(session, IndexesStats, index, Encoding.Unicode, MakeKeyGrbit.NewKey);
			if (Api.TrySeek(session, IndexesStats, SeekGrbit.SeekEQ) == false)
				throw new IndexDoesNotExistsException("There is no index named: " + index);

			// this is optional
			Api.JetSetCurrentIndex(session, IndexesStatsReduce, "by_key");
			Api.MakeKey(session, IndexesStatsReduce, index, Encoding.Unicode, MakeKeyGrbit.NewKey);
			return Api.TrySeek(session, IndexesStatsReduce, SeekGrbit.SeekEQ);
		}

		public IEnumerable<IndexStats> GetIndexesStats()
		{
			Api.JetSetCurrentIndex(session, IndexesStats, "by_key");
			Api.JetSetCurrentIndex(session, IndexesStatsReduce, "by_key");
			Api.JetSetCurrentIndex(session, IndexesEtags, "by_key");

			Api.MoveBeforeFirst(session, IndexesStats);
			while (Api.TryMoveNext(session, IndexesStats))
			{
				yield return GetIndexStats();
			}
		}

		public IndexStats GetIndexStats(string index)
		{
			Api.JetSetCurrentIndex(session, IndexesStats, "by_key");
			Api.JetSetCurrentIndex(session, IndexesStatsReduce, "by_key");
			Api.JetSetCurrentIndex(session, IndexesEtags, "by_key");

			Api.MakeKey(session, IndexesStats, index, Encoding.Unicode, MakeKeyGrbit.NewKey);
			if (Api.TrySeek(session, IndexesStats, SeekGrbit.SeekEQ) == false)
				return null;

			return GetIndexStats();
		}

		private IndexStats GetIndexStats()
		{
			var indexName = Api.RetrieveColumnAsString(session, IndexesStats, tableColumnsCache.IndexesStatsColumns["key"]);
			Api.MakeKey(session, IndexesStatsReduce, indexName, Encoding.Unicode, MakeKeyGrbit.NewKey);
			var hasReduce = Api.TrySeek(session, IndexesStatsReduce, SeekGrbit.SeekEQ);

			Api.MakeKey(session, IndexesEtags, indexName, Encoding.Unicode, MakeKeyGrbit.NewKey);
			Api.TrySeek(session, IndexesEtags, SeekGrbit.SeekEQ);

			var lastIndexedTimestamp = Api.RetrieveColumnAsInt64(session, IndexesStats, tableColumnsCache.IndexesStatsColumns["last_indexed_timestamp"]).Value;
			return new IndexStats
			{
				Name = indexName,
				TouchCount = Api.RetrieveColumnAsInt32(session, IndexesEtags, tableColumnsCache.IndexesEtagsColumns["touches"]).Value,
				IndexingAttempts =
					Api.RetrieveColumnAsInt32(session, IndexesStats, tableColumnsCache.IndexesStatsColumns["attempts"]).Value,
				IndexingSuccesses =
					Api.RetrieveColumnAsInt32(session, IndexesStats, tableColumnsCache.IndexesStatsColumns["successes"]).Value,
				IndexingErrors =
					Api.RetrieveColumnAsInt32(session, IndexesStats, tableColumnsCache.IndexesStatsColumns["errors"]).Value,
				LastIndexedEtag = Etag.Parse(Api.RetrieveColumn(session, IndexesStats, tableColumnsCache.IndexesStatsColumns["last_indexed_etag"])),
				LastIndexedTimestamp = DateTime.FromBinary(lastIndexedTimestamp),
				ReduceIndexingAttempts =
					hasReduce == false
						? null
						: Api.RetrieveColumnAsInt32(session, IndexesStatsReduce,
													tableColumnsCache.IndexesStatsReduceColumns["reduce_attempts"]),
				ReduceIndexingSuccesses = hasReduce == false
											  ? null
											  : Api.RetrieveColumnAsInt32(session, IndexesStatsReduce,
																		  tableColumnsCache.IndexesStatsReduceColumns["reduce_successes"]),
				ReduceIndexingErrors = hasReduce == false
										   ? null
										   : Api.RetrieveColumnAsInt32(session, IndexesStatsReduce,
																	   tableColumnsCache.IndexesStatsReduceColumns["reduce_errors"]),
				LastReducedEtag = hasReduce == false ? (Etag)null : GetLastReduceIndexWithPotentialNull(),
				LastReducedTimestamp = hasReduce == false ? (DateTime?)null : GetLastReducedTimestampWithPotentialNull(),
			};
		}

		private DateTime GetLastReducedTimestampWithPotentialNull()
		{
			var binary = Api.RetrieveColumnAsInt64(session, IndexesStatsReduce, tableColumnsCache.IndexesStatsReduceColumns["last_reduced_timestamp"]);
			if (binary == null)
				return DateTime.MinValue;
			return DateTime.FromBinary(binary.Value);
		}

		private Etag GetLastReduceIndexWithPotentialNull()
		{
			var bytes = Api.RetrieveColumn(session, IndexesStatsReduce, tableColumnsCache.IndexesStatsReduceColumns["last_reduced_etag"]);
			if (bytes == null)
				return null;
			return Etag.Parse(bytes);
		}

		public void AddIndex(string name, bool createMapReduce)
		{
			using (var update = new Update(session, IndexesStats, JET_prep.Insert))
			{
				Api.SetColumn(session, IndexesStats, tableColumnsCache.IndexesStatsColumns["key"], name, Encoding.Unicode);
				Api.SetColumn(session, IndexesStats, tableColumnsCache.IndexesStatsColumns["last_indexed_etag"], Guid.Empty.TransformToValueForEsentSorting());
				Api.SetColumn(session, IndexesStats, tableColumnsCache.IndexesStatsColumns["last_indexed_timestamp"], DateTime.MinValue.ToBinary());
				update.Save();
			}


			using (var update = new Update(session, IndexesEtags, JET_prep.Insert))
			{
				Api.SetColumn(session, IndexesEtags, tableColumnsCache.IndexesEtagsColumns["key"], name, Encoding.Unicode);
				update.Save();
			}

			if (createMapReduce == false)
				return;

			using (var update = new Update(session, IndexesStatsReduce, JET_prep.Insert))
			{
				Api.SetColumn(session, IndexesStatsReduce, tableColumnsCache.IndexesStatsReduceColumns["key"], name, Encoding.Unicode);
				Api.SetColumn(session, IndexesStatsReduce, tableColumnsCache.IndexesStatsReduceColumns["last_reduced_etag"], Guid.Empty.TransformToValueForEsentSorting());
				Api.SetColumn(session, IndexesStatsReduce, tableColumnsCache.IndexesStatsReduceColumns["last_reduced_timestamp"], DateTime.MinValue.ToBinary());
				update.Save();
			}
		}

		public void DeleteIndex(string name)
		{
			Api.JetSetCurrentIndex(session, IndexesStats, "by_key");
			Api.MakeKey(session, IndexesStats, name, Encoding.Unicode, MakeKeyGrbit.NewKey);
			if (Api.TrySeek(session, IndexesStats, SeekGrbit.SeekEQ))
			{
				Api.JetDelete(session, IndexesStats);
			}

			Api.JetSetCurrentIndex(session, IndexesEtags, "by_key");
			Api.MakeKey(session, IndexesEtags, name, Encoding.Unicode, MakeKeyGrbit.NewKey);
			if (Api.TrySeek(session, IndexesEtags, SeekGrbit.SeekEQ))
			{
				Api.JetDelete(session, IndexesEtags);
			}

			Api.JetSetCurrentIndex(session, IndexesStatsReduce, "by_key");
			Api.MakeKey(session, IndexesStatsReduce, name, Encoding.Unicode, MakeKeyGrbit.NewKey);
			if (Api.TrySeek(session, IndexesStatsReduce, SeekGrbit.SeekEQ))
			{
				Api.JetDelete(session, IndexesStatsReduce);
			}

			foreach (var op in new[]
			{
				new { Table = MappedResults, Index = "by_view_and_doc_key" },
				new { Table = ScheduledReductions, Index = "by_view_level_bucket_and_hashed_reduce_key" },
				new { Table = ReducedResults, Index = "by_view_level_hashed_reduce_key_and_bucket" },
				new { Table = ReduceKeysCounts, Index = "by_view_and_hashed_reduce_key" },
				new { Table = ReduceKeysStatus, Index = "by_view_and_hashed_reduce_key" },
				new { Table = IndexedDocumentsReferences, Index = "by_view_and_key" },
			})
			{
				Api.JetSetCurrentIndex(session, op.Table, op.Index);
				Api.MakeKey(session, op.Table, name, Encoding.Unicode, MakeKeyGrbit.NewKey);
				if (!Api.TrySeek(session, op.Table, SeekGrbit.SeekGE))
					continue;
				var columnids = Api.GetColumnDictionary(session, op.Table);
				do
				{
					var indexNameFromDb = Api.RetrieveColumnAsString(session, op.Table, columnids["view"]);
					if (string.Equals(name, indexNameFromDb, StringComparison.OrdinalIgnoreCase) == false)
						break;
					MaybePulseTransaction();
					Api.JetDelete(session, op.Table);
				} while (Api.TryMoveNext(session, op.Table));
			}

		}

		public IndexFailureInformation GetFailureRate(string index)
		{
			var hasReduce = SetCurrentIndexStatsToImpl(index);
			return new IndexFailureInformation
			{
				Name = index,
				Attempts = Api.RetrieveColumnAsInt32(session, IndexesStats, tableColumnsCache.IndexesStatsColumns["attempts"]).Value,
				Errors = Api.RetrieveColumnAsInt32(session, IndexesStats, tableColumnsCache.IndexesStatsColumns["errors"]).Value,
				Successes = Api.RetrieveColumnAsInt32(session, IndexesStats, tableColumnsCache.IndexesStatsColumns["successes"]).Value,
				ReduceAttempts = hasReduce ? Api.RetrieveColumnAsInt32(session, IndexesStatsReduce, tableColumnsCache.IndexesStatsReduceColumns["reduce_attempts"]) : null,
				ReduceErrors = hasReduce ? Api.RetrieveColumnAsInt32(session, IndexesStatsReduce, tableColumnsCache.IndexesStatsReduceColumns["reduce_errors"]) : null,
				ReduceSuccesses = hasReduce ? Api.RetrieveColumnAsInt32(session, IndexesStatsReduce, tableColumnsCache.IndexesStatsReduceColumns["reduce_successes"]) : null
			};
		}

		public void UpdateLastIndexed(string index, Etag etag, DateTime timestamp)
		{
			Api.JetSetCurrentIndex(session, IndexesStats, "by_key");
			Api.MakeKey(session, IndexesStats, index, Encoding.Unicode, MakeKeyGrbit.NewKey);
			if (Api.TrySeek(session, IndexesStats, SeekGrbit.SeekEQ) == false)
				throw new IndexDoesNotExistsException("There is no index named: " + index);

			using (var update = new Update(session, IndexesStats, JET_prep.Replace))
			{
				Api.SetColumn(session, IndexesStats,tableColumnsCache.IndexesStatsColumns["last_indexed_etag"],etag.TransformToValueForEsentSorting());
				Api.SetColumn(session, IndexesStats,
							  tableColumnsCache.IndexesStatsColumns["last_indexed_timestamp"],
							  timestamp.ToBinary());
				update.Save();
			}
		}

		public void UpdateIndexingStats(string index, IndexingWorkStats stats)
		{
			SetCurrentIndexStatsToImpl(index);
			using (var update = new Update(session, IndexesStats, JET_prep.Replace))
			{
				var oldAttempts = Api.RetrieveColumnAsInt32(session, IndexesStats, tableColumnsCache.IndexesStatsColumns["attempts"]) ?? 0;
				Api.SetColumn(session, IndexesStats, tableColumnsCache.IndexesStatsColumns["attempts"],
					oldAttempts + stats.IndexingAttempts);

				var oldErrors = Api.RetrieveColumnAsInt32(session, IndexesStats, tableColumnsCache.IndexesStatsColumns["errors"]) ?? 0;
				Api.SetColumn(session, IndexesStats, tableColumnsCache.IndexesStatsColumns["errors"],
					oldErrors + stats.IndexingErrors);

				var olsSuccesses = Api.RetrieveColumnAsInt32(session, IndexesStats, tableColumnsCache.IndexesStatsColumns["successes"]) ?? 0;
				Api.SetColumn(session, IndexesStats, tableColumnsCache.IndexesStatsColumns["successes"],
					olsSuccesses + stats.IndexingSuccesses);

				update.Save();
			}
		}

		public void UpdateReduceStats(string index, IndexingWorkStats stats)
		{
			SetCurrentIndexStatsToImpl(index);
			using (var update = new Update(session, IndexesStatsReduce, JET_prep.Replace))
			{
				var oldAttempts = Api.RetrieveColumnAsInt32(session, IndexesStatsReduce, tableColumnsCache.IndexesStatsReduceColumns["reduce_attempts"]) ?? 0;
				Api.SetColumn(session, IndexesStatsReduce, tableColumnsCache.IndexesStatsReduceColumns["reduce_attempts"],
					oldAttempts + stats.ReduceAttempts);

				var oldErrors = Api.RetrieveColumnAsInt32(session, IndexesStatsReduce, tableColumnsCache.IndexesStatsReduceColumns["reduce_errors"]) ?? 0;
				Api.SetColumn(session, IndexesStatsReduce, tableColumnsCache.IndexesStatsReduceColumns["reduce_errors"],
					oldErrors + stats.ReduceErrors);

				var olsSuccesses = Api.RetrieveColumnAsInt32(session, IndexesStatsReduce, tableColumnsCache.IndexesStatsReduceColumns["reduce_successes"]) ?? 0;
				Api.SetColumn(session, IndexesStatsReduce, tableColumnsCache.IndexesStatsReduceColumns["reduce_successes"],
					olsSuccesses + stats.ReduceSuccesses);

				update.Save();
			}
		}

		public void TouchIndexEtag(string index)
		{
			Api.JetSetCurrentIndex(session, IndexesEtags, "by_key");
			Api.MakeKey(session, IndexesEtags, index, Encoding.Unicode, MakeKeyGrbit.NewKey);
			if (Api.TrySeek(session, IndexesEtags, SeekGrbit.SeekEQ) == false)
				throw new IndexDoesNotExistsException("There is no reduce index named: " + index);

			Api.EscrowUpdate(session, IndexesEtags, tableColumnsCache.IndexesEtagsColumns["touches"], 1);
		}

		public void UpdateLastReduced(string index, Etag etag, DateTime timestamp)
		{
			Api.JetSetCurrentIndex(session, IndexesStatsReduce, "by_key");
			Api.MakeKey(session, IndexesStatsReduce, index, Encoding.Unicode, MakeKeyGrbit.NewKey);
			if (Api.TrySeek(session, IndexesStatsReduce, SeekGrbit.SeekEQ) == false)
				throw new IndexDoesNotExistsException("There is no reduce index named: " + index);

			using (var update = new Update(session, IndexesStatsReduce, JET_prep.Replace))
			{
				Api.SetColumn(session, IndexesStatsReduce,tableColumnsCache.IndexesStatsReduceColumns["last_reduced_etag"],etag.TransformToValueForEsentSorting());
				Api.SetColumn(session, IndexesStatsReduce,
							  tableColumnsCache.IndexesStatsReduceColumns["last_reduced_timestamp"],
							  timestamp.ToBinary());
				update.Save();
			}
		}

		public void RemoveAllDocumentReferencesFrom(string key)
		{
			Api.JetSetCurrentIndex(session, IndexedDocumentsReferences, "by_key");
			Api.MakeKey(session, IndexedDocumentsReferences, key, Encoding.Unicode, MakeKeyGrbit.NewKey);
			if (Api.TrySeek(session, IndexedDocumentsReferences, SeekGrbit.SeekEQ) == false)
				return;
			Api.MakeKey(session, IndexedDocumentsReferences, key, Encoding.Unicode, MakeKeyGrbit.NewKey);
			Api.JetSetIndexRange(session, IndexedDocumentsReferences,
			                     SetIndexRangeGrbit.RangeInclusive | SetIndexRangeGrbit.RangeUpperLimit);

			do
			{
				Api.JetDelete(session, IndexedDocumentsReferences);
			} while (Api.TryMoveNext(session, IndexedDocumentsReferences));
		}

		public void UpdateDocumentReferences(string view, string key, HashSet<string> references)
		{
			Api.JetSetCurrentIndex(session, IndexedDocumentsReferences, "by_view_and_key");
			Api.MakeKey(session, IndexedDocumentsReferences, view, Encoding.Unicode, MakeKeyGrbit.NewKey);
			Api.MakeKey(session, IndexedDocumentsReferences, key, Encoding.Unicode, MakeKeyGrbit.None);
			if (Api.TrySeek(session, IndexedDocumentsReferences, SeekGrbit.SeekEQ))
			{
				Api.MakeKey(session, IndexedDocumentsReferences, view, Encoding.Unicode, MakeKeyGrbit.NewKey);
				Api.MakeKey(session, IndexedDocumentsReferences, key, Encoding.Unicode, MakeKeyGrbit.None);
				Api.JetSetIndexRange(session, IndexedDocumentsReferences,
				                     SetIndexRangeGrbit.RangeInclusive | SetIndexRangeGrbit.RangeUpperLimit);
				do
				{
					var reference = Api.RetrieveColumnAsString(session, IndexedDocumentsReferences,
					                                           tableColumnsCache.IndexedDocumentsReferencesColumns["ref"],
					                                           Encoding.Unicode);

					if (references.Contains(reference))
					{
						references.Remove(reference);
						continue;
					}
					Api.JetDelete(session, IndexedDocumentsReferences);

				} while (Api.TryMoveNext(session, IndexedDocumentsReferences));
			}

			foreach (var reference in references)
			{
				using (var update = new Update(session, IndexedDocumentsReferences, JET_prep.Insert))
				{
					Api.SetColumn(session, IndexedDocumentsReferences, tableColumnsCache.IndexedDocumentsReferencesColumns["key"], key, Encoding.Unicode);
					Api.SetColumn(session, IndexedDocumentsReferences, tableColumnsCache.IndexedDocumentsReferencesColumns["view"], view, Encoding.Unicode);
					Api.SetColumn(session, IndexedDocumentsReferences, tableColumnsCache.IndexedDocumentsReferencesColumns["ref"], reference, Encoding.Unicode);
					update.Save();
				}
			}
		}

		public IEnumerable<string> GetDocumentsReferencing(string key)
		{
			return QueryReferences(key, "by_ref", "key");
		}


		public int GetCountOfDocumentsReferencing(string key)
		{
			Api.JetSetCurrentIndex(session, IndexedDocumentsReferences, "by_ref");
			Api.MakeKey(session, IndexedDocumentsReferences, key, Encoding.Unicode, MakeKeyGrbit.NewKey);
			if (Api.TrySeek(session, IndexedDocumentsReferences, SeekGrbit.SeekEQ) == false)
				return 0;
			Api.MakeKey(session, IndexedDocumentsReferences, key, Encoding.Unicode, MakeKeyGrbit.NewKey);
			Api.JetSetIndexRange(session, IndexedDocumentsReferences,
								 SetIndexRangeGrbit.RangeInclusive | SetIndexRangeGrbit.RangeUpperLimit);

			int records;
			Api.JetIndexRecordCount(session, IndexedDocumentsReferences, out records, 0);
			return records;
		}

		public IEnumerable<string> GetDocumentsReferencesFrom(string key)
		{
			return QueryReferences(key, "by_key", "ref");
		}

		private IEnumerable<string> QueryReferences(string key, string index, string col)
		{
			Api.JetSetCurrentIndex(session, IndexedDocumentsReferences, index);
			Api.MakeKey(session, IndexedDocumentsReferences, key, Encoding.Unicode, MakeKeyGrbit.NewKey);
			if (Api.TrySeek(session, IndexedDocumentsReferences, SeekGrbit.SeekEQ) == false)
				return Enumerable.Empty<string>();
			Api.MakeKey(session, IndexedDocumentsReferences, key, Encoding.Unicode, MakeKeyGrbit.NewKey);
			Api.JetSetIndexRange(session, IndexedDocumentsReferences,
			                     SetIndexRangeGrbit.RangeInclusive | SetIndexRangeGrbit.RangeUpperLimit);
<<<<<<< HEAD

			var results = new HashSet<string>(StringComparer.OrdinalIgnoreCase);
=======
								 
			var results = new HashSet<string>(StringComparer.InvariantCultureIgnoreCase);
>>>>>>> f2a050be
			do
			{
				var item = Api.RetrieveColumnAsString(session, IndexedDocumentsReferences,
				                                        tableColumnsCache.IndexedDocumentsReferencesColumns[col], Encoding.Unicode);
				results.Add(item);
			} while (Api.TryMoveNext(session, IndexedDocumentsReferences));
			return results;
		}
	}
}<|MERGE_RESOLUTION|>--- conflicted
+++ resolved
@@ -386,13 +386,8 @@
 			Api.MakeKey(session, IndexedDocumentsReferences, key, Encoding.Unicode, MakeKeyGrbit.NewKey);
 			Api.JetSetIndexRange(session, IndexedDocumentsReferences,
 			                     SetIndexRangeGrbit.RangeInclusive | SetIndexRangeGrbit.RangeUpperLimit);
-<<<<<<< HEAD
-
+								 
 			var results = new HashSet<string>(StringComparer.OrdinalIgnoreCase);
-=======
-								 
-			var results = new HashSet<string>(StringComparer.InvariantCultureIgnoreCase);
->>>>>>> f2a050be
 			do
 			{
 				var item = Api.RetrieveColumnAsString(session, IndexedDocumentsReferences,

--- conflicted
+++ resolved
@@ -281,11 +281,9 @@
 				{
 					reader = (OptimizedDeleter)getItemsToReduceParams.ItemsToDelete.First();
 				}
-<<<<<<< HEAD
-
-=======
-				reader.IndexId = getItemsToReduceParams.Index;
->>>>>>> 08296cb3
+
+                reader.IndexId = getItemsToReduceParams.Index;
+
 				do
 				{
 					cancellationToken.ThrowIfCancellationRequested();
@@ -308,13 +306,9 @@
 
 					var bucket = Api.RetrieveColumnAsInt32(session, ScheduledReductions, tableColumnsCache.ScheduledReductionColumns["bucket"]).Value;
 
-<<<<<<< HEAD
-                    var rowKey = new ReduceKeyAndBucket(bucket, reduceKeyFromDb); // Tuple.Create(reduceKeyFromDb, bucket);
-					var thisIsNewScheduledReductionRow = reader.Add(session, ScheduledReductions);
-=======
-					var rowKey = Tuple.Create(reduceKeyFromDb, bucket);
+                    var rowKey = new ReduceKeyAndBucket(bucket, reduceKeyFromDb); 
 					var thisIsNewScheduledReductionRow = reader.Add(session, ScheduledReductions, getItemsToReduceParams.Level);
->>>>>>> 08296cb3
+
 					var neverSeenThisKeyAndBucket = getItemsToReduceParams.ItemsAlreadySeen.Add(rowKey);
 					if (thisIsNewScheduledReductionRow || neverSeenThisKeyAndBucket)
 					{

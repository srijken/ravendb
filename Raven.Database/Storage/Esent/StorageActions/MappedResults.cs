//-----------------------------------------------------------------------
// <copyright file="MappedResults.cs" company="Hibernating Rhinos LTD">
//     Copyright (c) Hibernating Rhinos LTD. All rights reserved.
// </copyright>
//-----------------------------------------------------------------------
using System;
using System.Collections.Generic;
using System.Diagnostics;
using System.IO;
using System.Security.Cryptography;
using System.Text;
using System.Threading;
using Microsoft.Isam.Esent.Interop;
using Raven.Abstractions;
using Raven.Abstractions.Extensions;
using Raven.Abstractions.Util;
using Raven.Database.Extensions;
using Raven.Database.Impl;
using Raven.Database.Indexing;
using Raven.Database.Storage;
using Raven.Database.Util;
using Raven.Json.Linq;
using System.Linq;

namespace Raven.Storage.Esent.StorageActions
{
	public partial class DocumentStorageActions : IMappedResultsStorageAction
	{
		private static readonly ThreadLocal<SHA1> localSha1 = new ThreadLocal<SHA1>(() => new SHA1Managed());

		public static byte[] HashReduceKey(string reduceKey)
		{
			return localSha1.Value.ComputeHash(Encoding.UTF8.GetBytes(reduceKey));
		}

		public void PutMappedResult(string view, string docId, string reduceKey, RavenJObject data)
		{
			Guid etag = uuidGenerator.CreateSequentialUuid(UuidType.MappedResults);
			using (var update = new Update(session, MappedResults, JET_prep.Insert))
			{
				Api.SetColumn(session, MappedResults, tableColumnsCache.MappedResultsColumns["view"], view, Encoding.Unicode);
				Api.SetColumn(session, MappedResults, tableColumnsCache.MappedResultsColumns["document_key"], docId, Encoding.Unicode);
				Api.SetColumn(session, MappedResults, tableColumnsCache.MappedResultsColumns["reduce_key"], reduceKey, Encoding.Unicode);
				Api.SetColumn(session, MappedResults, tableColumnsCache.MappedResultsColumns["hashed_reduce_key"], HashReduceKey(reduceKey));
				var mapBucket = IndexingUtil.MapBucket(docId);
				Api.SetColumn(session, MappedResults, tableColumnsCache.MappedResultsColumns["bucket"], mapBucket);

				using (Stream stream = new BufferedStream(new ColumnStream(session, MappedResults, tableColumnsCache.MappedResultsColumns["data"])))
				{
					using (var dataStream = documentCodecs.Aggregate(stream, (ds, codec) => codec.Value.Encode(reduceKey, data, null, ds)))
					{
						data.WriteTo(dataStream);
						dataStream.Flush();
					}
				}

				Api.SetColumn(session, MappedResults, tableColumnsCache.MappedResultsColumns["etag"], etag.TransformToValueForEsentSorting());
				Api.SetColumn(session, MappedResults, tableColumnsCache.MappedResultsColumns["timestamp"], SystemTime.UtcNow.ToBinary());

				update.Save();
			}

			IncrementReduceKeyCounter(view, reduceKey);
		}

		Dictionary<Tuple<string, string>, int> reduceKeyChanges;
		private void IncrementReduceKeyCounter(string view, string reduceKey)
		{
			if (reduceKeyChanges == null)
			{
				reduceKeyChanges = new Dictionary<Tuple<string, string>, int>();
			}

			var key = Tuple.Create(view, reduceKey);
			reduceKeyChanges[key] = reduceKeyChanges.GetOrAdd(key) + 1;
		}

		public IEnumerable<ReduceKeyAndCount> GetKeysStats(string view, int start, int pageSize)
		{
			Api.JetSetCurrentIndex(session, ReduceKeysCounts, "by_view_and_hashed_reduce_key");
			Api.MakeKey(session, ReduceKeysCounts, view, Encoding.Unicode, MakeKeyGrbit.NewKey);
			if (Api.TrySeek(session, ReduceKeysCounts, SeekGrbit.SeekGE) == false)
				yield break;

			while (start > 0)
			{
				var viewFromDb = Api.RetrieveColumnAsString(session, ReduceKeysCounts, tableColumnsCache.ReduceKeysCountsColumns["view"]);
				if(string.Equals(view, viewFromDb, StringComparison.InvariantCultureIgnoreCase) == false)
					yield break;
				start--;
				if (Api.TryMoveNext(session, ReduceKeysCounts) == false)
					yield break;
			}

			do
			{
				var count =
					Api.RetrieveColumnAsInt32(session, ReduceKeysCounts,
											  tableColumnsCache.ReduceKeysCountsColumns["mapped_items_count"]).Value;
				var viewFromDb = Api.RetrieveColumnAsString(session, ReduceKeysCounts,
													tableColumnsCache.ReduceKeysCountsColumns["view"], Encoding.Unicode);

				if(string.Equals(view, viewFromDb, StringComparison.InvariantCultureIgnoreCase) == false)
					continue;

				var key = Api.RetrieveColumnAsString(session, ReduceKeysCounts,
													 tableColumnsCache.ReduceKeysCountsColumns["reduce_key"], Encoding.Unicode);

				pageSize--;
				yield return new ReduceKeyAndCount
				{
					Count = count,
					Key = key
				};
			} while (Api.TryMoveNext(session, ReduceKeysCounts) && pageSize > 0);
		}


		public void PutReducedResult(string view, string reduceKey, int level, int sourceBucket, int bucket, RavenJObject data)
		{
			Guid etag = uuidGenerator.CreateSequentialUuid(UuidType.ReduceResults);

			using (var update = new Update(session, ReducedResults, JET_prep.Insert))
			{
				Api.SetColumn(session, ReducedResults, tableColumnsCache.ReduceResultsColumns["view"], view, Encoding.Unicode);
				Api.SetColumn(session, ReducedResults, tableColumnsCache.ReduceResultsColumns["level"], level);
				Api.SetColumn(session, ReducedResults, tableColumnsCache.ReduceResultsColumns["reduce_key"], reduceKey, Encoding.Unicode);
				Api.SetColumn(session, ReducedResults, tableColumnsCache.ReduceResultsColumns["hashed_reduce_key"], HashReduceKey(reduceKey));
				Api.SetColumn(session, ReducedResults, tableColumnsCache.ReduceResultsColumns["bucket"], bucket);
				Api.SetColumn(session, ReducedResults, tableColumnsCache.ReduceResultsColumns["source_bucket"], sourceBucket);

				using (Stream stream = new BufferedStream(new ColumnStream(session, ReducedResults, tableColumnsCache.ReduceResultsColumns["data"])))
				{
					using (var dataStream = documentCodecs.Aggregate(stream, (ds, codec) => codec.Value.Encode(reduceKey, data, null, ds)))
					{
						data.WriteTo(dataStream);
						dataStream.Flush();
					}
				}

				Api.SetColumn(session, ReducedResults, tableColumnsCache.ReduceResultsColumns["etag"], etag.TransformToValueForEsentSorting());
				Api.SetColumn(session, ReducedResults, tableColumnsCache.ReduceResultsColumns["timestamp"], SystemTime.UtcNow.ToBinary());

				update.Save();
			}
		}

		public void ScheduleReductions(string view, int level, IEnumerable<ReduceKeyAndBucket> reduceKeysAndBuckets)
		{
			foreach (var reduceKeysAndBucket in reduceKeysAndBuckets)
			{
				var bucket = reduceKeysAndBucket.Bucket;

				using (var map = new Update(session, ScheduledReductions, JET_prep.Insert))
				{
					Api.SetColumn(session, ScheduledReductions, tableColumnsCache.ScheduledReductionColumns["view"],
								  view, Encoding.Unicode);
					Api.SetColumn(session, ScheduledReductions, tableColumnsCache.ScheduledReductionColumns["reduce_key"],
								  reduceKeysAndBucket.ReduceKey, Encoding.Unicode);
					Api.SetColumn(session, ScheduledReductions, tableColumnsCache.ScheduledReductionColumns["hashed_reduce_key"],
												  HashReduceKey(reduceKeysAndBucket.ReduceKey));

					Api.SetColumn(session, ScheduledReductions, tableColumnsCache.ScheduledReductionColumns["etag"],
								  uuidGenerator.CreateSequentialUuid(UuidType.ScheduledReductions));

					Api.SetColumn(session, ScheduledReductions, tableColumnsCache.ScheduledReductionColumns["timestamp"],
								  SystemTime.UtcNow.ToBinary());


					Api.SetColumn(session, ScheduledReductions, tableColumnsCache.ScheduledReductionColumns["bucket"],
								  bucket);

					Api.SetColumn(session, ScheduledReductions, tableColumnsCache.ScheduledReductionColumns["level"], level);
					map.Save();
				}
			}
		}

		public ScheduledReductionInfo DeleteScheduledReduction(List<object> itemsToDelete)
		{
			var hasResult = false;
			var result = new ScheduledReductionInfo();
			var currentEtagBinary = Guid.Empty.ToByteArray();
			foreach (OptimizedIndexReader reader in itemsToDelete)
			{
				foreach (var sortedBookmark in reader.GetSortedBookmarks())
				{
					Api.JetGotoBookmark(session, ScheduledReductions, sortedBookmark.Item1, sortedBookmark.Item2);
					var etagBinary = Api.RetrieveColumn(session, ScheduledReductions,
														tableColumnsCache.ScheduledReductionColumns["etag"]);
					if (new ComparableByteArray(etagBinary).CompareTo(currentEtagBinary) > 0)
					{
						hasResult = true;
						var timestamp =
							Api.RetrieveColumnAsInt64(session, ScheduledReductions,
														 tableColumnsCache.ScheduledReductionColumns["timestamp"]).Value;
						result.Etag = etagBinary.TransfromToGuidWithProperSorting();
						result.Timestamp = DateTime.FromBinary(timestamp);
					}

					Api.JetDelete(session, ScheduledReductions);
				}
			}
			return hasResult ? result : null;
		}

		public IEnumerable<MappedResultInfo> GetItemsToReduce(string index, string[] reduceKeys, int level, bool loadData, List<object> itemsToDelete)
		{
			Api.JetSetCurrentIndex(session, ScheduledReductions, "by_view_level_and_hashed_reduce_key");

			foreach (var reduceKey in reduceKeys)
			{
				Api.MakeKey(session, ScheduledReductions, index, Encoding.Unicode, MakeKeyGrbit.NewKey);
				Api.MakeKey(session, ScheduledReductions, level, MakeKeyGrbit.None);
				Api.MakeKey(session, ScheduledReductions, HashReduceKey(reduceKey), MakeKeyGrbit.None);
				if (Api.TrySeek(session, ScheduledReductions, SeekGrbit.SeekEQ) == false)
					yield break;

				Api.MakeKey(session, ScheduledReductions, index, Encoding.Unicode, MakeKeyGrbit.NewKey);
				Api.MakeKey(session, ScheduledReductions, level, MakeKeyGrbit.None);
				Api.MakeKey(session, ScheduledReductions, HashReduceKey(reduceKey), MakeKeyGrbit.None);

				Api.TrySetIndexRange(session, ScheduledReductions,
									 SetIndexRangeGrbit.RangeInclusive | SetIndexRangeGrbit.RangeUpperLimit);

				// this isn't used for optimized reading, but to make it easier to delete records later on
				OptimizedIndexReader reader;
				if (itemsToDelete.Count == 0)
				{
					itemsToDelete.Add(reader = new OptimizedIndexReader());
				}
				else
				{
					reader = (OptimizedIndexReader)itemsToDelete[0];
				}
				var seen = new HashSet<Tuple<string, int>>();
				do
				{
					var indexFromDb = Api.RetrieveColumnAsString(session, ScheduledReductions, tableColumnsCache.ScheduledReductionColumns["view"], Encoding.Unicode, RetrieveColumnGrbit.RetrieveFromIndex);
					var levelFromDb =
						Api.RetrieveColumnAsInt32(session, ScheduledReductions, tableColumnsCache.ScheduledReductionColumns["level"], RetrieveColumnGrbit.RetrieveFromIndex).
							Value;
					var reduceKeyFromDb = Api.RetrieveColumnAsString(session, ScheduledReductions,
												   tableColumnsCache.ScheduledReductionColumns["reduce_key"]);

					if (string.Equals(index, indexFromDb, StringComparison.InvariantCultureIgnoreCase) == false)
						continue;
					if (levelFromDb != level)
						continue;
					if (string.IsNullOrEmpty(reduceKey) == false &&
						string.Equals(reduceKeyFromDb, reduceKey, StringComparison.Ordinal) == false)
						continue;

					var bucket =
							Api.RetrieveColumnAsInt32(session, ScheduledReductions, tableColumnsCache.ScheduledReductionColumns["bucket"]).Value;

					if (seen.Add(Tuple.Create(reduceKeyFromDb, bucket)))
					{
						foreach (var mappedResultInfo in GetResultsForBucket(index, level, reduceKeyFromDb, bucket, loadData))
						{
							yield return mappedResultInfo;
						}
					}

					reader.Add(session, ScheduledReductions);
				} while (Api.TryMoveNext(session, ScheduledReductions));
			}
		}

		private IEnumerable<MappedResultInfo> GetResultsForBucket(string index, int level, string reduceKey, int bucket, bool loadData)
		{
			switch (level)
			{
				case 0:
					return GetMappedResultsForBucket(index, reduceKey, bucket, loadData);
				case 1:
				case 2:
					return GetReducedResultsForBucket(index, reduceKey, level, bucket, loadData);
				default:
					throw new ArgumentException("Invalid level: " + level);
			}
		}

		private IEnumerable<MappedResultInfo> GetMappedResultsForBucket(string index, string reduceKey, int bucket, bool loadData)
		{
			Api.JetSetCurrentIndex(session, MappedResults, "by_view_hashed_reduce_key_and_bucket");
			Api.MakeKey(session, MappedResults, index, Encoding.Unicode, MakeKeyGrbit.NewKey);
			Api.MakeKey(session, MappedResults, HashReduceKey(reduceKey), MakeKeyGrbit.None);
			Api.MakeKey(session, MappedResults, bucket, MakeKeyGrbit.None);

			if (Api.TrySeek(session, MappedResults, SeekGrbit.SeekEQ) == false)
			{
				yield return new MappedResultInfo
				{
					ReduceKey = reduceKey,
					Bucket = bucket
				};
				yield break;
			}

			Api.MakeKey(session, MappedResults, index, Encoding.Unicode, MakeKeyGrbit.NewKey);
			Api.MakeKey(session, MappedResults, HashReduceKey(reduceKey), MakeKeyGrbit.None);
			Api.MakeKey(session, MappedResults, bucket, MakeKeyGrbit.None);

			Api.JetSetIndexRange(session, MappedResults, SetIndexRangeGrbit.RangeInclusive | SetIndexRangeGrbit.RangeUpperLimit);
			bool returnedResults = false;
			do
			{
				var indexFromDb = Api.RetrieveColumnAsString(session, MappedResults, tableColumnsCache.MappedResultsColumns["view"]);
				var keyFromDb = Api.RetrieveColumnAsString(session, MappedResults, tableColumnsCache.MappedResultsColumns["reduce_key"]);
				var bucketFromDb = Api.RetrieveColumnAsInt32(session, MappedResults, tableColumnsCache.MappedResultsColumns["bucket"]).Value;
				if (string.Equals(indexFromDb, index, StringComparison.InvariantCultureIgnoreCase) == false ||
					bucketFromDb != bucket ||
					string.Equals(keyFromDb, reduceKey, StringComparison.Ordinal) == false // the key is explicitly compared using case sensitive approach
					)
				{
					// we might have a hash collision, so we will just skip and try the next one
					continue;
				}
				var timestamp = Api.RetrieveColumnAsInt64(session, MappedResults, tableColumnsCache.MappedResultsColumns["timestamp"]).Value;
				yield return new MappedResultInfo
				{
					Bucket = bucket,
					ReduceKey =
						keyFromDb,
					Etag = new Guid(Api.RetrieveColumn(session, MappedResults, tableColumnsCache.MappedResultsColumns["etag"])),
					Timestamp = DateTime.FromBinary(timestamp),
					Data = loadData ? LoadMappedResults(keyFromDb) : null,
					Size = Api.RetrieveColumnSize(session, MappedResults, tableColumnsCache.MappedResultsColumns["data"]) ?? 0
				};
				returnedResults = true;
			} while (Api.TryMoveNext(session, MappedResults));

			if (returnedResults == false)
			{
				{
					yield return new MappedResultInfo
					{
						ReduceKey = reduceKey,
						Bucket = bucket
					};
				}
			}
		}


		public void RemoveReduceResults(string indexName, int level, string reduceKey, int sourceBucket)
		{
			Api.JetSetCurrentIndex(session, ReducedResults, "by_view_level_source_bucket_and_hashed_reduce_key");
			Api.MakeKey(session, ReducedResults, indexName, Encoding.Unicode, MakeKeyGrbit.NewKey);
			Api.MakeKey(session, ReducedResults, level, MakeKeyGrbit.None);
			Api.MakeKey(session, ReducedResults, sourceBucket, MakeKeyGrbit.None);
			Api.MakeKey(session, ReducedResults, HashReduceKey(reduceKey), MakeKeyGrbit.None);

			if (Api.TrySeek(session, ReducedResults, SeekGrbit.SeekEQ) == false)
				return;

			do
			{
				var indexFromDb = Api.RetrieveColumnAsString(session, ReducedResults, tableColumnsCache.ReduceResultsColumns["view"], Encoding.Unicode, RetrieveColumnGrbit.RetrieveFromIndex);
				var bucketFromDb = Api.RetrieveColumnAsInt32(session, ReducedResults, tableColumnsCache.ReduceResultsColumns["source_bucket"], RetrieveColumnGrbit.RetrieveFromIndex).Value;
				if (string.Equals(indexFromDb, indexName, StringComparison.InvariantCultureIgnoreCase) == false ||
					bucketFromDb != sourceBucket)
				{
					break;
				}

				var keyFromDb = Api.RetrieveColumnAsString(session, ReducedResults, tableColumnsCache.ReduceResultsColumns["reduce_key"]);
				if (string.Equals(keyFromDb, reduceKey, StringComparison.Ordinal) == false)// case sensitive check on purpose
					continue;


				Api.JetDelete(session, ReducedResults);
			} while (Api.TryMoveNext(session, ReducedResults));
		}

		private IEnumerable<MappedResultInfo> GetReducedResultsForBucket(string index, string reduceKey, int level, int bucket, bool loadData)
		{
			Api.JetSetCurrentIndex(session, ReducedResults, "by_view_level_hashed_reduce_key_and_bucket");
			Api.MakeKey(session, ReducedResults, index, Encoding.Unicode, MakeKeyGrbit.NewKey);
			Api.MakeKey(session, ReducedResults, level, MakeKeyGrbit.None);
			Api.MakeKey(session, ReducedResults, HashReduceKey(reduceKey), MakeKeyGrbit.None);
			Api.MakeKey(session, ReducedResults, bucket, MakeKeyGrbit.None);

			if (Api.TrySeek(session, ReducedResults, SeekGrbit.SeekEQ) == false)
			{
				yield return new MappedResultInfo
				{
					Bucket = bucket,
					ReduceKey = reduceKey,
				};
				yield break;
			}

			Api.MakeKey(session, ReducedResults, index, Encoding.Unicode, MakeKeyGrbit.NewKey);
			Api.MakeKey(session, ReducedResults, level, MakeKeyGrbit.None);
			Api.MakeKey(session, ReducedResults, HashReduceKey(reduceKey), MakeKeyGrbit.None);
			Api.MakeKey(session, ReducedResults, bucket, MakeKeyGrbit.None);
			Api.JetSetIndexRange(session, ReducedResults, SetIndexRangeGrbit.RangeUpperLimit | SetIndexRangeGrbit.RangeInclusive);
			bool returnedResults = false;
			do
			{
				var key = Api.RetrieveColumnAsString(session, ReducedResults, tableColumnsCache.ReduceResultsColumns["reduce_key"]);
				var bucketFromDb = Api.RetrieveColumnAsInt32(session, ReducedResults, tableColumnsCache.ReduceResultsColumns["bucket"]).Value;
				if (bucketFromDb != bucket)
					break;

				// we explicitly compare the key just as we would during the group by phase, using case sensitive approach
				if (string.Equals(key, reduceKey, StringComparison.Ordinal) == false)
					continue;
				returnedResults = true;
				var timestamp = Api.RetrieveColumnAsInt64(session, ReducedResults, tableColumnsCache.ReduceResultsColumns["timestamp"]).Value;
				yield return new MappedResultInfo
				{
					Bucket = bucket,
					ReduceKey =
						key,
					Etag = new Guid(Api.RetrieveColumn(session, ReducedResults, tableColumnsCache.ReduceResultsColumns["etag"])),
					Timestamp = DateTime.FromBinary(timestamp),
					Data = loadData ? LoadReducedResults(key) : null,
					Size = Api.RetrieveColumnSize(session, ReducedResults, tableColumnsCache.ReduceResultsColumns["data"]) ?? 0
				};
			} while (Api.TryMoveNext(session, ReducedResults));

			if (returnedResults == false)
			{
				yield return new MappedResultInfo
				{
					Bucket = bucket,
					ReduceKey = reduceKey,
				};
			}

		}
		public void DeleteMappedResultsForDocumentId(string documentId, string view, HashSet<ReduceKeyAndBucket> removed)
		{
			Api.JetSetCurrentIndex(session, MappedResults, "by_view_and_doc_key");
			Api.MakeKey(session, MappedResults, view, Encoding.Unicode, MakeKeyGrbit.NewKey);
			Api.MakeKey(session, MappedResults, documentId, Encoding.Unicode, MakeKeyGrbit.None);
			if (Api.TrySeek(session, MappedResults, SeekGrbit.SeekEQ) == false)
				return;

			Api.MakeKey(session, MappedResults, view, Encoding.Unicode, MakeKeyGrbit.NewKey);
			Api.MakeKey(session, MappedResults, documentId, Encoding.Unicode, MakeKeyGrbit.None);
			Api.JetSetIndexRange(session, MappedResults, SetIndexRangeGrbit.RangeUpperLimit | SetIndexRangeGrbit.RangeInclusive);
			do
			{
				// esent index ranges are approximate, and we need to check them ourselves as well
				var viewFromDb = Api.RetrieveColumnAsString(session, MappedResults, tableColumnsCache.MappedResultsColumns["view"]);
				if (StringComparer.InvariantCultureIgnoreCase.Equals(viewFromDb, view) == false)
					continue;
				var documentIdFromDb = Api.RetrieveColumnAsString(session, MappedResults, tableColumnsCache.MappedResultsColumns["document_key"]);
				if (StringComparer.InvariantCultureIgnoreCase.Equals(documentIdFromDb, documentId) == false)
					continue;
				var reduceKey = Api.RetrieveColumnAsString(session, MappedResults, tableColumnsCache.MappedResultsColumns["reduce_key"],
														   Encoding.Unicode);
				var bucket = Api.RetrieveColumnAsInt32(session, MappedResults, tableColumnsCache.MappedResultsColumns["bucket"]).Value;

				removed.Add(new ReduceKeyAndBucket(bucket, reduceKey));
				Api.JetDelete(session, MappedResults);
			} while (Api.TryMoveNext(session, MappedResults));
		}

		public void UpdateRemovedMapReduceStats(string view, HashSet<ReduceKeyAndBucket> removed)
		{
			foreach (var keyAndBucket in removed)
			{
				DecrementReduceKeyCounter(view, keyAndBucket.ReduceKey);
			}
		}

		public void DeleteMappedResultsForView(string view)
		{
			Api.JetSetCurrentIndex(session, MappedResults, "by_view_and_doc_key");
			Api.MakeKey(session, MappedResults, view, Encoding.Unicode, MakeKeyGrbit.NewKey);
			if (Api.TrySeek(session, MappedResults, SeekGrbit.SeekGE) == false)
				return;

			var deletedReduceKeys = new List<string>();

			do
			{
				// esent index ranges are approximate, and we need to check them ourselves as well
				var viewFromDb = Api.RetrieveColumnAsString(session, MappedResults, tableColumnsCache.MappedResultsColumns["view"]);
				if (StringComparer.InvariantCultureIgnoreCase.Equals(viewFromDb, view) == false)
					break;

				var reduceKey = Api.RetrieveColumnAsString(session, MappedResults, tableColumnsCache.MappedResultsColumns["reduce_key"]);
				deletedReduceKeys.Add(reduceKey);

				Api.JetDelete(session, MappedResults);

			} while (Api.TryMoveNext(session, MappedResults));

			foreach (var reduceKey in deletedReduceKeys)
			{
				DecrementReduceKeyCounter(view, reduceKey);
			}
		}

		public IEnumerable<string> GetKeysForIndexForDebug(string indexName, int start, int take)
		{
			if (take <= 0)
				yield break;

			Api.JetSetCurrentIndex(session, MappedResults, "by_view_hashed_reduce_key_and_bucket");
			Api.MakeKey(session, MappedResults, indexName, Encoding.Unicode, MakeKeyGrbit.NewKey);
			if (Api.TrySeek(session, MappedResults, SeekGrbit.SeekGE) == false)
				yield break;

			try
			{
				Api.JetMove(session, MappedResults, start, MoveGrbit.MoveKeyNE);
			}
			catch (EsentErrorException e)
			{
				if (e.Error == JET_err.NoCurrentRecord)
				{
					yield break;
				}
				throw;
			}

			var results = new HashSet<string>();
			do
			{
				var indexNameFromDb = Api.RetrieveColumnAsString(session, MappedResults,
																 tableColumnsCache.MappedResultsColumns["view"], Encoding.Unicode,
																 RetrieveColumnGrbit.RetrieveFromIndex);
				var keyFromDb = Api.RetrieveColumnAsString(session, MappedResults,
														   tableColumnsCache.MappedResultsColumns["reduce_key"]);
				var comparison = String.Compare(indexNameFromDb, indexName, StringComparison.InvariantCultureIgnoreCase);
				if (comparison < 0)
					continue; // skip to the next item
				if (comparison > 0) // after the current item
					break;

				if (results.Add(keyFromDb))
				{
					take -= 1;
					yield return keyFromDb;
				}
			} while (Api.TryMoveNext(session, MappedResults) && take > 0);
		}

		public IEnumerable<MappedResultInfo> GetMappedResultsForDebug(string indexName, string key, int start, int take)
		{
			if (take <= 0)
				yield break;


			// NOTE, this intentionally does a table scan for all the items in the same index.
			// the reason it is allowed is that this is only applicable for debug, and never is used in production systems
			Api.JetSetCurrentIndex(session, MappedResults, "by_view_hashed_reduce_key_and_bucket");
			Api.MakeKey(session, MappedResults, indexName, Encoding.Unicode, MakeKeyGrbit.NewKey);
			Api.MakeKey(session, MappedResults, HashReduceKey(key), MakeKeyGrbit.None);
			if (Api.TrySeek(session, MappedResults, SeekGrbit.SeekGE) == false)
				yield break;
			if (TryMoveTableRecords(MappedResults, start, false))
				yield break;
			do
			{

				var indexNameFromDb = Api.RetrieveColumnAsString(session, MappedResults,
																 tableColumnsCache.MappedResultsColumns["view"], Encoding.Unicode,
																 RetrieveColumnGrbit.RetrieveFromIndex);
				var keyFromDb = Api.RetrieveColumnAsString(session, MappedResults,
														   tableColumnsCache.MappedResultsColumns["reduce_key"]);

				var indexCompare = string.Compare(indexNameFromDb, indexName, StringComparison.InvariantCultureIgnoreCase);

				if (indexCompare < 0)
					continue;
				if (indexCompare > 0)
					break;
				var keyCompare = string.Compare(key, keyFromDb, StringComparison.InvariantCultureIgnoreCase);
				if (keyCompare != 0)
					continue;

				take -= 1;

				var bucket =
					Api.RetrieveColumnAsInt32(session, MappedResults, tableColumnsCache.MappedResultsColumns["bucket"]).Value;
				var timestamp = Api.RetrieveColumnAsInt64(session, MappedResults, tableColumnsCache.MappedResultsColumns["timestamp"]).Value;
				yield return new MappedResultInfo
				{
					ReduceKey = keyFromDb,
					Etag = new Guid(Api.RetrieveColumn(session, MappedResults, tableColumnsCache.MappedResultsColumns["etag"])),
					Timestamp = DateTime.FromBinary(timestamp),
					Data = LoadMappedResults(keyFromDb),
					Size = Api.RetrieveColumnSize(session, MappedResults, tableColumnsCache.MappedResultsColumns["data"]) ?? 0,
					Bucket = bucket,
					Source =
						Api.RetrieveColumnAsString(session, MappedResults, tableColumnsCache.MappedResultsColumns["document_key"],
												   Encoding.Unicode)
				};

			} while (Api.TryMoveNext(session, MappedResults) && take > 0);
		}

		public IEnumerable<MappedResultInfo> GetReducedResultsForDebug(string indexName, string key, int level, int start, int take)
		{
			if (take <= 0)
				yield break;

			// NOTE, this intentionally does a table scan for all the items in the same index.
			// the reason it is allowed is that this is only applicable for debug, and never is used in production systems

			Api.JetSetCurrentIndex(session, ReducedResults, "by_view_level_source_bucket_and_hashed_reduce_key");
			Api.MakeKey(session, ReducedResults, indexName, Encoding.Unicode, MakeKeyGrbit.NewKey);
			Api.MakeKey(session, ReducedResults, level, MakeKeyGrbit.None);
			if (Api.TrySeek(session, ReducedResults, SeekGrbit.SeekGE) == false)
				yield break;

			if (TryMoveTableRecords(ReducedResults, start, false))
				yield break;
			do
			{

				var levelFromDb =
					Api.RetrieveColumnAsInt32(session, ReducedResults, tableColumnsCache.ReduceResultsColumns["level"]).Value;
				var indexNameFromDb = Api.RetrieveColumnAsString(session, ReducedResults,
																 tableColumnsCache.ReduceResultsColumns["view"], Encoding.Unicode,
																 RetrieveColumnGrbit.RetrieveFromIndex);
				var keyFromDb = Api.RetrieveColumnAsString(session, ReducedResults,
														   tableColumnsCache.ReduceResultsColumns["reduce_key"]);
				var indexCompare = string.Compare(indexNameFromDb, indexName, StringComparison.InvariantCultureIgnoreCase);

				if (indexCompare < 0)
					continue;
				if (indexCompare > 0)
					break;
				if (levelFromDb < level)
					continue;
				if (levelFromDb > level)
					break;
				var keyCompare = string.Compare(key, keyFromDb, StringComparison.InvariantCultureIgnoreCase);
				if (keyCompare != 0)
					continue;

				take -= 1;


				var timestamp = Api.RetrieveColumnAsInt64(session, ReducedResults, tableColumnsCache.ReduceResultsColumns["timestamp"]).Value;
				yield return new MappedResultInfo
				{
					ReduceKey = keyFromDb,
					Etag = new Guid(Api.RetrieveColumn(session, ReducedResults, tableColumnsCache.ReduceResultsColumns["etag"])),
					Timestamp = DateTime.FromBinary(timestamp),
					Data = LoadReducedResults(keyFromDb),
					Size = Api.RetrieveColumnSize(session, ReducedResults, tableColumnsCache.ReduceResultsColumns["data"]) ?? 0,
					Bucket = Api.RetrieveColumnAsInt32(session, ReducedResults, tableColumnsCache.ReduceResultsColumns["bucket"]).Value,
					Source =
						Api.RetrieveColumnAsInt32(session, ReducedResults, tableColumnsCache.ReduceResultsColumns["source_bucket"]).
							ToString()
				};
			} while (Api.TryMoveNext(session, ReducedResults) && take > 0);
		}

		public IEnumerable<ReduceTypePerKey> GetReduceTypesPerKeys(string indexName, int take, int limitOfItemsToReduceInSingleStep)
		{
			var allKeysToReduce = new HashSet<string>(StringComparer.InvariantCultureIgnoreCase);

			Api.JetSetCurrentIndex(session, ScheduledReductions, "by_view_level_and_hashed_reduce_key");
			Api.MakeKey(session, ScheduledReductions, indexName, Encoding.Unicode, MakeKeyGrbit.NewKey);
			if (Api.TrySeek(session, ScheduledReductions, SeekGrbit.SeekGE) == false)
				yield break;
			do
			{
				var indexFromDb = Api.RetrieveColumnAsString(session, ScheduledReductions,
															 tableColumnsCache.ScheduledReductionColumns["view"], Encoding.Unicode,
															 RetrieveColumnGrbit.RetrieveFromIndex);

				if (StringComparer.InvariantCultureIgnoreCase.Equals(indexName, indexFromDb) == false)
					break;

				var reduceKey = Api.RetrieveColumnAsString(session, ScheduledReductions,
											   tableColumnsCache.ScheduledReductionColumns["reduce_key"]);

				allKeysToReduce.Add(reduceKey);

			} while (Api.TryMoveNext(session, ScheduledReductions) && allKeysToReduce.Count < take);

			foreach (var reduceKey in allKeysToReduce)
			{
				var count = GetNumberOfMappedItemsPerReduceKey(indexName, reduceKey);
				var reduceType = count >= limitOfItemsToReduceInSingleStep ? ReduceType.MultiStep : ReduceType.SingleStep;
				yield return new ReduceTypePerKey(reduceKey, reduceType);
			}
		}

		public void UpdatePerformedReduceType(string indexName, string reduceKey, ReduceType performedReduceType)
		{
			ExecuteOnReduceKey(indexName, reduceKey, ReduceKeysStatus, tableColumnsCache.ReduceKeysStatusColumns, () =>
			{
				using (var update = new Update(session, ReduceKeysStatus, JET_prep.Replace))
				{
					Api.SetColumn(session, ReduceKeysStatus, tableColumnsCache.ReduceKeysStatusColumns["reduce_type"],
								  (int)performedReduceType);

					update.Save();
				}
			},
			createIfMissing: true);
		}

		private void ExecuteOnReduceKey(string view, string reduceKey,
			Table table,
			IDictionary<string, JET_COLUMNID> columnids,
			Action action,
			bool createIfMissing)
		{
			var hashReduceKey = HashReduceKey(reduceKey);

			Api.JetSetCurrentIndex(session, table, "by_view_and_hashed_reduce_key");
			Api.MakeKey(session, table, view, Encoding.Unicode, MakeKeyGrbit.NewKey);
			Api.MakeKey(session, table, hashReduceKey, MakeKeyGrbit.None);
			Api.MakeKey(session, table, reduceKey, Encoding.Unicode, MakeKeyGrbit.None);

			if (Api.TrySeek(session, table, SeekGrbit.SeekEQ) == false)
			{
				if (createIfMissing == false)
					return;
				using (var update = new Update(session, table, JET_prep.Insert))
				{
					Api.SetColumn(session, table, columnids["view"], view, Encoding.Unicode);
					Api.SetColumn(session, table, columnids["reduce_key"], reduceKey, Encoding.Unicode);
					Api.SetColumn(session, table, columnids["hashed_reduce_key"], hashReduceKey);

					update.SaveAndGotoBookmark();
				}
				action();
				return;
			}

			Api.MakeKey(session, table, view, Encoding.Unicode, MakeKeyGrbit.NewKey);
			Api.MakeKey(session, table, hashReduceKey, MakeKeyGrbit.None);
			Api.MakeKey(session, table, reduceKey, Encoding.Unicode, MakeKeyGrbit.None);

			Api.TrySetIndexRange(session, table, SetIndexRangeGrbit.RangeInclusive | SetIndexRangeGrbit.RangeUpperLimit);
			do
			{
				var reduceKeyFromDb = Api.RetrieveColumnAsString(session, table, columnids["reduce_key"]);
				if (StringComparer.Ordinal.Equals(reduceKey, reduceKeyFromDb) == false)
					continue;

				action();
				return;
			} while (Api.TryMoveNext(session, table));
		}

		public ReduceType GetLastPerformedReduceType(string indexName, string reduceKey)
		{
			int reduceType = 0;
			ExecuteOnReduceKey(indexName, reduceKey, ReduceKeysStatus, tableColumnsCache.ReduceKeysStatusColumns, () =>
			{
				reduceType = Api.RetrieveColumnAsInt32(session, ReduceKeysStatus, tableColumnsCache.ReduceKeysStatusColumns["reduce_type"]).Value;
			}, createIfMissing: false);
			return (ReduceType)reduceType;
		}

		public IEnumerable<int> GetMappedBuckets(string indexName, string reduceKey)
		{
			Api.JetSetCurrentIndex(session, MappedResults, "by_view_hashed_reduce_key_and_bucket");
			Api.MakeKey(session, MappedResults, indexName, Encoding.Unicode, MakeKeyGrbit.NewKey);
			Api.MakeKey(session, MappedResults, HashReduceKey(reduceKey), MakeKeyGrbit.None);

			Api.MakeKey(session, MappedResults, 0, MakeKeyGrbit.None);
			if (Api.TrySeek(session, MappedResults, SeekGrbit.SeekGE) == false)
				yield break;

			Api.MakeKey(session, MappedResults, indexName, Encoding.Unicode, MakeKeyGrbit.NewKey);
			Api.MakeKey(session, MappedResults, HashReduceKey(reduceKey), MakeKeyGrbit.None);

<<<<<<< HEAD
			Api.TrySetIndexRange(session, MappedResults, SetIndexRangeGrbit.RangeUpperLimit | SetIndexRangeGrbit.RangeInclusive);
=======
			Api.MakeKey(session, MappedResults, int.MaxValue, MakeKeyGrbit.None);
			if (Api.TrySetIndexRange(session, MappedResults, SetIndexRangeGrbit.RangeUpperLimit | SetIndexRangeGrbit.RangeInclusive) == false)
				yield break; 
>>>>>>> 55f8cd18
			do
			{
				var viewFromDb = Api.RetrieveColumnAsString(session, MappedResults, tableColumnsCache.MappedResultsColumns["view"]);
				if (StringComparer.InvariantCultureIgnoreCase.Equals(viewFromDb, indexName) == false)
					continue;

				var rKey = Api.RetrieveColumnAsString(session, MappedResults, tableColumnsCache.MappedResultsColumns["reduce_key"],
														   Encoding.Unicode);

				if (StringComparer.OrdinalIgnoreCase.Equals(rKey, reduceKey) == false)
					continue;

				yield return Api.RetrieveColumnAsInt32(session, MappedResults, tableColumnsCache.MappedResultsColumns["bucket"]).Value;
			} while (Api.TryMoveNext(session, MappedResults));
		}

		public IEnumerable<MappedResultInfo> GetMappedResults(string indexName, string[] keysToReduce, bool loadData)
		{
			Api.JetSetCurrentIndex(session, MappedResults, "by_view_hashed_reduce_key_and_bucket");

			foreach (var reduceKey in keysToReduce)
			{
				Api.MakeKey(session, MappedResults, indexName, Encoding.Unicode, MakeKeyGrbit.NewKey);
				var hashReduceKey = HashReduceKey(reduceKey);
				Api.MakeKey(session, MappedResults, hashReduceKey, MakeKeyGrbit.None);
				if (Api.TrySeek(session, MappedResults, SeekGrbit.SeekGE) == false)
					continue;

				do
				{
					var indexFromDb = Api.RetrieveColumnAsString(session, MappedResults, tableColumnsCache.MappedResultsColumns["view"]);
					var hashKeyFromDb = Api.RetrieveColumn(session, MappedResults, tableColumnsCache.MappedResultsColumns["hashed_reduce_key"]);

					if (string.Equals(indexFromDb, indexName, StringComparison.InvariantCultureIgnoreCase) == false ||
						hashReduceKey.SequenceEqual(hashKeyFromDb) == false)
					{
						break;
					}
					var timestamp = Api.RetrieveColumnAsInt64(session, MappedResults, tableColumnsCache.MappedResultsColumns["timestamp"]).Value;
					var keyFromDb = Api.RetrieveColumnAsString(session, MappedResults, tableColumnsCache.MappedResultsColumns["reduce_key"]);
					yield return new MappedResultInfo
					{
						Bucket = Api.RetrieveColumnAsInt32(session, MappedResults, tableColumnsCache.MappedResultsColumns["bucket"]).Value,
						ReduceKey = keyFromDb,
						Etag = new Guid(Api.RetrieveColumn(session, MappedResults, tableColumnsCache.MappedResultsColumns["etag"])),
						Timestamp = DateTime.FromBinary(timestamp),
						Data = loadData ? LoadMappedResults(keyFromDb) : null,
						Size = Api.RetrieveColumnSize(session, MappedResults, tableColumnsCache.MappedResultsColumns["data"]) ?? 0
					};
				} while (Api.TryMoveNext(session, MappedResults));
			}
		}

		private RavenJObject LoadMappedResults(string key)
		{
			using (Stream stream = new BufferedStream(new ColumnStream(session, MappedResults, tableColumnsCache.MappedResultsColumns["data"])))
			using (var dataStream = documentCodecs.Aggregate(stream, (ds, codec) => codec.Decode(key, null, ds)))
			{
				return dataStream.ToJObject();
			}
		}

		private RavenJObject LoadReducedResults(string key)
		{
			using (Stream stream = new BufferedStream(new ColumnStream(session, ReducedResults, tableColumnsCache.ReduceResultsColumns["data"])))
			using (var dataStream = documentCodecs.Aggregate(stream, (ds, codec) => codec.Decode(key, null, ds)))
			{
				return dataStream.ToJObject();
			}
		}

		[DebuggerHidden, DebuggerNonUserCode, DebuggerStepThrough]
		public void FlushMapReduceUpdates()
		{
			if (reduceKeyChanges == null)
				return;
			foreach (var reduceKeyChange in reduceKeyChanges)
			{
				MaybePulseTransaction();
				IncrementReduceKeyCounter(reduceKeyChange.Key.Item1, reduceKeyChange.Key.Item2, reduceKeyChange.Value);
			}
		}

		private void IncrementReduceKeyCounter(string view, string reduceKey, int val)
		{
			ExecuteOnReduceKey(view, reduceKey, ReduceKeysCounts, tableColumnsCache.ReduceKeysCountsColumns,
				() => Api.EscrowUpdate(session, ReduceKeysCounts, tableColumnsCache.ReduceKeysCountsColumns["mapped_items_count"], val),
				createIfMissing: true);
		}

		private void DecrementReduceKeyCounter(string view, string reduceKey)
		{
			var removeReducedKeyStatus = false;

			ExecuteOnReduceKey(view, reduceKey, ReduceKeysCounts, tableColumnsCache.ReduceKeysCountsColumns,
				() =>
				{
					var result = Api.EscrowUpdate(session, ReduceKeysCounts, tableColumnsCache.ReduceKeysCountsColumns["mapped_items_count"], -1);
					if (result == 1)
					{
						Api.JetDelete(session, ReduceKeysCounts);
						removeReducedKeyStatus = true;
					}
				}, createIfMissing: false);

			if (removeReducedKeyStatus)
			{
				ExecuteOnReduceKey(view, reduceKey, ReduceKeysStatus, tableColumnsCache.ReduceKeysStatusColumns,
								   () => Api.JetDelete(session, ReduceKeysStatus), createIfMissing: false);
			}
		}

		private int GetNumberOfMappedItemsPerReduceKey(string view, string reduceKey)
		{
			int numberOfMappedItemsPerReduceKey = 0;
			ExecuteOnReduceKey(view, reduceKey, ReduceKeysCounts, tableColumnsCache.ReduceKeysCountsColumns, () =>
			{
				numberOfMappedItemsPerReduceKey = Api.RetrieveColumnAsInt32(session, ReduceKeysCounts, tableColumnsCache.ReduceKeysCountsColumns["mapped_items_count"]).Value;
			}, createIfMissing: false);

			return numberOfMappedItemsPerReduceKey;
		}
	}
}<|MERGE_RESOLUTION|>--- conflicted
+++ resolved
@@ -772,13 +772,9 @@
 			Api.MakeKey(session, MappedResults, indexName, Encoding.Unicode, MakeKeyGrbit.NewKey);
 			Api.MakeKey(session, MappedResults, HashReduceKey(reduceKey), MakeKeyGrbit.None);
 
-<<<<<<< HEAD
-			Api.TrySetIndexRange(session, MappedResults, SetIndexRangeGrbit.RangeUpperLimit | SetIndexRangeGrbit.RangeInclusive);
-=======
 			Api.MakeKey(session, MappedResults, int.MaxValue, MakeKeyGrbit.None);
 			if (Api.TrySetIndexRange(session, MappedResults, SetIndexRangeGrbit.RangeUpperLimit | SetIndexRangeGrbit.RangeInclusive) == false)
 				yield break; 
->>>>>>> 55f8cd18
 			do
 			{
 				var viewFromDb = Api.RetrieveColumnAsString(session, MappedResults, tableColumnsCache.MappedResultsColumns["view"]);

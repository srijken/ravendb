--- conflicted
+++ resolved
@@ -15,14 +15,10 @@
 		void AddTask(DatabaseTask task, DateTime addedAt);
 		bool HasTasks { get; }
 		long ApproximateTaskCount { get; }
-<<<<<<< HEAD
 
 		IEnumerable<TaskMetadata> GetPendingTasksForDebug();
 		T GetMergedTask<T>() where T : DatabaseTask;
-=======
-		T GetMergedTask<T>() where T : Task;
 
 		IEnumerable<TaskMetadata> GetPendingTasksForDebug();
->>>>>>> d7c956d8
 	}
 }
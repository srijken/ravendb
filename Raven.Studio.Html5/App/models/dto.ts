--- conflicted
+++ resolved
@@ -761,13 +761,11 @@
     Value: any;
 }
 
-<<<<<<< HEAD
-interface databaseDto
-{
+interface databaseDto {
     Name: string;
     Disabled: boolean;
-=======
+}
+
 interface customFunctionsDto {
     Functions: string;
->>>>>>> 9aa703a6
 }
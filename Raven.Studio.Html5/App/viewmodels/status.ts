import durandalRouter = require("plugins/router");
import database = require("models/database");
import viewModelBase = require("viewmodels/viewModelBase");
import appUrl = require("common/appUrl");

class status extends viewModelBase {

    router: DurandalRootRouter;
    static statusRouter: DurandalRouter; //TODO: is it better way of exposing this router to child router?
    currentRouteTitle: KnockoutComputed<string>;
    appUrls: computedAppUrls;

	constructor() {
        super();
        
        this.appUrls = appUrl.forCurrentDatabase();

        this.router = durandalRouter.createChildRouter()
            .map([
<<<<<<< HEAD
                { route: 'status',                  moduleId: 'viewmodels/statistics',          title: 'Stats',             nav: true, hash: appUrl.forCurrentDatabase().status },
                { route: 'status/logs',             moduleId: 'viewmodels/logs',                title: 'Logs',              nav: true, hash: appUrl.forCurrentDatabase().logs },
                { route: 'status/alerts',           moduleId: 'viewmodels/alerts',              title: 'Alerts',            nav: true, hash: appUrl.forCurrentDatabase().alerts },
                { route: 'status/indexErrors',      moduleId: 'viewmodels/indexErrors',         title: 'Index Errors',      nav: true, hash: appUrl.forCurrentDatabase().indexErrors },
                { route: 'status/replicationStats', moduleId: 'viewmodels/replicationStats',    title: 'Replication Stats', nav: true, hash: appUrl.forCurrentDatabase().replicationStats },
                { route: 'status/userInfo',         moduleId: 'viewmodels/userInfo',            title: 'User Info',         nav: true, hash: appUrl.forCurrentDatabase().userInfo },
                { route: 'status/debug*details',    moduleId: 'viewmodels/statusDebug',         title: 'Debug',             nav: true, hash: appUrl.forCurrentDatabase().statusDebug },
=======
                { route: 'databases/status',                  moduleId: 'viewmodels/statistics',          title: 'Stats',             nav: true, hash: appUrl.forCurrentDatabase().status },
                { route: 'databases/status/logs',             moduleId: 'viewmodels/logs',                title: 'Logs',              nav: true, hash: appUrl.forCurrentDatabase().logs },
                { route: 'databases/status/alerts',           moduleId: 'viewmodels/alerts',              title: 'Alerts',            nav: true, hash: appUrl.forCurrentDatabase().alerts },
                { route: 'databases/status/indexErrors',      moduleId: 'viewmodels/indexErrors',         title: 'Index Errors',      nav: true, hash: appUrl.forCurrentDatabase().indexErrors },
                { route: 'databases/status/replicationStats', moduleId: 'viewmodels/replicationStats',    title: 'Replication Stats', nav: true, hash: appUrl.forCurrentDatabase().replicationStats },
                { route: 'databases/status/userInfo',         moduleId: 'viewmodels/userInfo',            title: 'User Info',         nav: true, hash: appUrl.forCurrentDatabase().userInfo }
>>>>>>> b88e36c8
			])
            .buildNavigationModel();

        status.statusRouter = this.router;


        this.currentRouteTitle = ko.computed(() => {
            // Is there a better way to get the active route?
            var activeRoute = this.router.navigationModel().first(r => r.isActive());
            return activeRoute != null ? activeRoute.title : "";
        });
    }
}

export = status;    <|MERGE_RESOLUTION|>--- conflicted
+++ resolved
@@ -17,22 +17,13 @@
 
         this.router = durandalRouter.createChildRouter()
             .map([
-<<<<<<< HEAD
-                { route: 'status',                  moduleId: 'viewmodels/statistics',          title: 'Stats',             nav: true, hash: appUrl.forCurrentDatabase().status },
-                { route: 'status/logs',             moduleId: 'viewmodels/logs',                title: 'Logs',              nav: true, hash: appUrl.forCurrentDatabase().logs },
-                { route: 'status/alerts',           moduleId: 'viewmodels/alerts',              title: 'Alerts',            nav: true, hash: appUrl.forCurrentDatabase().alerts },
-                { route: 'status/indexErrors',      moduleId: 'viewmodels/indexErrors',         title: 'Index Errors',      nav: true, hash: appUrl.forCurrentDatabase().indexErrors },
-                { route: 'status/replicationStats', moduleId: 'viewmodels/replicationStats',    title: 'Replication Stats', nav: true, hash: appUrl.forCurrentDatabase().replicationStats },
-                { route: 'status/userInfo',         moduleId: 'viewmodels/userInfo',            title: 'User Info',         nav: true, hash: appUrl.forCurrentDatabase().userInfo },
-                { route: 'status/debug*details',    moduleId: 'viewmodels/statusDebug',         title: 'Debug',             nav: true, hash: appUrl.forCurrentDatabase().statusDebug },
-=======
                 { route: 'databases/status',                  moduleId: 'viewmodels/statistics',          title: 'Stats',             nav: true, hash: appUrl.forCurrentDatabase().status },
                 { route: 'databases/status/logs',             moduleId: 'viewmodels/logs',                title: 'Logs',              nav: true, hash: appUrl.forCurrentDatabase().logs },
                 { route: 'databases/status/alerts',           moduleId: 'viewmodels/alerts',              title: 'Alerts',            nav: true, hash: appUrl.forCurrentDatabase().alerts },
                 { route: 'databases/status/indexErrors',      moduleId: 'viewmodels/indexErrors',         title: 'Index Errors',      nav: true, hash: appUrl.forCurrentDatabase().indexErrors },
                 { route: 'databases/status/replicationStats', moduleId: 'viewmodels/replicationStats',    title: 'Replication Stats', nav: true, hash: appUrl.forCurrentDatabase().replicationStats },
-                { route: 'databases/status/userInfo',         moduleId: 'viewmodels/userInfo',            title: 'User Info',         nav: true, hash: appUrl.forCurrentDatabase().userInfo }
->>>>>>> b88e36c8
+                { route: 'databases/status/userInfo',         moduleId: 'viewmodels/userInfo',            title: 'User Info',         nav: true, hash: appUrl.forCurrentDatabase().userInfo },
+                { route: 'databases/status/debug*details',    moduleId: 'viewmodels/statusDebug',         title: 'Debug',             nav: true, hash: appUrl.forCurrentDatabase().statusDebug }
 			])
             .buildNavigationModel();
 

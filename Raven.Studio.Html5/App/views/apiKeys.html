﻿<div>
<<<<<<< HEAD
    <div class="btn-toolbar" role="toolbar">
        <div class="btn-group">
            <button type="button" class="btn btn-primary use-bootstrap-tooltip" data-bind="click: saveChanges, enable: areAllApiKeysValid" title="Save changes (Alt+S)" accesskey="S"><i class="fa fa-save"></i></button>
        </div>
        <div class="btn-group">
            <button type="button" class="btn btn-default use-bootstrap-tooltip" data-bind="click: createNewApiKey" title="Create a new API Key (Alt+N)" accesskey="N"><i class="fa fa-plus"></i></button>
        </div>
        <div class="input-group" style="max-width: 300px;">
            <span class="input-group-addon"><i class="fa fa-search"></i></span>
            <input type="text" class="form-control" placeholder="Search for API keys" data-bind="value: searchText, valueUpdate: 'afterkeydown'" />
        </div>
    </div>
    <br />
    <div data-bind="foreach: apiKeys">
        <div class="panel api-key-card" data-bind="visible: visible, css: { 'panel-info': enabled() && isValid(), 'panel-warning': !enabled() && isValid(), 'panel-danger': !isValid() }">
=======
    <nav class="navbar navbar-default" role="navigation">
        <div class="collapse navbar-collapse" id="bs-example-navbar-collapse-1">
            <form class="navbar-form navbar-left" role="search">
                <button type="button" class="btn btn-primary" data-bind="click: saveChanges"><i class="fa fa-save"></i> Save Changes</button>
                <button type="button" class="btn btn-primary" data-bind="click: createNewApiKey"><i class="fa fa-plus"></i> New API Key</button>
            </form>
            <div class="input-group" style="margin-top: 8px; max-width: 300px;">
                <span class="input-group-addon"><i class="fa fa-search"></i></span>
                <input type="text" class="form-control" data-bind="value: filter" placeholder="Search for API keys" />
            </div>
        </div>
    </nav>

    <div data-bind="foreach: filteredApiKeys">
        <div class="panel api-key-card" data-bind="css: { 'panel-info': enabled, 'panel-warning': !enabled() }">
>>>>>>> 5db2ebfc
            <div class="panel-heading">
                <h3 class="panel-title">
                    <span data-bind="text: name() ? name() : '[new api key]'"></span>
                    <button type="button" style="display:inline-block;" class="close use-bootstrap-tooltip" data-bind="click: $root.removeApiKey.bind($root)" title="Remove this API key">×</button>
                </h3>

            </div>
            <div class="panel-body">
                <form class="form-horizontal" role="form">
                    <div class="form-group">
                        <label class="col-sm-3 control-label">Name</label>
                        <div class="col-sm-7">
                            <input type="email" class="form-control" placeholder="MyApiKey" data-bind="value: name, valueUpdate: 'afterkeydown'" />
                        </div>
                    </div>
                    <div class="form-group">
                        <label class="col-sm-3 control-label">Secret</label>
                        <div class="col-sm-7">
                            <input type="text" class="form-control" readonly data-bind="value: secret" onmouseup="this.select(); return false;" />
                            <a href="javascript:void(0)" data-bind="click: generateSecret">Generate</a>
                        </div>
                    </div>
                    <div class="form-group">
                        <label class="col-sm-3 control-label">Full API Key</label>
                        <div class="col-sm-7">
                            <input type="text" class="form-control" readonly data-bind="value: fullApiKey" onmouseup="this.select(); return false;">
                        </div>
                    </div>
                    <div class="form-group">
                        <label class="col-sm-3 control-label">Connection String</label>
                        <div class="col-sm-7">
                            <input type="text" class="form-control" readonly data-bind="value: connectionString" onmouseup="this.select(); return false;" />
                        </div>
                    </div>
                    <div class="form-group">
                        <label class="col-sm-3 control-label">Direct Link</label>
                        <div class="col-sm-7">
                            <input type="text" class="form-control" readonly data-bind="value: directLink" onmouseup="this.select(); return false;" />
                        </div>
                    </div>
                    <div class="form-group">
                        <label class="col-sm-3 control-label">Enabled</label>
                        <div class="col-sm-7">
                            <div class="btn-group" data-toggle="buttons">
                                <label class="btn btn-primary" data-bind="click: enable, css: { active: enabled }">
                                    <input type="radio" name="options"> Enabled
                                </label>
                                <label class="btn btn-primary" data-bind="click: disable, css: { active: !enabled() }">
                                    <input type="radio" name="options"> Disabled
                                </label>
                            </div>
                        </div>
                    </div>
                    <div class="form-group">
                        <label class="col-sm-3 control-label">Databases</label>
<<<<<<< HEAD
=======

                        <button type="button" style="display:inline-block; font-size: 14px;" class="close col-sm-1" title="Add new database" data-bind="click: addEmptyApiKeyDatabase">
                            <span class="glyphicon glyphicon-plus"></span>
                        </button>

>>>>>>> 5db2ebfc
                        <div class="col-sm-9">
                            <table class="table table-striped table-hover" data-bind="visible: databases().length > 0">
                                <thead>
<<<<<<< HEAD
                                    <tr>
                                        <td width="50%">Name</td>
                                        <td>Admin</td>
                                        <td>Read Only</td>
                                        <td></td>
=======
                                    <tr class="database-header-row">
                                        <th style="width: 50%">Name</th>
                                        <th style="width: 20%">Admin</th>
                                        <th style="width: 30%">Read Only</th>
                                        <!--<th style="width: 10%">

                                            </th>-->
>>>>>>> 5db2ebfc
                                    </tr>
                                </thead>
                                <tbody data-bind="foreach: databases">
                                    <tr>
                                        <td>
                                            <div class="btn-group">
                                                <button type="button" class="btn btn-default dropdown-toggle" data-toggle="dropdown">
                                                    <span data-bind="text: tenantIdOrDefault"></span> <span class="caret"></span>
                                                </button>
                                                <ul class="dropdown-menu" role="menu">
                                                    <!-- ko foreach: $root.allDatabases -->
                                                    <li><a href="#" data-bind="text: $data, click: $parent.tenantId.bind($data)"></a></li>
                                                    <!-- /ko -->
                                                    <li class="divider"></li>
                                                    <li><a href="#" data-bind="click: tenantId.bind($data, '&lt;system&gt;')">&lt;system&gt;</a></li>
                                                    <li><a href="#" data-bind="click: tenantId.bind($data, '*')">* (All)</a></li>
                                                </ul>
                                            </div>
                                        </td>
                                        <td>
                                            <input type="checkbox" data-bind="checked: admin">
                                        </td>
                                        <td>
                                            <input type="checkbox" data-bind="checked: readOnly">
                                        </td>
                                        <td>
                                            <button type="button" class="close use-bootstrap-tooltip" style="display:inline-block; font-size: 14px;" data-bind="click: $parent.removeApiKeyDatabase.bind($parent, $data)" title="Remove this database">
                                                <span class="glyphicon glyphicon-remove remove"></span>
                                            </button>
                                        </td>
                                    </tr>
                                </tbody>
                            </table>
                            <button type="button" class="btn btn-default use-bootstrap-tooltip" data-bind="click: addEmptyApiKeyDatabase" title="Add a database">
                                <i class="fa fa-plus"></i> Add database
                            </button>
                        </div>
                    </div>
                </form>
            </div>
        </div>
    </div>
</div><|MERGE_RESOLUTION|>--- conflicted
+++ resolved
@@ -1,5 +1,4 @@
 ﻿<div>
-<<<<<<< HEAD
     <div class="btn-toolbar" role="toolbar">
         <div class="btn-group">
             <button type="button" class="btn btn-primary use-bootstrap-tooltip" data-bind="click: saveChanges, enable: areAllApiKeysValid" title="Save changes (Alt+S)" accesskey="S"><i class="fa fa-save"></i></button>
@@ -13,25 +12,8 @@
         </div>
     </div>
     <br />
-    <div data-bind="foreach: apiKeys">
+    <div data-bind="foreach: filteredApiKeys">
         <div class="panel api-key-card" data-bind="visible: visible, css: { 'panel-info': enabled() && isValid(), 'panel-warning': !enabled() && isValid(), 'panel-danger': !isValid() }">
-=======
-    <nav class="navbar navbar-default" role="navigation">
-        <div class="collapse navbar-collapse" id="bs-example-navbar-collapse-1">
-            <form class="navbar-form navbar-left" role="search">
-                <button type="button" class="btn btn-primary" data-bind="click: saveChanges"><i class="fa fa-save"></i> Save Changes</button>
-                <button type="button" class="btn btn-primary" data-bind="click: createNewApiKey"><i class="fa fa-plus"></i> New API Key</button>
-            </form>
-            <div class="input-group" style="margin-top: 8px; max-width: 300px;">
-                <span class="input-group-addon"><i class="fa fa-search"></i></span>
-                <input type="text" class="form-control" data-bind="value: filter" placeholder="Search for API keys" />
-            </div>
-        </div>
-    </nav>
-
-    <div data-bind="foreach: filteredApiKeys">
-        <div class="panel api-key-card" data-bind="css: { 'panel-info': enabled, 'panel-warning': !enabled() }">
->>>>>>> 5db2ebfc
             <div class="panel-heading">
                 <h3 class="panel-title">
                     <span data-bind="text: name() ? name() : '[new api key]'"></span>
@@ -87,32 +69,14 @@
                     </div>
                     <div class="form-group">
                         <label class="col-sm-3 control-label">Databases</label>
-<<<<<<< HEAD
-=======
-
-                        <button type="button" style="display:inline-block; font-size: 14px;" class="close col-sm-1" title="Add new database" data-bind="click: addEmptyApiKeyDatabase">
-                            <span class="glyphicon glyphicon-plus"></span>
-                        </button>
-
->>>>>>> 5db2ebfc
                         <div class="col-sm-9">
                             <table class="table table-striped table-hover" data-bind="visible: databases().length > 0">
                                 <thead>
-<<<<<<< HEAD
                                     <tr>
                                         <td width="50%">Name</td>
                                         <td>Admin</td>
                                         <td>Read Only</td>
                                         <td></td>
-=======
-                                    <tr class="database-header-row">
-                                        <th style="width: 50%">Name</th>
-                                        <th style="width: 20%">Admin</th>
-                                        <th style="width: 30%">Read Only</th>
-                                        <!--<th style="width: 10%">
-
-                                            </th>-->
->>>>>>> 5db2ebfc
                                     </tr>
                                 </thead>
                                 <tbody data-bind="foreach: databases">

﻿<div class="documents-page">
    <div class="row">
        <div class="col-md-2">
            <ul class="nav nav-pills nav-stacked document-collections" data-bind="foreach: collections">
                <li data-bind="event: { mousedown: $parent.selectCollection.bind($parent) }, css: { active: $data === $parent.selectedCollection() }, visible: documentCount() > 0 || isAllDocuments || isSystemDocuments">
                    <a href="javascript:void(0)">
                        <div class="collection-color-strip" data-bind="css: colorClass"></div>
                        <span data-bind="text: name"></span>
                        <span class="text-muted" data-bind="visible: !isSystemDocuments, css: { 'text-muted': $data !== $parent.selectedCollection() }, text: '(' + documentCount() + ')'"></span>
                    </a>
                </li>
            </ul>
        </div>
        <div class="col-md-10">
            <div class="row">
                <div class="btn-toolbar" role="toolbar">
                    <div class="btn-group">
                        <button type="button" class="btn btn-default" data-bind="click: toggleSelectAll" title="Select all or none">
                            <img style="height: 18px;" data-bind="attr: { src: isSelectAll() ? 'content/images/checked.png' : 'content/images/unchecked.png' }" />
                        </button>
                    </div>
                    <div class="btn-group">
                        <button type="button" class="btn btn-primary use-bootstrap-tooltip" accesskey="n" data-bind="click: newDocument" title="Create new document (Alt+N)">
                            <i class="fa fa-plus"></i>
                        </button>
                    </div>
                    <div class="btn-group">
                        <button type="button" class="btn btn-default use-bootstrap-tooltip" data-bind="click: selectColumns" title="Choose columns...">
                            <i class="fa fa-table"></i>
                        </button>
                    </div>
                    <div class="btn-group" data-bind="visible: hasAnyDocumentsSelected">
                        <button type="button" class="btn btn-default use-bootstrap-tooltip" data-bind="click: editSelectedDoc" title="Edit selected document (F2)">
                            <i class="fa fa-pencil"></i>
                        </button>
                        <button type="button" class="btn btn-default use-bootstrap-tooltip" data-bind="click: deleteSelectedDocs" title="Delete selected documents (DEL)">
                            <i class="fa fa-trash-o"></i>
                        </button>
                    </div>
                    <div class="btn-group" data-bind="visible: hasAnyDocumentsSelected">
                        <button type="button" class="btn btn-default use-bootstrap-tooltip" data-bind="click: copySelectedDocs" title="Copy selected documents (Ctrl+C, D)">
                            <i class="fa fa-copy"></i>
                        </button>
                        <button type="button" class="btn btn-default use-bootstrap-tooltip" data-bind="click: copySelectedDocIds" title="Copy selected document IDs (Ctrl+C, I)">
                            <i class="fa fa-clipboard"></i>
                        </button>
                    </div>
                </div>
            </div>
<<<<<<< HEAD
            <div id="documentsGrid" data-bind="widget: { kind: 'virtualTable', itemsSource: currentCollectionPagedItems, selectedIndices: selectedDocumentIndices, gridSelector: '#documentsGrid' }"></div>
=======
            <div id="documentsGrid" data-bind="widget: { kind: 'virtualTable', customColumns: currentColumnsParams, documentsSource: currentCollectionPagedItems, selectedIndices: selectedDocumentIndices, gridSelector: '#documentsGrid' }"></div>
>>>>>>> 4aac2bce
        </div>
    </div>
</div>

<div id="collections-context-menu">
    <ul class="dropdown-menu" role="menu">
        <li data-bind="click: $root.deleteCollection"><a tabindex="-1" href="#">Delete</a></li>
    </ul>
</div><|MERGE_RESOLUTION|>--- conflicted
+++ resolved
@@ -47,11 +47,7 @@
                     </div>
                 </div>
             </div>
-<<<<<<< HEAD
-            <div id="documentsGrid" data-bind="widget: { kind: 'virtualTable', itemsSource: currentCollectionPagedItems, selectedIndices: selectedDocumentIndices, gridSelector: '#documentsGrid' }"></div>
-=======
-            <div id="documentsGrid" data-bind="widget: { kind: 'virtualTable', customColumns: currentColumnsParams, documentsSource: currentCollectionPagedItems, selectedIndices: selectedDocumentIndices, gridSelector: '#documentsGrid' }"></div>
->>>>>>> 4aac2bce
+            <div id="documentsGrid" data-bind="widget: { kind: 'virtualTable', customColumns: currentColumnsParams, itemsSource: currentCollectionPagedItems, selectedIndices: selectedDocumentIndices, gridSelector: '#documentsGrid' }"></div>
         </div>
     </div>
 </div>

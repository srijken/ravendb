﻿<ResourceDictionary xmlns="http://schemas.microsoft.com/winfx/2006/xaml/presentation"
					xmlns:x="http://schemas.microsoft.com/winfx/2006/xaml"
					xmlns:toolkit="http://schemas.microsoft.com/winfx/2006/xaml/presentation/toolkit"
					xmlns:i="http://schemas.microsoft.com/expression/2010/interactivity"
					xmlns:ei="http://schemas.microsoft.com/expression/2010/interactions"
					xmlns:Editors="clr-namespace:Raven.Studio.Controls.Editors"
					xmlns:Controls="clr-namespace:System.Windows.Controls"
					xmlns:System="clr-namespace:System;assembly=mscorlib"
					xmlns:d="http://schemas.microsoft.com/expression/blend/2008"
					xmlns:mc="http://schemas.openxmlformats.org/markup-compatibility/2006"
					xmlns:sdk="http://schemas.microsoft.com/winfx/2006/xaml/presentation/sdk"
					xmlns:Behaviors="clr-namespace:Raven.Studio.Behaviors"
                    xmlns:RavenControls="clr-namespace:Raven.Studio.Controls" 
                    mc:Ignorable="d">

	<ResourceDictionary.MergedDictionaries>
		<ResourceDictionary Source="Brushes.xaml" />
        <ResourceDictionary Source="TextBoxStyles.xaml" />
        <ResourceDictionary Source="Images/Images.xaml" />
		<ResourceDictionary Source="DataGridStyles.xaml" />
		<ResourceDictionary Source="TreeViewStyles.xaml" />
<<<<<<< HEAD

=======
		<ResourceDictionary Source="SplitButton.xaml" />
		<ResourceDictionary Source="WatermarkedTextBox.xaml" />
>>>>>>> 6748872b
	</ResourceDictionary.MergedDictionaries>

	<Style TargetType="ScrollBar">
		<Setter Property="MinWidth" Value="17"/>
		<Setter Property="MinHeight" Value="17"/>
		<Setter Property="IsTabStop" Value="False"/>
		<Setter Property="Template">
			<Setter.Value>
				<ControlTemplate TargetType="ScrollBar">
					<Grid x:Name="Root" d:DesignWidth="188" d:DesignHeight="220">
						<Grid.Resources>

							<!-- RepeatButton Templates -->
							<ControlTemplate x:Key="RepeatButtonTemplate" TargetType="RepeatButton">
								<Grid x:Name="Root" Background="Transparent">
									<VisualStateManager.VisualStateGroups>
										<VisualStateGroup x:Name="CommonStates">
											<VisualState x:Name="Normal" />
										</VisualStateGroup>
									</VisualStateManager.VisualStateGroups>
								</Grid>
							</ControlTemplate>

							<!-- Horizontal Inc/Dec Templates -->
							<ControlTemplate x:Key="HorizontalIncrementTemplate" TargetType="RepeatButton">
								<Grid x:Name="Root">
									<VisualStateManager.VisualStateGroups>
										<VisualStateGroup x:Name="CommonStates">
											<VisualState x:Name="Normal" />
											<VisualState x:Name="MouseOver">
												<Storyboard>
												</Storyboard>
											</VisualState>
											<VisualState x:Name="Pressed">
												<Storyboard>
												</Storyboard>
											</VisualState>
											<VisualState x:Name="Disabled">
												<Storyboard>
													<DoubleAnimation Duration="0:0:0" Storyboard.TargetName="DisabledElement" Storyboard.TargetProperty="Opacity" To=".7" />
												</Storyboard>
											</VisualState>
										</VisualStateGroup>
									</VisualStateManager.VisualStateGroups>
									<Rectangle x:Name="Background" Opacity="0" RadiusX="2" RadiusY="2" Fill="Transparent" StrokeThickness="0" />
									<Rectangle x:Name="Highlight" Opacity="0" RadiusX="1" RadiusY="1" IsHitTestVisible="false" Stroke="#FF6DBDD1" StrokeThickness="1" Margin="1" />
									<Path Stretch="Uniform" Height="8" Width="4" Data="F1 M 511.047,352.682L 511.047,342.252L 517.145,347.467L 511.047,352.682 Z ">
										<Path.Fill>
											<SolidColorBrush x:Name="ButtonColor" Color="#FF333333" />
										</Path.Fill>
									</Path>
									<Rectangle x:Name="DisabledElement" Opacity="0" RadiusX="2" RadiusY="2" Fill="#FFFFFFFF"/>
								</Grid>
							</ControlTemplate>
							<ControlTemplate x:Key="HorizontalDecrementTemplate" TargetType="RepeatButton">
								<Grid x:Name="Root">
									<VisualStateManager.VisualStateGroups>
										<VisualStateGroup x:Name="CommonStates">
											<VisualState x:Name="Normal" />
											<VisualState x:Name="MouseOver">
												<Storyboard>
												</Storyboard>
											</VisualState>
											<VisualState x:Name="Pressed">
												<Storyboard>
												</Storyboard>
											</VisualState>
											<VisualState x:Name="Disabled">
												<Storyboard>
													<DoubleAnimation Duration="0:0:0" Storyboard.TargetName="DisabledElement" Storyboard.TargetProperty="Opacity" To=".7" />
												</Storyboard>
											</VisualState>
										</VisualStateGroup>
									</VisualStateManager.VisualStateGroups>
									<Path Stretch="Uniform" Height="8" Width="4" Data="F1 M 110.692,342.252L 110.692,352.682L 104.594,347.467L 110.692,342.252 Z ">
										<Path.Fill>
											<SolidColorBrush x:Name="ButtonColor" Color="#FF333333" />
										</Path.Fill>
									</Path>
									<Rectangle x:Name="DisabledElement" Opacity="0" RadiusX="2" RadiusY="2" Fill="#FFFFFFFF"/>
								</Grid>
							</ControlTemplate>

							<!-- Vertical Inc/Dec Templates -->
							<ControlTemplate x:Key="VerticalIncrementTemplate" TargetType="RepeatButton">
								<Grid x:Name="Root">
									<VisualStateManager.VisualStateGroups>
										<VisualStateGroup x:Name="CommonStates">
											<VisualState x:Name="Normal" />
											<VisualState x:Name="MouseOver">
												<Storyboard>
												</Storyboard>
											</VisualState>
											<VisualState x:Name="Pressed">
												<Storyboard>
												</Storyboard>
											</VisualState>
											<VisualState x:Name="Disabled">
												<Storyboard>
													<DoubleAnimation Duration="0:0:0" Storyboard.TargetName="DisabledElement" Storyboard.TargetProperty="Opacity" To=".7" />
												</Storyboard>
											</VisualState>
										</VisualStateGroup>
									</VisualStateManager.VisualStateGroups>
									<Rectangle x:Name="Background" RadiusX="2" RadiusY="2" Fill="Transparent" StrokeThickness="1" />
									<Path Stretch="Uniform" Height="4" Width="8" Data="F1 M 531.107,321.943L 541.537,321.943L 536.322,328.042L 531.107,321.943 Z ">
										<Path.Fill>
											<SolidColorBrush x:Name="ButtonColor" Color="#FF333333" />
										</Path.Fill>
									</Path>
									<Rectangle x:Name="DisabledElement" Opacity="0" RadiusX="2" RadiusY="2" Fill="#FFFFFFFF"/>
								</Grid>
							</ControlTemplate>
							<ControlTemplate x:Key="VerticalDecrementTemplate" TargetType="RepeatButton">
								<Grid x:Name="Root">
									<VisualStateManager.VisualStateGroups>
										<VisualStateGroup x:Name="CommonStates">
											<VisualState x:Name="Normal" />
											<VisualState x:Name="MouseOver">
												<Storyboard>
												</Storyboard>
											</VisualState>
											<VisualState x:Name="Pressed">
												<Storyboard>
												</Storyboard>
											</VisualState>
											<VisualState x:Name="Disabled">
												<Storyboard>
													<DoubleAnimation Duration="0:0:0" Storyboard.TargetName="DisabledElement" Storyboard.TargetProperty="Opacity" To=".7" />
												</Storyboard>
											</VisualState>
										</VisualStateGroup>
									</VisualStateManager.VisualStateGroups>
									<Rectangle x:Name="Background" RadiusX="2" RadiusY="2" Fill="Transparent" StrokeThickness="1" />
									<Path Stretch="Uniform" Height="4" Width="8" Data="F1 M 541.537,173.589L 531.107,173.589L 536.322,167.49L 541.537,173.589 Z ">
										<Path.Fill>
											<SolidColorBrush x:Name="ButtonColor" Color="#FF333333" />
										</Path.Fill>
									</Path>
									<Rectangle x:Name="DisabledElement" Opacity="0" RadiusX="2" RadiusY="2" Fill="#FFFFFFFF"/>
								</Grid>
							</ControlTemplate>

							<!-- Thumb Templates -->
							<ControlTemplate x:Key="VerticalThumbTemplate" TargetType="Thumb">
								<Grid>
									<VisualStateManager.VisualStateGroups>
										<VisualStateGroup x:Name="CommonStates">
											<VisualState x:Name="Normal" />
											<VisualState x:Name="MouseOver">
												<Storyboard>
												</Storyboard>
											</VisualState>
											<VisualState x:Name="Pressed">
												<Storyboard>
												</Storyboard>
											</VisualState>
											<VisualState x:Name="Disabled">
												<Storyboard>
													<DoubleAnimation Duration="0:0:0" Storyboard.TargetName="ThumbVisual" Storyboard.TargetProperty="Opacity" To="0" />
												</Storyboard>
											</VisualState>
										</VisualStateGroup>
									</VisualStateManager.VisualStateGroups>
									<Grid x:Name="ThumbVisual" Margin="1,0,1,0">
										<Rectangle x:Name="Background" RadiusX="4" RadiusY="4" StrokeThickness="1" Margin="1,0" >
											<Rectangle.Fill>
												<LinearGradientBrush EndPoint="1,0.5" StartPoint="0,0.5">
													<GradientStop Color="#FFE4E4E4" Offset="0.032"/>
													<GradientStop Color="#FFD1D1D1" Offset="0.973"/>
													<GradientStop Color="#FFF7F3F3" Offset="1"/>
													<GradientStop Color="White"/>
												</LinearGradientBrush>
											</Rectangle.Fill>
										</Rectangle>
									</Grid>
								</Grid>
							</ControlTemplate>
							<ControlTemplate x:Key="HorizontalThumbTemplate" TargetType="Thumb">
								<Grid>
									<VisualStateManager.VisualStateGroups>
										<VisualStateGroup x:Name="CommonStates">
											<VisualState x:Name="Normal" />
											<VisualState x:Name="MouseOver">
												<Storyboard>
												</Storyboard>
											</VisualState>
											<VisualState x:Name="Pressed">
												<Storyboard>
												</Storyboard>
											</VisualState>
											<VisualState x:Name="Disabled">
												<Storyboard>
													<DoubleAnimation Duration="0:0:0" Storyboard.TargetName="ThumbVisual" Storyboard.TargetProperty="Opacity" To="0" />
												</Storyboard>
											</VisualState>
										</VisualStateGroup>
									</VisualStateManager.VisualStateGroups>
									<Grid x:Name="ThumbVisual" Margin="0,1,0,1">
										<Rectangle x:Name="Background" RadiusX="4" RadiusY="4" StrokeThickness="1" Margin="0,1" >
											<Rectangle.Fill>
												<LinearGradientBrush EndPoint="0.5,1" StartPoint="0.5,0">
													<GradientStop Color="#FFE4E4E4" Offset="0.032"/>
													<GradientStop Color="#FFD1D1D1" Offset="0.973"/>
													<GradientStop Color="#FFF7F3F3" Offset="1"/>
													<GradientStop Color="White"/>
												</LinearGradientBrush>
											</Rectangle.Fill>
										</Rectangle>
									</Grid>
								</Grid>
							</ControlTemplate>
						</Grid.Resources>

						<VisualStateManager.VisualStateGroups>
							<VisualStateGroup x:Name="CommonStates">
								<VisualState x:Name="Normal" />
								<VisualState x:Name="MouseOver" />
								<VisualState x:Name="Disabled">
									<Storyboard>
										<DoubleAnimation Storyboard.TargetName="Root" Storyboard.TargetProperty="Opacity" To="0.5" Duration="0" />
									</Storyboard>
								</VisualState>
							</VisualStateGroup>
						</VisualStateManager.VisualStateGroups>

						<!-- Horizontal Template -->
						<Grid x:Name="HorizontalRoot">
							<Grid.ColumnDefinitions>
								<ColumnDefinition Width="Auto" />
								<ColumnDefinition Width="Auto" />
								<ColumnDefinition Width="Auto" />
								<ColumnDefinition Width="*" />
								<ColumnDefinition Width="Auto" />
							</Grid.ColumnDefinitions>

							<!-- Track Layer -->
							<Rectangle Grid.RowSpan="5" RadiusX="1" RadiusY="1" StrokeThickness="1" Stroke="#00000000" Fill="Transparent"/>
							<Rectangle Grid.RowSpan="5" RadiusX="1" RadiusY="1" StrokeThickness="1" Opacity=".375" Stroke="#FFE9E9E9"/>
							<Rectangle Grid.RowSpan="5" RadiusX="1" RadiusY="1" Margin="1">
								<Rectangle.Stroke>
									<LinearGradientBrush EndPoint="0.125,0.5" StartPoint="0.875,0.5">
										<GradientStop Color="#33FFFFFF"/>
										<GradientStop Color="#99FFFFFF" Offset="1"/>
									</LinearGradientBrush>
								</Rectangle.Stroke>
							</Rectangle>

							<!-- Repeat Buttons + Thumb -->
							<RepeatButton x:Name="HorizontalSmallDecrease" Grid.Column="0" Width="16" IsTabStop="False" Interval="50" Template="{StaticResource HorizontalDecrementTemplate}" Margin="1" Background="Transparent" />
							<RepeatButton x:Name="HorizontalLargeDecrease" Grid.Column="1" Width="0" Template="{StaticResource RepeatButtonTemplate}" Interval="50" IsTabStop="False" Background="Transparent" />
							<Thumb x:Name="HorizontalThumb" Background="{TemplateBinding Background}"  MinWidth="18" Width="18" Grid.Column="2" Template="{StaticResource HorizontalThumbTemplate}" />
							<RepeatButton x:Name="HorizontalLargeIncrease" Grid.Column="3" Template="{StaticResource RepeatButtonTemplate}" Interval="50" IsTabStop="False" Background="Transparent" />
							<RepeatButton x:Name="HorizontalSmallIncrease" Grid.Column="4" Width="16" IsTabStop="False" Interval="50" Template="{StaticResource HorizontalIncrementTemplate}" Margin="1" Background="Transparent" />
						</Grid>

						<!-- Vertical Template -->
						<Grid x:Name="VerticalRoot" Visibility="Collapsed">
							<Grid.RowDefinitions>
								<RowDefinition Height="Auto" />
								<RowDefinition Height="Auto" />
								<RowDefinition Height="Auto" />
								<RowDefinition Height="*" />
								<RowDefinition Height="Auto" />
							</Grid.RowDefinitions>

							<!-- Track Layer -->
							<Rectangle Grid.RowSpan="5" RadiusX="1" RadiusY="1" StrokeThickness="1" Stroke="#00000000" Fill="Transparent"/>
							<Rectangle Grid.RowSpan="5" RadiusX="1" RadiusY="1" StrokeThickness="1" Opacity=".375" Stroke="#FFE9E9E9"/>
							<Rectangle Grid.RowSpan="5" RadiusX="1" RadiusY="1" Margin="1">
								<Rectangle.Stroke>
									<LinearGradientBrush EndPoint="0.125,0.5" StartPoint="0.875,0.5">
										<GradientStop Color="#33FFFFFF"/>
										<GradientStop Color="#99FFFFFF" Offset="1"/>
									</LinearGradientBrush>
								</Rectangle.Stroke>
							</Rectangle>

							<!-- Repeat Buttons + Thumb -->
							<RepeatButton x:Name="VerticalSmallDecrease" Grid.Row="0" Height="16" IsTabStop="False" Interval="50" Template="{StaticResource VerticalDecrementTemplate}" Margin="1" />
							<RepeatButton x:Name="VerticalLargeDecrease" Grid.Row="1" Height="0" Template="{StaticResource RepeatButtonTemplate}" Interval="50" IsTabStop="False" />
							<Thumb x:Name="VerticalThumb" MinHeight="18" Height="18" Grid.Row="2" Template="{StaticResource VerticalThumbTemplate}" />
							<RepeatButton x:Name="VerticalLargeIncrease" Grid.Row="3" Template="{StaticResource RepeatButtonTemplate}" Interval="50" IsTabStop="False" />
							<RepeatButton x:Name="VerticalSmallIncrease" Grid.Row="4" Height="16" IsTabStop="False" Interval="50" Template="{StaticResource VerticalIncrementTemplate}" Margin="1" />
						</Grid>
					</Grid>
				</ControlTemplate>
			</Setter.Value>
		</Setter>
	</Style>

	<Style TargetType="ListBoxItem">
		<Setter Property="Padding" Value="3" />
		<Setter Property="HorizontalContentAlignment" Value="Left" />
		<Setter Property="VerticalContentAlignment" Value="Top" />
		<Setter Property="Background" Value="Transparent" />
		<Setter Property="BorderThickness" Value="1"/>
		<Setter Property="TabNavigation" Value="Local" />
		<Setter Property="Template">
			<Setter.Value>
				<ControlTemplate TargetType="ListBoxItem">
					<Grid Background="{TemplateBinding Background}">
						<VisualStateManager.VisualStateGroups>
							<VisualStateGroup x:Name="CommonStates">
								<VisualState x:Name="Normal" />
								<VisualState x:Name="MouseOver">
									<Storyboard>
										<DoubleAnimation Storyboard.TargetName="BackgroundRectangle" Storyboard.TargetProperty="Opacity" Duration="0" To=".35"/>
									</Storyboard>
								</VisualState>
								<VisualState x:Name="Disabled">
									<Storyboard>
										<DoubleAnimation Storyboard.TargetName="contentPresenter" Storyboard.TargetProperty="Opacity" Duration="0" To=".55" />
									</Storyboard>
								</VisualState>
							</VisualStateGroup>
							<VisualStateGroup x:Name="SelectionStates">
								<VisualState x:Name="Unselected" />
								<VisualState x:Name="Selected">
									<Storyboard>
										<DoubleAnimation Storyboard.TargetName="BackgroundRectangle" Storyboard.TargetProperty="Opacity" Duration="0" To="1"/>
									</Storyboard>
								</VisualState>
							</VisualStateGroup>
							<VisualStateGroup x:Name="FocusStates">
								<VisualState x:Name="Focused">
									<Storyboard>
										<ObjectAnimationUsingKeyFrames Storyboard.TargetName="FocusVisualElement" Storyboard.TargetProperty="Visibility" Duration="0">
											<DiscreteObjectKeyFrame KeyTime="0">
												<DiscreteObjectKeyFrame.Value>
													<Visibility>Visible</Visibility>
												</DiscreteObjectKeyFrame.Value>
											</DiscreteObjectKeyFrame>
										</ObjectAnimationUsingKeyFrames>
									</Storyboard>
								</VisualState>
								<VisualState x:Name="Unfocused"/>
							</VisualStateGroup>
						</VisualStateManager.VisualStateGroups>
						<Rectangle x:Name="BackgroundRectangle" Opacity="0" Fill="#FFC4C4C4" IsHitTestVisible="False" RadiusX="0" RadiusY="0"/>
						<ContentPresenter
							  x:Name="contentPresenter"
							  Content="{TemplateBinding Content}"
							  ContentTemplate="{TemplateBinding ContentTemplate}"
							  HorizontalAlignment="{TemplateBinding HorizontalContentAlignment}"
							  Margin="{TemplateBinding Padding}"/>
						<Rectangle x:Name="FocusVisualElement" Stroke="#9D9D9D" StrokeThickness="1" Visibility="Collapsed" RadiusX="1" RadiusY="1" />
					</Grid>
				</ControlTemplate>
			</Setter.Value>
		</Setter>
	</Style>

	<Style TargetType="ComboBoxItem">
		<Setter Property="Padding" Value="3" />
		<Setter Property="HorizontalContentAlignment" Value="Left" />
		<Setter Property="VerticalContentAlignment" Value="Top" />
		<Setter Property="Background" Value="Transparent" />
		<Setter Property="BorderThickness" Value="1"/>
		<Setter Property="TabNavigation" Value="Local" />
		<Setter Property="Template">
			<Setter.Value>
				<ControlTemplate TargetType="ListBoxItem">
					<Grid Background="{TemplateBinding Background}">
						<VisualStateManager.VisualStateGroups>
							<VisualStateGroup x:Name="CommonStates">
								<VisualState x:Name="Normal" />
								<VisualState x:Name="MouseOver">
									<Storyboard>
										<DoubleAnimation Storyboard.TargetName="BackgroundRectangle2" Storyboard.TargetProperty="Opacity" Duration="0" To=".35"/>
									</Storyboard>
								</VisualState>
								<VisualState x:Name="Disabled">
									<Storyboard>
										<DoubleAnimation Storyboard.TargetName="contentPresenter" Storyboard.TargetProperty="Opacity" Duration="0" To=".55" />
									</Storyboard>
								</VisualState>
							</VisualStateGroup>
							<VisualStateGroup x:Name="SelectionStates">
								<VisualState x:Name="Unselected" />
								<VisualState x:Name="Selected">
									<Storyboard>
										<DoubleAnimation Storyboard.TargetName="BackgroundRectangle" Storyboard.TargetProperty="Opacity" Duration="0" To="1"/>
									</Storyboard>
								</VisualState>
							</VisualStateGroup>
							<VisualStateGroup x:Name="FocusStates">
								<VisualState x:Name="Focused">
									<Storyboard>
										<ObjectAnimationUsingKeyFrames Storyboard.TargetName="FocusVisualElement" Storyboard.TargetProperty="Visibility" Duration="0">
											<DiscreteObjectKeyFrame KeyTime="0">
												<DiscreteObjectKeyFrame.Value>
													<Visibility>Visible</Visibility>
												</DiscreteObjectKeyFrame.Value>
											</DiscreteObjectKeyFrame>
										</ObjectAnimationUsingKeyFrames>
									</Storyboard>
								</VisualState>
								<VisualState x:Name="Unfocused"/>
							</VisualStateGroup>
						</VisualStateManager.VisualStateGroups>
						<Rectangle x:Name="BackgroundRectangle" Opacity="0" Fill="Gainsboro" IsHitTestVisible="False" RadiusX="0" RadiusY="0"/>
						<Rectangle x:Name="BackgroundRectangle2" Opacity="0" Fill="Gainsboro" IsHitTestVisible="False" RadiusX="0" RadiusY="0"/>
						<ContentPresenter
							  x:Name="contentPresenter"
							  Content="{TemplateBinding Content}"
							  ContentTemplate="{TemplateBinding ContentTemplate}"
							  HorizontalAlignment="{TemplateBinding HorizontalContentAlignment}"
							  Margin="{TemplateBinding Padding}"/>
						<Rectangle x:Name="FocusVisualElement" Stroke="#9D9D9D" StrokeThickness="1" Visibility="Collapsed" RadiusX="1" RadiusY="1" />
					</Grid>
				</ControlTemplate>
			</Setter.Value>
		</Setter>
	</Style>
	<Style x:Key="Style_ScrollBar_Slim" TargetType="ScrollBar">
		<Setter Property="MinWidth" Value="8"/>
		<Setter Property="MinHeight" Value="8"/>
		<Setter Property="IsTabStop" Value="False"/>
		<Setter Property="Template">
			<Setter.Value>
				<ControlTemplate TargetType="ScrollBar">
					<Grid x:Name="Root" d:DesignWidth="188" d:DesignHeight="220">
						<Grid.Resources>

							<!-- RepeatButton Templates -->
							<ControlTemplate x:Key="RepeatButtonTemplate" TargetType="RepeatButton">
								<Grid x:Name="Root" Background="Transparent">
									<VisualStateManager.VisualStateGroups>
										<VisualStateGroup x:Name="CommonStates">
											<VisualState x:Name="Normal" />
										</VisualStateGroup>
									</VisualStateManager.VisualStateGroups>
								</Grid>
							</ControlTemplate>

							<!-- Horizontal Inc/Dec Templates -->
							<ControlTemplate x:Key="HorizontalIncrementTemplate" TargetType="RepeatButton">
								<Grid x:Name="Root">
									<VisualStateManager.VisualStateGroups>
										<VisualStateGroup x:Name="CommonStates">
											<VisualState x:Name="Normal" />
											<VisualState x:Name="MouseOver">
												<Storyboard/>
											</VisualState>
											<VisualState x:Name="Pressed">
												<Storyboard/>
											</VisualState>
											<VisualState x:Name="Disabled">
												<Storyboard>
													<DoubleAnimation Duration="0:0:0" Storyboard.TargetName="DisabledElement" Storyboard.TargetProperty="Opacity" To=".7" />
												</Storyboard>
											</VisualState>
										</VisualStateGroup>
									</VisualStateManager.VisualStateGroups>
									<Rectangle x:Name="Background" Opacity="0" RadiusX="1" RadiusY="1" Fill="Transparent" StrokeThickness="0" />
									<Rectangle x:Name="Highlight" Opacity="0" RadiusX="1" RadiusY="1" IsHitTestVisible="false" Stroke="#FF6DBDD1" StrokeThickness="1" Margin="1" />
									<Path Stretch="Uniform" Height="4" Width="2" Data="F1 M 511.047,352.682L 511.047,342.252L 517.145,347.467L 511.047,352.682 Z ">
										<Path.Fill>
											<SolidColorBrush x:Name="ButtonColor" Color="#FF333333" />
										</Path.Fill>
									</Path>
									<Rectangle x:Name="DisabledElement" Opacity="0" RadiusX="1" RadiusY="1" Fill="#FFFFFFFF"/>
								</Grid>
							</ControlTemplate>
							<ControlTemplate x:Key="HorizontalDecrementTemplate" TargetType="RepeatButton">
								<Grid x:Name="Root">
									<VisualStateManager.VisualStateGroups>
										<VisualStateGroup x:Name="CommonStates">
											<VisualState x:Name="Normal" />
											<VisualState x:Name="MouseOver">
												<Storyboard/>
											</VisualState>
											<VisualState x:Name="Pressed">
												<Storyboard/>
											</VisualState>
											<VisualState x:Name="Disabled">
												<Storyboard>
													<DoubleAnimation Duration="0:0:0" Storyboard.TargetName="DisabledElement" Storyboard.TargetProperty="Opacity" To=".7" />
												</Storyboard>
											</VisualState>
										</VisualStateGroup>
									</VisualStateManager.VisualStateGroups>
									<Path Stretch="Uniform" Height="4" Width="2" Data="F1 M 110.692,342.252L 110.692,352.682L 104.594,347.467L 110.692,342.252 Z ">
										<Path.Fill>
											<SolidColorBrush x:Name="ButtonColor" Color="#FF333333" />
										</Path.Fill>
									</Path>
									<Rectangle x:Name="DisabledElement" Opacity="0" RadiusX="1" RadiusY="1" Fill="#FFFFFFFF"/>
								</Grid>
							</ControlTemplate>

							<!-- Vertical Inc/Dec Templates -->
							<ControlTemplate x:Key="VerticalIncrementTemplate" TargetType="RepeatButton">
								<Grid x:Name="Root">
									<VisualStateManager.VisualStateGroups>
										<VisualStateGroup x:Name="CommonStates">
											<VisualState x:Name="Normal" />
											<VisualState x:Name="MouseOver">
												<Storyboard/>
											</VisualState>
											<VisualState x:Name="Pressed">
												<Storyboard/>
											</VisualState>
											<VisualState x:Name="Disabled">
												<Storyboard>
													<DoubleAnimation Duration="0:0:0" Storyboard.TargetName="DisabledElement" Storyboard.TargetProperty="Opacity" To=".7" />
												</Storyboard>
											</VisualState>
										</VisualStateGroup>
									</VisualStateManager.VisualStateGroups>
									<Rectangle x:Name="Background" RadiusX="1" RadiusY="1" Fill="Transparent" StrokeThickness="1" />
									<Path Stretch="Uniform" Height="2" Width="4" Data="F1 M 531.107,321.943L 541.537,321.943L 536.322,328.042L 531.107,321.943 Z ">
										<Path.Fill>
											<SolidColorBrush x:Name="ButtonColor" Color="#FF333333" />
										</Path.Fill>
									</Path>
									<Rectangle x:Name="DisabledElement" Opacity="0" RadiusX="1" RadiusY="1" Fill="#FFFFFFFF"/>
								</Grid>
							</ControlTemplate>
							<ControlTemplate x:Key="VerticalDecrementTemplate" TargetType="RepeatButton">
								<Grid x:Name="Root">
									<VisualStateManager.VisualStateGroups>
										<VisualStateGroup x:Name="CommonStates">
											<VisualState x:Name="Normal" />
											<VisualState x:Name="MouseOver">
												<Storyboard/>
											</VisualState>
											<VisualState x:Name="Pressed">
												<Storyboard/>
											</VisualState>
											<VisualState x:Name="Disabled">
												<Storyboard>
													<DoubleAnimation Duration="0:0:0" Storyboard.TargetName="DisabledElement" Storyboard.TargetProperty="Opacity" To=".7" />
												</Storyboard>
											</VisualState>
										</VisualStateGroup>
									</VisualStateManager.VisualStateGroups>
									<Rectangle x:Name="Background" RadiusX="2" RadiusY="2" Fill="Transparent" StrokeThickness="1" />
									<Path Stretch="Uniform" Height="2" Width="4" Data="F1 M 541.537,173.589L 531.107,173.589L 536.322,167.49L 541.537,173.589 Z ">
										<Path.Fill>
											<SolidColorBrush x:Name="ButtonColor" Color="#FF333333" />
										</Path.Fill>
									</Path>
									<Rectangle x:Name="DisabledElement" Opacity="0" RadiusX="1" RadiusY="1" Fill="#FFFFFFFF"/>
								</Grid>
							</ControlTemplate>

							<!-- Thumb Templates -->
							<ControlTemplate x:Key="VerticalThumbTemplate" TargetType="Thumb">
								<Grid>
									<VisualStateManager.VisualStateGroups>
										<VisualStateGroup x:Name="CommonStates">
											<VisualState x:Name="Normal" />
											<VisualState x:Name="MouseOver">
												<Storyboard/>
											</VisualState>
											<VisualState x:Name="Pressed">
												<Storyboard/>
											</VisualState>
											<VisualState x:Name="Disabled">
												<Storyboard>
													<DoubleAnimation Duration="0:0:0" Storyboard.TargetName="ThumbVisual" Storyboard.TargetProperty="Opacity" To="0" />
												</Storyboard>
											</VisualState>
										</VisualStateGroup>
									</VisualStateManager.VisualStateGroups>
									<Grid x:Name="ThumbVisual" Margin="1,0,1,0">
										<Rectangle x:Name="Background" RadiusX="2" RadiusY="2" StrokeThickness="1" Margin="1,0" >
											<Rectangle.Fill>
												<LinearGradientBrush EndPoint="1,0.5" StartPoint="0,0.5">
													<GradientStop Color="#FFACACAC" Offset="0.032"/>
													<GradientStop Color="#FFA6A6A6" Offset="0.973"/>
													<GradientStop Color="#FFF7F3F3" Offset="1"/>
													<GradientStop Color="White"/>
												</LinearGradientBrush>
											</Rectangle.Fill>
										</Rectangle>
									</Grid>
								</Grid>
							</ControlTemplate>
							<ControlTemplate x:Key="HorizontalThumbTemplate" TargetType="Thumb">
								<Grid>
									<VisualStateManager.VisualStateGroups>
										<VisualStateGroup x:Name="CommonStates">
											<VisualState x:Name="Normal" />
											<VisualState x:Name="MouseOver">
												<Storyboard/>
											</VisualState>
											<VisualState x:Name="Pressed">
												<Storyboard/>
											</VisualState>
											<VisualState x:Name="Disabled">
												<Storyboard>
													<DoubleAnimation Duration="0:0:0" Storyboard.TargetName="ThumbVisual" Storyboard.TargetProperty="Opacity" To="0" />
												</Storyboard>
											</VisualState>
										</VisualStateGroup>
									</VisualStateManager.VisualStateGroups>
									<Grid x:Name="ThumbVisual" Margin="0,1,0,1">
										<Rectangle x:Name="Background" RadiusX="1" RadiusY="1" StrokeThickness="1" Margin="0,1" >
											<Rectangle.Fill>
												<LinearGradientBrush EndPoint="0.5,1" StartPoint="0.5,0">
													<GradientStop Color="#FFACACAC" Offset="0.032"/>
													<GradientStop Color="#FFA6A6A6" Offset="0.973"/>
													<GradientStop Color="#FFF7F3F3" Offset="1"/>
													<GradientStop Color="White"/>
												</LinearGradientBrush>
											</Rectangle.Fill>
										</Rectangle>
									</Grid>
								</Grid>
							</ControlTemplate>
						</Grid.Resources>

						<VisualStateManager.VisualStateGroups>
							<VisualStateGroup x:Name="CommonStates">
								<VisualState x:Name="Normal" />
								<VisualState x:Name="MouseOver" />
								<VisualState x:Name="Disabled">
									<Storyboard>
										<DoubleAnimation Storyboard.TargetName="Root" Storyboard.TargetProperty="Opacity" To="0.5" Duration="0" />
									</Storyboard>
								</VisualState>
							</VisualStateGroup>
						</VisualStateManager.VisualStateGroups>

						<!-- Horizontal Template -->
						<Grid x:Name="HorizontalRoot">
							<Grid.ColumnDefinitions>
								<ColumnDefinition Width="Auto" />
								<ColumnDefinition Width="Auto" />
								<ColumnDefinition Width="Auto" />
								<ColumnDefinition Width="*" />
								<ColumnDefinition Width="Auto" />
							</Grid.ColumnDefinitions>

							<!-- Track Layer -->
							<Rectangle Grid.RowSpan="5" RadiusX="1" RadiusY="1" StrokeThickness="1" Stroke="#00000000" Fill="Transparent"/>
							<Rectangle Grid.RowSpan="5" RadiusX="1" RadiusY="1" StrokeThickness="1" Opacity=".375" Stroke="#FFE9E9E9"/>
							<Rectangle Grid.RowSpan="5" RadiusX="1" RadiusY="1" Margin="1">
								<Rectangle.Stroke>
									<LinearGradientBrush EndPoint="0.125,0.5" StartPoint="0.875,0.5">
										<GradientStop Color="#33FFFFFF"/>
										<GradientStop Color="#99FFFFFF" Offset="1"/>
									</LinearGradientBrush>
								</Rectangle.Stroke>
							</Rectangle>

							<!-- Repeat Buttons + Thumb -->
							<RepeatButton x:Name="HorizontalSmallDecrease" Grid.Column="0" Width="8" IsTabStop="False" Interval="50" Template="{StaticResource HorizontalDecrementTemplate}" Margin="1" Background="Transparent" />
							<RepeatButton x:Name="HorizontalLargeDecrease" Grid.Column="1" Width="0" Template="{StaticResource RepeatButtonTemplate}" Interval="50" IsTabStop="False" Background="Transparent" />
							<Thumb x:Name="HorizontalThumb" Background="{TemplateBinding Background}"  MinWidth="9" Width="9" Grid.Column="2" Template="{StaticResource HorizontalThumbTemplate}" />
							<RepeatButton x:Name="HorizontalLargeIncrease" Grid.Column="3" Template="{StaticResource RepeatButtonTemplate}" Interval="50" IsTabStop="False" Background="Transparent" />
							<RepeatButton x:Name="HorizontalSmallIncrease" Grid.Column="4" Width="8" IsTabStop="False" Interval="50" Template="{StaticResource HorizontalIncrementTemplate}" Margin="1" Background="Transparent" />
						</Grid>

						<!-- Vertical Template -->
						<Grid x:Name="VerticalRoot" Visibility="Collapsed">
							<Grid.RowDefinitions>
								<RowDefinition Height="Auto" />
								<RowDefinition Height="Auto" />
								<RowDefinition Height="Auto" />
								<RowDefinition Height="*" />
								<RowDefinition Height="Auto" />
							</Grid.RowDefinitions>

							<!-- Track Layer -->
							<Rectangle Grid.RowSpan="5" RadiusX="1" RadiusY="1" StrokeThickness="1" Stroke="#00000000" Fill="Transparent"/>
							<Rectangle Grid.RowSpan="5" RadiusX="1" RadiusY="1" StrokeThickness="1" Opacity=".375" Stroke="#FFE9E9E9"/>
							<Rectangle Grid.RowSpan="5" RadiusX="1" RadiusY="1" Margin="1">
								<Rectangle.Stroke>
									<LinearGradientBrush EndPoint="0.125,0.5" StartPoint="0.875,0.5">
										<GradientStop Color="#33FFFFFF"/>
										<GradientStop Color="#99FFFFFF" Offset="1"/>
									</LinearGradientBrush>
								</Rectangle.Stroke>
							</Rectangle>

							<!-- Repeat Buttons + Thumb -->
							<RepeatButton x:Name="VerticalSmallDecrease" Grid.Row="0" Height="8" IsTabStop="False" Interval="50" Template="{StaticResource VerticalDecrementTemplate}" Margin="1" />
							<RepeatButton x:Name="VerticalLargeDecrease" Grid.Row="1" Height="0" Template="{StaticResource RepeatButtonTemplate}" Interval="50" IsTabStop="False" />
							<Thumb x:Name="VerticalThumb" MinHeight="18" Height="9" Grid.Row="2" Template="{StaticResource VerticalThumbTemplate}" />
							<RepeatButton x:Name="VerticalLargeIncrease" Grid.Row="3" Template="{StaticResource RepeatButtonTemplate}" Interval="50" IsTabStop="False" />
							<RepeatButton x:Name="VerticalSmallIncrease" Grid.Row="4" Height="8" IsTabStop="False" Interval="50" Template="{StaticResource VerticalIncrementTemplate}" Margin="1" />
						</Grid>
					</Grid>
				</ControlTemplate>
			</Setter.Value>
		</Setter>
	</Style>

    <Style x:Key="Style_Button_Default" TargetType="Button">
        <Setter Property="Background" Value="#FF1F3B53"/>
        <Setter Property="Foreground" Value="#FF000000"/>
        <Setter Property="Padding" Value="5"/>
        <Setter Property="BorderThickness" Value="1"/>
        <Setter Property="BorderBrush" Value="#BBAFB2"></Setter>
        <Setter Property="MinHeight" Value="30"/>
        <Setter Property="Template">
            <Setter.Value>
                <ControlTemplate TargetType="Button">
                    <Grid>
                        <VisualStateManager.VisualStateGroups>
                            <VisualStateGroup x:Name="CommonStates">
                                <VisualState x:Name="Normal"/>
                                <VisualState x:Name="MouseOver">
                                    <Storyboard>
                                        <DoubleAnimation Duration="0" Storyboard.TargetName="BackgroundAnimation" Storyboard.TargetProperty="Opacity" To="1"/>
                                        <ColorAnimation Duration="0" Storyboard.TargetName="BackgroundGradient" Storyboard.TargetProperty="(Rectangle.Fill).(GradientBrush.GradientStops)[1].(GradientStop.Color)" To="#F2FFFFFF"/>
                                    </Storyboard>
                                </VisualState>
                                <VisualState x:Name="Pressed">
                                    <Storyboard>
                                        <DoubleAnimation Duration="0" Storyboard.TargetName="BackgroundAnimation" Storyboard.TargetProperty="Opacity" To="1"/>
                                        <ColorAnimation Duration="0" Storyboard.TargetName="BackgroundGradient" Storyboard.TargetProperty="(Rectangle.Fill).(GradientBrush.GradientStops)[1].(GradientStop.Color)" To="{StaticResource Brush_Button_PressedColor}"/>
                                    </Storyboard>
                                </VisualState>
                                <VisualState x:Name="Disabled">
                                    <Storyboard>
                                        <DoubleAnimation Duration="0" Storyboard.TargetName="DisabledVisualElement" Storyboard.TargetProperty="Opacity" To=".55"/>
                                    </Storyboard>
                                </VisualState>
                            </VisualStateGroup>
                            <VisualStateGroup x:Name="FocusStates">
                                <VisualState x:Name="Focused">
                                    <Storyboard>
                                        <DoubleAnimation Duration="0" Storyboard.TargetName="FocusVisualElement" Storyboard.TargetProperty="Opacity" To="1"/>
                                    </Storyboard>
                                </VisualState>
                                <VisualState x:Name="Unfocused" />
                            </VisualStateGroup>
                        </VisualStateManager.VisualStateGroups>
                        <Border x:Name="Background" CornerRadius="0" Background="White" BorderThickness="{TemplateBinding BorderThickness}" BorderBrush="{TemplateBinding BorderBrush}">
                            <Grid Background="{TemplateBinding Background}"  Margin="1">
                                <Border Opacity="0"  x:Name="BackgroundAnimation" Background="#FF448DCA" />
                                <Rectangle x:Name="BackgroundGradient" >
                                    <Rectangle.Fill>
                                        <LinearGradientBrush EndPoint="0.5,1" StartPoint="0.5,0">
                                            <GradientStop Color="#FFF7F7F7" Offset="0.049"/>
                                            <GradientStop Color="#FFE8E8E8" Offset="0.74"/>
                                        </LinearGradientBrush>
                                    </Rectangle.Fill>
                                </Rectangle>
                            </Grid>
                        </Border>
                        <ContentPresenter
                              x:Name="contentPresenter"
                              Content="{TemplateBinding Content}"
                              ContentTemplate="{TemplateBinding ContentTemplate}"
                              VerticalAlignment="{TemplateBinding VerticalContentAlignment}"
                              HorizontalAlignment="{TemplateBinding HorizontalContentAlignment}"
                              Margin="{TemplateBinding Padding}"/>
                        <Rectangle x:Name="DisabledVisualElement" RadiusX="0" RadiusY="0" Fill="#FFFFFFFF" Opacity="0" IsHitTestVisible="false" />
                        <Rectangle x:Name="FocusVisualElement" RadiusX="0" RadiusY="0" Margin="2" Stroke="#D5D5D5" StrokeThickness="1" Opacity="0" IsHitTestVisible="false" />
                    </Grid>
                </ControlTemplate>
            </Setter.Value>
        </Setter>
    </Style>

    <Style TargetType="Button" BasedOn="{StaticResource Style_Button_Default}"/>

    <!-- ******MAIN PAGE STYLES****** -->
	<!-- **************************** -->
	<!-- Primary Color Brushes -->
  <SolidColorBrush x:Key="NavigationBackgroundColorBrush" Color="#FF484848"/>
  <SolidColorBrush x:Key="NavigationForegroundColorBrush" Color="#FFFFFFFF"/>
  <SolidColorBrush x:Key="HighLightColorBrush" Color="#FF0097FC"/>
  <SolidColorBrush x:Key="HoverHyperlinkForegroundColorBrush" Color="#FFEBF7FF"/>
  <SolidColorBrush x:Key="HoverHyperLinkBackgroundColorBrush" Color="#FF747474"/>
  <SolidColorBrush x:Key="BodyTextColorBrush" Color="#FF313131"/>

  <!-- LayoutRoot Grid Style -->
  <Style x:Key="LayoutRootGridStyle" TargetType="Grid">
	<Setter Property="Background" Value="#FFFFFFFF"/>
  </Style>

  <!-- Content Border Style -->
  <Style x:Key="ContentBorderStyle" TargetType="Border">
	<Setter Property="Background">
	  <Setter.Value>
		<LinearGradientBrush EndPoint="0.5,0.045" StartPoint="0.5,0">
		  <GradientStop Color="#6FCCCCCC"/>
		  <GradientStop Color="#00CCCCCC" Offset="1"/>
		</LinearGradientBrush>
	  </Setter.Value>
	</Setter>
	<Setter Property="BorderBrush" Value="#FFFFFFFF"/>
	<Setter Property="BorderThickness" Value="0,3,0,0"/>
	<Setter Property="Margin" Value="0,42,0,0"/>
	<Setter Property="VerticalAlignment" Value="Stretch"/>
	<Setter Property="HorizontalAlignment" Value="Stretch"/>
  </Style>

  <!-- Content Frame Style -->
  <Style x:Key="ContentFrameStyle" TargetType="sdk:Frame">
	<Setter Property="Background" Value="Transparent"/>
	<Setter Property="BorderBrush" Value="Transparent"/>
	<Setter Property="Padding" Value="0,0,0,15"/>
	<Setter Property="VerticalContentAlignment" Value="Stretch"/>
	<Setter Property="HorizontalContentAlignment" Value="Stretch"/>
  </Style>

  <!-- Navigation Grid Style -->
  <Style x:Key="NavigationGridStyle" TargetType="Grid">
	<Setter Property="Background" Value="{StaticResource NavigationBackgroundColorBrush}"/>
	<Setter Property="Margin" Value="0"/>
	<Setter Property="VerticalAlignment" Value="Top"/>
  </Style>

  <!-- Branding Border Style -->
  <Style x:Key="BrandingBorderStyle" TargetType="Border">
	<Setter Property="Height" Value="42"/>
	<Setter Property="Margin" Value="25,0,25,0"/>
	<Setter Property="VerticalAlignment" Value="Top"/>
	<Setter Property="HorizontalAlignment" Value="Left"/>
  </Style>

  <!-- Branding StackPanel Style -->
  <Style x:Key="BrandingStackPanelStyle" TargetType="StackPanel">
	<Setter Property="HorizontalAlignment" Value="Left"/>
	<Setter Property="Orientation" Value="Horizontal"/>
  </Style>

  <!-- Logo Path Style -->
  <Style x:Key="LogoIcon" TargetType="ContentControl">
	<Setter Property="Height" Value="24"/>
	<Setter Property="Width" Value="24"/>
	<Setter Property="Margin" Value="0,1,10,0"/>
	<Setter Property="Template">
	  <Setter.Value>
		<ControlTemplate TargetType="ContentControl">
		  <Grid>
			<Path UseLayoutRounding='False' Fill="{StaticResource HighLightColorBrush}" Stretch="Fill" Data="M8,0 C12.417931,2.8898596E-06 16,3.5814998 16,8 C16,12.417819 12.41803,16 8,16 C3.5816212,16 6.1398991E-06,12.417912 0,8 C1.5351338E-06,6.8954077 0.22386749,5.8431153 0.62867981,4.8860393 C0.65398115,4.82622 0.6799894,4.7667723 0.70669389,4.7077074 L0.73170543,4.6541386 L5.6357112,9.5581446 L3.7429986,11.450858 L3.7429986,11.493001 L11.669835,11.493001 L11.669835,3.5661643 L11.627691,3.5661643 L9.7349787,5.4588776 L4.8993444,0.62324351 L5.0666013,0.55490673 C5.5510159,0.36389247 6.0585575,0.21878535 6.5838675,0.12495131 C6.8465204,0.078035071 7.1136146,0.043936942 7.3844767,0.023327276 C7.5199089,0.013022465 7.6562829,0.0060896641 7.7935166,0.0026129775 C7.862133,0.00087448902 7.9309645,4.5157563E-08 8,0 z"/>
		  </Grid>
		</ControlTemplate>
	  </Setter.Value>
	</Setter>
  </Style>

  <!-- ApplicationName Style -->
  <Style x:Key="ApplicationNameStyle" TargetType="TextBlock">
	<Setter Property="Foreground" Value="{StaticResource NavigationForegroundColorBrush}"/>
	<Setter Property="FontSize" Value="14"/>
	<Setter Property="FontWeight" Value="Bold"/>
	<Setter Property="Margin" Value="0,2,0,0"/>
	<Setter Property="VerticalAlignment" Value="Center"/>
	<Setter Property="Effect">
	  <Setter.Value>
		<DropShadowEffect BlurRadius="10" Opacity="0.25" ShadowDepth="0"/>
	  </Setter.Value>
	</Setter>
  </Style>

	<!-- Links Border Style -->
  <Style x:Key="LinksBorderStyle" TargetType="Border">
	<Setter Property="Height" Value="42"/>
	<Setter Property="Margin" Value="25,0,25,0"/>
	<Setter Property="HorizontalAlignment" Value="Right"/>
  </Style>

  <!-- Links StackPanel Style -->
  <Style x:Key="LinksStackPanelStyle" TargetType="StackPanel">
	<Setter Property="VerticalAlignment" Value="Center"/>
	<Setter Property="HorizontalAlignment" Value="Left"/>
	<Setter Property="Orientation" Value="Horizontal"/>
  </Style>

  <!-- Link Style -->
  <Style x:Key="LinkStyle" TargetType="HyperlinkButton">
	<Setter Property="Background" Value="{StaticResource HighLightColorBrush}"/>
	<Setter Property="BorderThickness" Value="1"/>
	<Setter Property="BorderBrush" Value="#FF9D9492"/>
	<Setter Property="Foreground" Value="{StaticResource NavigationForegroundColorBrush}"/>
	<Setter Property="FontSize" Value="12"/>
	<Setter Property="Cursor" Value="Hand"/>
	<Setter Property="MinHeight" Value="28"/>
	<Setter Property="MinWidth" Value="78"/>
	<Setter Property="VerticalContentAlignment" Value="Center"/>
	<Setter Property="HorizontalContentAlignment" Value="Center"/>
	<Setter Property="Padding" Value="8,4,8,4"/>
	<Setter Property="Template">
	  <Setter.Value>
		<ControlTemplate TargetType="HyperlinkButton">
		  <Grid x:Name="ButtonGrid" Cursor="{TemplateBinding Cursor}">
			<VisualStateManager.VisualStateGroups>
			  <VisualStateGroup x:Name="CommonStates">
				<VisualState x:Name="Normal"/>
				<VisualState x:Name="MouseOver">
				  <Storyboard>
					<ObjectAnimationUsingKeyFrames BeginTime="00:00:00" Duration="00:00:00.0010000" Storyboard.TargetName="InteractiveElementBorder" Storyboard.TargetProperty="(UIElement.Visibility)">
					  <DiscreteObjectKeyFrame KeyTime="00:00:00">
						<DiscreteObjectKeyFrame.Value>
						  <Visibility>Visible</Visibility>
						</DiscreteObjectKeyFrame.Value>
					  </DiscreteObjectKeyFrame>
					</ObjectAnimationUsingKeyFrames>
					<DoubleAnimationUsingKeyFrames BeginTime="00:00:00" Duration="00:00:00.0010000" Storyboard.TargetName="InteractiveElementBorder" Storyboard.TargetProperty="(UIElement.Opacity)">
					  <EasingDoubleKeyFrame KeyTime="00:00:00" Value="0.95"/>
					</DoubleAnimationUsingKeyFrames>
					<DoubleAnimationUsingKeyFrames BeginTime="00:00:00" Duration="00:00:00.0010000" Storyboard.TargetName="ContentPresenter" Storyboard.TargetProperty="(UIElement.Effect).(DropShadowEffect.BlurRadius)">
					  <EasingDoubleKeyFrame KeyTime="00:00:00" Value="10"/>
					</DoubleAnimationUsingKeyFrames>
					<DoubleAnimationUsingKeyFrames BeginTime="00:00:00" Duration="00:00:00.0010000" Storyboard.TargetName="ContentPresenter" Storyboard.TargetProperty="(UIElement.Opacity)">
					  <EasingDoubleKeyFrame KeyTime="00:00:00" Value="0"/>
					</DoubleAnimationUsingKeyFrames>
					<DoubleAnimationUsingKeyFrames BeginTime="00:00:00" Duration="00:00:00.0010000" Storyboard.TargetName="InteractiveBorder" Storyboard.TargetProperty="(UIElement.Opacity)">
					  <EasingDoubleKeyFrame KeyTime="00:00:00" Value="1"/>
					</DoubleAnimationUsingKeyFrames>
				  </Storyboard>
				</VisualState>
				<VisualState x:Name="Pressed">
				  <Storyboard>
					<ObjectAnimationUsingKeyFrames BeginTime="00:00:00" Duration="00:00:00.0010000" Storyboard.TargetName="InteractiveElementBorder" Storyboard.TargetProperty="(UIElement.Visibility)">
					  <DiscreteObjectKeyFrame KeyTime="00:00:00">
						<DiscreteObjectKeyFrame.Value>
						  <Visibility>Visible</Visibility>
						</DiscreteObjectKeyFrame.Value>
					  </DiscreteObjectKeyFrame>
					</ObjectAnimationUsingKeyFrames>
					<DoubleAnimationUsingKeyFrames BeginTime="00:00:00" Duration="00:00:00.0010000" Storyboard.TargetName="InteractiveElementBorder" Storyboard.TargetProperty="(UIElement.Opacity)">
					  <EasingDoubleKeyFrame KeyTime="00:00:00" Value="0.8"/>
					</DoubleAnimationUsingKeyFrames>
					<DoubleAnimationUsingKeyFrames BeginTime="00:00:00" Duration="00:00:00.0010000" Storyboard.TargetName="ContentPresenter" Storyboard.TargetProperty="(UIElement.Effect).(DropShadowEffect.BlurRadius)">
					  <EasingDoubleKeyFrame KeyTime="00:00:00" Value="5"/>
					</DoubleAnimationUsingKeyFrames>
					<DoubleAnimationUsingKeyFrames BeginTime="00:00:00" Duration="00:00:00.0010000" Storyboard.TargetName="ContentPresenter" Storyboard.TargetProperty="(UIElement.Opacity)">
					  <EasingDoubleKeyFrame KeyTime="00:00:00" Value="0.5"/>
					</DoubleAnimationUsingKeyFrames>
					<DoubleAnimationUsingKeyFrames BeginTime="00:00:00" Duration="00:00:00.0010000" Storyboard.TargetName="InteractiveBorder" Storyboard.TargetProperty="(UIElement.Opacity)">
					  <EasingDoubleKeyFrame KeyTime="00:00:00" Value="1"/>
					</DoubleAnimationUsingKeyFrames>
				  </Storyboard>
				</VisualState>
				<VisualState x:Name="Disabled">
				  <Storyboard>
					<ObjectAnimationUsingKeyFrames Duration="0" Storyboard.TargetName="DisabledOverlay" Storyboard.TargetProperty="Visibility">
					  <DiscreteObjectKeyFrame KeyTime="0">
						<DiscreteObjectKeyFrame.Value>
						  <Visibility>Visible</Visibility>
						</DiscreteObjectKeyFrame.Value>
					  </DiscreteObjectKeyFrame>
					</ObjectAnimationUsingKeyFrames>
					<ObjectAnimationUsingKeyFrames BeginTime="00:00:00" Duration="00:00:00.0010000" Storyboard.TargetName="ContentPresenter" Storyboard.TargetProperty="(FrameworkElement.HorizontalAlignment)">
					  <DiscreteObjectKeyFrame KeyTime="00:00:00">
						<DiscreteObjectKeyFrame.Value>
						  <HorizontalAlignment>Center</HorizontalAlignment>
						</DiscreteObjectKeyFrame.Value>
					  </DiscreteObjectKeyFrame>
					</ObjectAnimationUsingKeyFrames>
					<ObjectAnimationUsingKeyFrames BeginTime="00:00:00" Duration="00:00:00.0010000" Storyboard.TargetName="ContentPresenter" Storyboard.TargetProperty="(FrameworkElement.VerticalAlignment)">
					  <DiscreteObjectKeyFrame KeyTime="00:00:00">
						<DiscreteObjectKeyFrame.Value>
						  <VerticalAlignment>Center</VerticalAlignment>
						</DiscreteObjectKeyFrame.Value>
					  </DiscreteObjectKeyFrame>
					</ObjectAnimationUsingKeyFrames>
					<ObjectAnimationUsingKeyFrames BeginTime="00:00:00" Duration="00:00:00.0010000" Storyboard.TargetName="DisabledOverlay" Storyboard.TargetProperty="(FrameworkElement.HorizontalAlignment)">
					  <DiscreteObjectKeyFrame KeyTime="00:00:00">
						<DiscreteObjectKeyFrame.Value>
						  <HorizontalAlignment>Center</HorizontalAlignment>
						</DiscreteObjectKeyFrame.Value>
					  </DiscreteObjectKeyFrame>
					</ObjectAnimationUsingKeyFrames>
					<ObjectAnimationUsingKeyFrames BeginTime="00:00:00" Duration="00:00:00.0010000" Storyboard.TargetName="DisabledOverlay" Storyboard.TargetProperty="(FrameworkElement.VerticalAlignment)">
					  <DiscreteObjectKeyFrame KeyTime="00:00:00">
						<DiscreteObjectKeyFrame.Value>
						  <VerticalAlignment>Center</VerticalAlignment>
						</DiscreteObjectKeyFrame.Value>
					  </DiscreteObjectKeyFrame>
					</ObjectAnimationUsingKeyFrames>
					<DoubleAnimationUsingKeyFrames BeginTime="00:00:00" Duration="00:00:00.0010000" Storyboard.TargetName="ContentPresenter" Storyboard.TargetProperty="(UIElement.Opacity)">
					  <EasingDoubleKeyFrame KeyTime="00:00:00" Value="0"/>
					</DoubleAnimationUsingKeyFrames>
					<DoubleAnimationUsingKeyFrames BeginTime="00:00:00" Duration="00:00:00.0010000" Storyboard.TargetName="DisabledOverlay" Storyboard.TargetProperty="(UIElement.Opacity)">
					  <EasingDoubleKeyFrame KeyTime="00:00:00" Value="0.5"/>
					</DoubleAnimationUsingKeyFrames>
				  </Storyboard>
				</VisualState>
			  </VisualStateGroup>
			  <VisualStateGroup x:Name="LinkStates">
				<VisualState x:Name="ActiveLink">
				  <Storyboard>
					<DoubleAnimationUsingKeyFrames BeginTime="00:00:00" Duration="00:00:00.0010000" Storyboard.TargetName="ActiveBorder" Storyboard.TargetProperty="(UIElement.Opacity)">
					  <EasingDoubleKeyFrame KeyTime="00:00:00" Value="1"/>
					</DoubleAnimationUsingKeyFrames>
					<DoubleAnimationUsingKeyFrames BeginTime="00:00:00" Duration="00:00:00.0010000" Storyboard.TargetName="ContentBorder" Storyboard.TargetProperty="(UIElement.Opacity)">
					  <EasingDoubleKeyFrame KeyTime="00:00:00" Value="1"/>
					</DoubleAnimationUsingKeyFrames>
				  </Storyboard>
				</VisualState>
				<VisualState x:Name="InactiveLink"/>
			  </VisualStateGroup>
			  <VisualStateGroup x:Name="FocusStates">
				<VisualState x:Name="Focused">
				  <Storyboard>
					<DoubleAnimationUsingKeyFrames Storyboard.TargetName="FocusVisualElement" Storyboard.TargetProperty="Opacity">
					  <SplineDoubleKeyFrame KeyTime="0" Value="0.35"/>
					</DoubleAnimationUsingKeyFrames>
					<DoubleAnimationUsingKeyFrames BeginTime="00:00:00" Duration="00:00:00.0010000" Storyboard.TargetName="FocusVisualElement" Storyboard.TargetProperty="(Rectangle.RadiusX)">
					  <EasingDoubleKeyFrame KeyTime="00:00:00" Value="1"/>
					</DoubleAnimationUsingKeyFrames>
					<DoubleAnimationUsingKeyFrames BeginTime="00:00:00" Duration="00:00:00.0010000" Storyboard.TargetName="FocusVisualElement" Storyboard.TargetProperty="(Rectangle.RadiusY)">
					  <EasingDoubleKeyFrame KeyTime="00:00:00" Value="1"/>
					</DoubleAnimationUsingKeyFrames>
				  </Storyboard>
				</VisualState>
				<VisualState x:Name="Unfocused"/>
			  </VisualStateGroup>
			</VisualStateManager.VisualStateGroups>
			<Rectangle x:Name="FocusVisualElement" Stroke="{TemplateBinding BorderBrush}" StrokeThickness="2" Opacity="0" Margin="-1" RadiusX="1" RadiusY="1"/>
			<Border x:Name="ActiveBorder" MinWidth="{TemplateBinding MinWidth}" MinHeight="{TemplateBinding MinHeight}" Background="{TemplateBinding Background}" BorderBrush="{TemplateBinding BorderBrush}" BorderThickness="{TemplateBinding BorderThickness}" CornerRadius="1" Opacity="0"/>
			<Border x:Name="ContentBorder" MinWidth="{TemplateBinding MinWidth}" MinHeight="{TemplateBinding MinHeight}" Opacity="1">
			  <ContentPresenter x:Name="ContentPresenter" HorizontalAlignment="{TemplateBinding HorizontalContentAlignment}" VerticalAlignment="{TemplateBinding VerticalContentAlignment}" Margin="{TemplateBinding Padding}" Content="{TemplateBinding Content}" ContentTemplate="{TemplateBinding ContentTemplate}" Opacity="1">
				<ContentPresenter.Effect>
				  <DropShadowEffect ShadowDepth="0" Color="#FF484848" Opacity="0.65" BlurRadius="0"/>
				</ContentPresenter.Effect>
			  </ContentPresenter>
			</Border>
			<Border x:Name="InteractiveBorder" MinWidth="{TemplateBinding MinWidth}" MinHeight="{TemplateBinding MinHeight}" Background="{StaticResource HoverHyperLinkBackgroundColorBrush}" BorderThickness="1,1,1,1" Opacity="0" BorderBrush="{StaticResource HoverHyperLinkBackgroundColorBrush}" CornerRadius="1,1,1,1"/>
			<Border x:Name="InteractiveElementBorder" HorizontalAlignment="{TemplateBinding HorizontalContentAlignment}" VerticalAlignment="{TemplateBinding VerticalContentAlignment}" Visibility="Collapsed">
			  <TextBlock x:Name="InteractiveElement" Foreground="{StaticResource HoverHyperlinkForegroundColorBrush}" FontSize="{TemplateBinding FontSize}" FontWeight="{TemplateBinding FontWeight}" HorizontalAlignment="{TemplateBinding HorizontalContentAlignment}" VerticalAlignment="{TemplateBinding VerticalContentAlignment}" Margin="{TemplateBinding Padding}" Text="{TemplateBinding Content}"/>
			</Border>
			<TextBlock x:Name="DisabledOverlay" HorizontalAlignment="{TemplateBinding HorizontalContentAlignment}" VerticalAlignment="{TemplateBinding VerticalContentAlignment}" Margin="{TemplateBinding Padding}" Text="{TemplateBinding Content}" Foreground="#FFAAAAAA" Visibility="Collapsed"/>
		  </Grid>
		</ControlTemplate>
	  </Setter.Value>
	</Setter>
  </Style>

  <!-- Divider Style -->
  <Style x:Key="DividerStyle" TargetType="Rectangle">
	<Setter Property="Fill" Value="#1FFFFFFF"/>
	<Setter Property="Stroke" Value="Transparent"/>
	<Setter Property="Width" Value="1"/>
	<Setter Property="Margin" Value="2,4,2,4"/>
  </Style>

  <!-- ******CONTENT PAGE STYLES****** -->
  <!-- ******************************* -->
  <!-- Page Style -->
  <Style x:Key="PageStyle" TargetType="sdk:Page"/>

  <!-- Page ScrollViewer Style -->
  <Style x:Key="PageScrollViewerStyle" TargetType="ScrollViewer">
	<Setter Property="BorderBrush" Value="Transparent"/>
	<Setter Property="BorderThickness" Value="0,1,0,1"/>
	<Setter Property="Margin" Value="-58,-15,-58,-15"/>
	<Setter Property="Padding" Value="58,0,58,0"/>
	<Setter Property="VerticalScrollBarVisibility" Value="Auto"/>
	<Setter Property="HorizontalScrollBarVisibility" Value="Auto"/>
  </Style>

  <!-- Content Panel Style -->
  <Style x:Key="ContentPanelStyle" TargetType="StackPanel"/>

  <!-- Header Text Style -->
  <Style x:Key="Style_Text_Header" TargetType="TextBlock">
	<Setter Property="Foreground" Value="{StaticResource Brush_ContrastColor}"/>
	<Setter Property="FontFamily" Value="Arial"/>
	<Setter Property="FontSize" Value="16"/>
	<Setter Property="FontWeight" Value="Bold"/>
	<Setter Property="TextWrapping" Value="NoWrap"/>
	<Setter Property="Margin" Value="0,0,0,0"/>
	<Setter Property="HorizontalAlignment" Value="Left"/>
  </Style>
	
	<!-- Sub Text Style -->
	<Style x:Key="Style_Text_VerticalHeader" TargetType="TextBlock">
	<Setter Property="Foreground" Value="{StaticResource Brush_ContrastColor}"/>
	<Setter Property="FontFamily" Value="Arial"/>
	<Setter Property="FontSize" Value="16"/>
	<Setter Property="FontWeight" Value="Bold"/>
	<Setter Property="TextWrapping" Value="Wrap"/>
	<Setter Property="Margin" Value="0,0,4,0"/>
	<Setter Property="VerticalAlignment" Value="Center"/>
  </Style>

  <!-- Content Text Style -->
  <Style x:Key="ContentTextStyle" TargetType="TextBlock">
		<Setter Property="Foreground" Value="{StaticResource BodyTextColorBrush}"/>
			<Setter Property="FontFamily" Value="Arial"/>
			<Setter Property="FontSize" Value="13"/>
		<Setter Property="TextWrapping" Value="Wrap"/>
		<Setter Property="Margin" Value="0,2,0,2"/>
		<Setter Property="HorizontalAlignment" Value="Left"/>
  </Style>

  <!-- Page HyperlinkButton Style -->	
  <Style x:Key="PageHyperlinkButtonStyle" TargetType="HyperlinkButton">
	<Setter Property="TargetName" Value="_new"/>
	<Setter Property="FontSize" Value="12"/>
	<Setter Property="VerticalAlignment" Value="Center"/>
  </Style>


    <ItemsPanelTemplate x:Key="VirtualizingWrapPanel">
        <RavenControls:VirtualizingWrapPanel/>
    </ItemsPanelTemplate>
    
    <!-- Documents panel -->
	<ItemsPanelTemplate x:Key="FluidWrapPanel">
		<toolkit:WrapPanel>
			
		</toolkit:WrapPanel>
	</ItemsPanelTemplate>
    
    <ItemsPanelTemplate x:Key="VerticalFluidWrapPanel">
		<toolkit:WrapPanel Orientation="Vertical">
			<i:Interaction.Behaviors>
				
			</i:Interaction.Behaviors>
		</toolkit:WrapPanel>
	</ItemsPanelTemplate>

	<Style x:Name="Style_ItemsControl_Fluid"
		   TargetType="ItemsControl">
		<Setter Property="ItemsPanel"
				Value="{StaticResource FluidWrapPanel}" />
		<Setter Property="ScrollViewer.VerticalScrollBarVisibility"
				Value="Disabled" />
		<Setter Property="ScrollViewer.HorizontalScrollBarVisibility"
				Value="Disabled" />
		<Setter Property="BorderThickness"
				Value="0" />
	</Style>

	<Style x:Name="Style_ItemsControl_IndexFields"
		   TargetType="ItemsControl">
		<Setter Property="ItemsPanel"
				Value="{StaticResource FluidWrapPanel}" />
		<Setter Property="ScrollViewer.VerticalScrollBarVisibility"
				Value="Disabled" />
		<Setter Property="ScrollViewer.HorizontalScrollBarVisibility"
				Value="Disabled" />
		<Setter Property="BorderThickness"
				Value="1" />
		<Setter Property="Background" Value="White"/>
		<Setter Property="Template">
			<Setter.Value>
				<ControlTemplate TargetType="ItemsControl">
					<Border BorderBrush="{TemplateBinding BorderBrush}" Background="{TemplateBinding Background}" CornerRadius="4"
							BorderThickness="{TemplateBinding BorderThickness}">
						<ItemsPresenter/>
					</Border>
				</ControlTemplate>
			</Setter.Value>
		</Setter>
		<Setter Property="BorderBrush" Value="#FFE9E9E9"/>
	</Style>
	
	<Style x:Name="Style_ItemsControl_QuerySortyBy"
		   TargetType="ItemsControl">
		<Setter Property="ItemsPanel"
				Value="{StaticResource FluidWrapPanel}" />
		<Setter Property="ScrollViewer.VerticalScrollBarVisibility"
				Value="Disabled" />
		<Setter Property="ScrollViewer.HorizontalScrollBarVisibility"
				Value="Disabled" />
		<Setter Property="BorderThickness"
				Value="1" />
		<Setter Property="BorderBrush" Value="#FFE9E9E9"/>
	</Style>
	
	

	<Style x:Name="Style_ListBox_Fluid"
		   TargetType="ListBox">
		<Setter Property="ItemsPanel"
				Value="{StaticResource FluidWrapPanel}" />
		<Setter Property="ScrollViewer.VerticalScrollBarVisibility"
				Value="Disabled" />
		<Setter Property="ScrollViewer.HorizontalScrollBarVisibility"
				Value="Disabled" />
		<Setter Property="BorderThickness"
				Value="0" />
	</Style>

	<Style x:Name="Style_ListBox_VerticalFluid"
		   TargetType="ListBox">
		<Setter Property="ItemsPanel"
				Value="{StaticResource VerticalFluidWrapPanel}" />
		<Setter Property="ScrollViewer.VerticalScrollBarVisibility"
				Value="Disabled" />
		<Setter Property="ScrollViewer.HorizontalScrollBarVisibility"
				Value="Auto" />
		<Setter Property="BorderThickness"
				Value="0" />
	</Style>

	<Style x:Name="Style_ItemsControl_References"
		   TargetType="ItemsControl">
		<Setter Property="ScrollViewer.VerticalScrollBarVisibility"
				Value="Auto" />
		<Setter Property="ScrollViewer.HorizontalScrollBarVisibility"
				Value="Auto" />
		<Setter Property="BorderThickness"
				Value="0" />
		<Setter Property="Template">
			<Setter.Value>
				<ControlTemplate TargetType="ItemsControl">
					<ScrollViewer BorderThickness="0" VerticalScrollBarVisibility="{TemplateBinding ScrollViewer.VerticalScrollBarVisibility}">
						<ItemsPresenter Margin="{TemplateBinding Padding}"/>
					</ScrollViewer>
				</ControlTemplate>
			</Setter.Value>
		</Setter>
	</Style>

	<Style x:Name="Collections_FluidList" BasedOn="{StaticResource Style_ListBox_Fluid}"
		   TargetType="ListBox">
		<Setter Property="MaxHeight"
				Value="400" />
		<Setter Property="Background"
				Value="Transparent" />
	</Style>

	<Style x:Name="Databases_FluidList" BasedOn="{StaticResource Style_ListBox_Fluid}"
		   TargetType="ListBox">
		<Setter Property="Background"
				Value="Transparent" />
	</Style>

	<Style x:Key="Style_ListBoxItem_Index" TargetType="ListBoxItem">
		<Setter Property="Padding" Value="0"/>
		<Setter Property="Template">
			<Setter.Value>
				<ControlTemplate TargetType="ListBoxItem">
					<Grid Margin="8" d:DesignWidth="241" d:DesignHeight="112">
						<VisualStateManager.VisualStateGroups>
							<VisualStateGroup x:Name="SelectionStates">
								<VisualState x:Name="Unselected"/>
								<VisualState x:Name="Selected">
								</VisualState>
								<VisualState x:Name="SelectedUnfocused"/>
							</VisualStateGroup>
						</VisualStateManager.VisualStateGroups>
						<ContentPresenter VerticalAlignment="{TemplateBinding VerticalContentAlignment}" HorizontalAlignment="{TemplateBinding HorizontalContentAlignment}"/>
					</Grid>
				</ControlTemplate>
			</Setter.Value>
		</Setter>
	</Style>

	<Style x:Name="Style_ListBox_Indexes"
		   BasedOn="{StaticResource Style_ListBox_VerticalFluid}"
		   TargetType="ListBox">
		<Setter Property="Background"
				Value="Transparent" />
		<Setter Property="ItemContainerStyle" Value="{StaticResource Style_ListBoxItem_Index}"/>
	</Style>

	<Style x:Key="Style_ListBoxItem_HeaderOptions" TargetType="ListBoxItem">
		<Setter Property="HorizontalContentAlignment" Value="Left" />
		<Setter Property="VerticalContentAlignment" Value="Top" />
		<Setter Property="Background">
			<Setter.Value>
				<LinearGradientBrush EndPoint="0.5,1" StartPoint="0.5,0">
					<GradientStop Color="#02494949" Offset="0"/>
					<GradientStop Color="#0E494949" Offset="1"/>
				</LinearGradientBrush>
			</Setter.Value>
		</Setter>
		<Setter Property="Foreground" Value="#FF000000"/>
		<Setter Property="Padding" Value="3"/>
		<Setter Property="BorderThickness" Value="1"/>
		<Setter Property="BorderBrush" Value="#19121212"/>
		<Setter Property="Margin" Value="4,0"/>
		<Setter Property="TabNavigation" Value="Local" />
		<Setter Property="Template">
			<Setter.Value>
				<ControlTemplate TargetType="ListBoxItem">
					<Grid Background="{TemplateBinding Background}">
						<Grid.Resources>
							<LinearGradientBrush x:Key="PressedBrush"  EndPoint="0.5,1" StartPoint="0.5,0">
								<GradientStop Color="#0E494949" Offset="0"/>
								<GradientStop Color="#27494949" Offset="1"/>
							</LinearGradientBrush>
						</Grid.Resources>
						<VisualStateManager.VisualStateGroups>
							<VisualStateGroup x:Name="CommonStates">
								<VisualState x:Name="Normal" />
								<VisualState x:Name="MouseOver">
									<Storyboard>
										<DoubleAnimation Storyboard.TargetName="border" Storyboard.TargetProperty="Opacity" Duration="0" To="1"/>
									</Storyboard>
								</VisualState>
								<VisualState x:Name="Disabled">
									<Storyboard>
										<DoubleAnimation Storyboard.TargetName="contentPresenter" Storyboard.TargetProperty="Opacity" Duration="0" To=".55" />
									</Storyboard>
								</VisualState>
							</VisualStateGroup>
							<VisualStateGroup x:Name="SelectionStates">
								<VisualState x:Name="Unselected" />
								<VisualState x:Name="Selected">
									<Storyboard>
										<DoubleAnimation Storyboard.TargetName="ActiveBorder" Storyboard.TargetProperty="Opacity" Duration="0" To="1"/>
									</Storyboard>
								</VisualState>
							</VisualStateGroup>
							<VisualStateGroup x:Name="FocusStates">
								<VisualState x:Name="Focused" />
							  <VisualState x:Name="Unfocused"/>
							</VisualStateGroup>
						</VisualStateManager.VisualStateGroups>
						<Border x:Name="ActiveBorder" BorderBrush="{TemplateBinding BorderBrush}" BorderThickness="1" Opacity="0" CornerRadius="3" Background="{StaticResource PressedBrush}"/>
						<Border x:Name="border" BorderBrush="{TemplateBinding BorderBrush}" BorderThickness="1" Opacity="0" CornerRadius="3" Background="{TemplateBinding Background}"/>
						<ContentPresenter
								  x:Name="contentPresenter"
								  Content="{TemplateBinding Content}"
								  ContentTemplate="{TemplateBinding ContentTemplate}"
								  HorizontalAlignment="{TemplateBinding HorizontalContentAlignment}"
								  Margin="{TemplateBinding Padding}"/>
					</Grid>
				</ControlTemplate>
			</Setter.Value>
		</Setter>
	</Style>
	
	<Style x:Name="Style_ListBox_HeaderOptions"
		   TargetType="ListBox">
		<Setter Property="ItemsPanel">
		  <Setter.Value>
				<ItemsPanelTemplate>
					<StackPanel Orientation="Horizontal"/>
				</ItemsPanelTemplate>
			</Setter.Value>
		</Setter>
	  <Setter Property="ScrollViewer.VerticalScrollBarVisibility"
				Value="Disabled" />
		<Setter Property="ScrollViewer.HorizontalScrollBarVisibility"
				Value="Disabled" />
		<Setter Property="BorderThickness"
				Value="0" />
		<Setter Property="Background"
				Value="Transparent" />
		<Setter Property="ItemContainerStyle" Value="{StaticResource Style_ListBoxItem_HeaderOptions}"/>
	</Style>
	
	<!-- Form Styles -->
	<Style x:Key="FormButton"
		   TargetType="Button">
		<Setter Property="Background"
				Value="{StaticResource ButtonBackgroundBrush}" />
		<Setter Property="Foreground"
				Value="{StaticResource ButtonForegroundBrush}" />
		<Setter Property="Padding"
				Value="4,2" />
		<Setter Property="Template">
			<Setter.Value>
				<ControlTemplate TargetType="Button">
					<Grid>
						<VisualStateManager.VisualStateGroups>
							<VisualStateGroup x:Name="CommonStates">
								<VisualStateGroup.Transitions>
									<VisualTransition GeneratedDuration="0:0:0.2">
										<VisualTransition.GeneratedEasingFunction>
											<CubicEase EasingMode="EaseInOut" />
										</VisualTransition.GeneratedEasingFunction>
									</VisualTransition>
								</VisualStateGroup.Transitions>
								<VisualState x:Name="Normal" />
								<VisualState x:Name="MouseOver">
									<Storyboard>
										<DoubleAnimation Duration="0"
														 To="1"
														 Storyboard.TargetProperty="(UIElement.Opacity)"
														 Storyboard.TargetName="hover" />
									</Storyboard>
								</VisualState>
								<VisualState x:Name="Pressed">
									<Storyboard>
										<DoubleAnimation Duration="0"
														 To="1"
														 Storyboard.TargetProperty="(UIElement.Opacity)"
														 Storyboard.TargetName="pressed" />
									</Storyboard>
								</VisualState>
								<VisualState x:Name="Disabled">
									<Storyboard>
										<DoubleAnimation Duration="0"
														 To="0.65"
														 Storyboard.TargetProperty="Opacity"
														 Storyboard.TargetName="disabled" />
									</Storyboard>
								</VisualState>
							</VisualStateGroup>
							<VisualStateGroup x:Name="FocusStates">
								<VisualStateGroup.Transitions>
									<VisualTransition GeneratedDuration="0:0:0.1">
										<VisualTransition.GeneratedEasingFunction>
											<CubicEase EasingMode="EaseInOut" />
										</VisualTransition.GeneratedEasingFunction>
									</VisualTransition>
								</VisualStateGroup.Transitions>
								<VisualState x:Name="Focused">
									<Storyboard>
										<DoubleAnimation Duration="0"
														 To="1"
														 Storyboard.TargetProperty="Opacity"
														 Storyboard.TargetName="focus" />
									</Storyboard>
								</VisualState>
								<VisualState x:Name="Unfocused" />
							</VisualStateGroup>
						</VisualStateManager.VisualStateGroups>
						<Border x:Name="Background"
								BorderBrush="{TemplateBinding BorderBrush}"
								BorderThickness="{TemplateBinding BorderThickness}"
								CornerRadius="3"
								Background="{StaticResource ButtonBackgroundBrush}" />
						<Border x:Name="hover"
								Background="{StaticResource ButtonForegroundPressedBrush}"
								Opacity="0"
								CornerRadius="3" />
						<Border x:Name="pressed"
								Background="{StaticResource ButtonForegroundHoverBrush}"
								Opacity="0"
								CornerRadius="3" />
						<ContentPresenter x:Name="contentPresenter"
										  ContentTemplate="{TemplateBinding ContentTemplate}"
										  Content="{TemplateBinding Content}"
										  HorizontalAlignment="{TemplateBinding HorizontalContentAlignment}"
										  Margin="{TemplateBinding Padding}"
										  VerticalAlignment="{TemplateBinding VerticalContentAlignment}" />
						<Rectangle x:Name="disabled"
								   Fill="White"
								   IsHitTestVisible="false"
								   RadiusY="2"
								   RadiusX="2"
								   Opacity="0" />
						<Rectangle x:Name="focus"
								   IsHitTestVisible="false"
								   RadiusY="2"
								   RadiusX="2"
								   Stroke="{StaticResource AccentTextBrush}"
								   StrokeThickness="1"
								   Opacity="0" />
					</Grid>
				</ControlTemplate>
			</Setter.Value>
		</Setter>
		<Setter Property="BorderThickness"
				Value="0" />
		<Setter Property="FontSize"
				Value="9.333" />
		<Setter Property="Margin"
				Value="0,2,2,2" />
	</Style>

	<Style TargetType="Editors:LinqEditor">
		<Setter Property="Background"
				Value="{StaticResource Brush_TextBox_Background}" />
	</Style>
	<Style TargetType="Editors:JsonEditor">
		<Setter Property="Background"
				Value="{StaticResource Brush_TextBox_Background}" />
	</Style>
	<Style TargetType="Editors:QueryEditor">
		<Setter Property="Background"
				Value="{StaticResource Brush_TextBox_Background}" />
	</Style>
	<Style TargetType="Editors:XamlEditor">
		<Setter Property="Background"
				Value="{StaticResource Brush_TextBox_Background}" />
	</Style>

	<Style x:Key="PagePadding"
		   TargetType="Grid">
		<Setter Property="Margin"
				Value="58,0,58,0" />
	</Style>

	<Style x:Key="Style_Text_HeaderLink" TargetType="HyperlinkButton">
		<Setter Property="FontFamily" Value="Arial"/>
		<Setter Property="FontWeight" Value="Bold"/>
		<Setter Property="FontSize" Value="12"/>
		<Setter Property="Foreground" Value="#FF666666"/>
		<Setter Property="VerticalContentAlignment" Value="Center"/>
		<Setter Property="Padding" Value="14,6"/>
		<Setter Property="Template">
			<Setter.Value>
				<ControlTemplate TargetType="HyperlinkButton">
					<Grid Cursor="{TemplateBinding Cursor}"
						  Background="{TemplateBinding Background}">
						<VisualStateManager.VisualStateGroups>
							<VisualStateGroup x:Name="CommonStates">
								<VisualState x:Name="Normal"/>
								<VisualState x:Name="MouseOver">
									<Storyboard>
									</Storyboard>
								</VisualState>
								<VisualState x:Name="Pressed">
									<Storyboard>
									</Storyboard>
								</VisualState>
								<VisualState x:Name="Disabled">
									<Storyboard>
									</Storyboard>
								</VisualState>
							</VisualStateGroup>
							<VisualStateGroup x:Name="LinkStates">
								<VisualState x:Name="ActiveLink">
									<Storyboard>
										<DoubleAnimationUsingKeyFrames BeginTime="00:00:00" Duration="00:00:00.0010000" Storyboard.TargetName="ActiveBorder" Storyboard.TargetProperty="(UIElement.Opacity)">
											<EasingDoubleKeyFrame KeyTime="00:00:00" Value="1"/>
											<EasingDoubleKeyFrame KeyTime="0:0:0.1" Value="1"/>
										</DoubleAnimationUsingKeyFrames>
										<ObjectAnimationUsingKeyFrames Storyboard.TargetProperty="(UIElement.Visibility)" Storyboard.TargetName="ActiveBorder">
											<DiscreteObjectKeyFrame KeyTime="0">
												<DiscreteObjectKeyFrame.Value>
													<Visibility>Visible</Visibility>
												</DiscreteObjectKeyFrame.Value>
											</DiscreteObjectKeyFrame>
										</ObjectAnimationUsingKeyFrames>
										<ColorAnimation Duration="0" To="White" Storyboard.TargetProperty="(TextBlock.Foreground).(SolidColorBrush.Color)" Storyboard.TargetName="Content" d:IsOptimized="True"/>
									</Storyboard>
								</VisualState>
								<VisualState x:Name="InactiveLink"/>
							</VisualStateGroup>
							<VisualStateGroup x:Name="FocusStates">
								<VisualState x:Name="Focused">
									<Storyboard>
									</Storyboard>
								</VisualState>
								<VisualState x:Name="Unfocused"/>
							</VisualStateGroup>
						</VisualStateManager.VisualStateGroups>
						
						<Border x:Name="ActiveBorder" Visibility="Collapsed">
							<Border.Background>
								<LinearGradientBrush EndPoint="0.5,1" StartPoint="0.5,0">
									<GradientStop Color="#FFC64266" Offset="0"/>
									<GradientStop Color="#FFBE214B" Offset="0.014"/>
									<GradientStop Color="#FF75213C" Offset="0.479"/>
									<GradientStop Color="#FF57001C" Offset="0.535"/>
									<GradientStop Color="#FF300116" Offset="0.986"/>
									<GradientStop Color="#FF5F404E" Offset="1"/>
								</LinearGradientBrush>
							</Border.Background>
							
						</Border>
						<TextBlock x:Name="Content"
								   Text="{TemplateBinding Content}"
								   VerticalAlignment="{TemplateBinding VerticalContentAlignment}"
								   HorizontalAlignment="{TemplateBinding HorizontalContentAlignment}"
								   Margin="{TemplateBinding Padding}" />
							
					</Grid>
				</ControlTemplate>
			</Setter.Value>
		</Setter>
	</Style>

	<Style x:Key="Style_Separator_HeaderLink" TargetType="Controls:Separator">
		<Setter Property="Template">
			<Setter.Value>
				<ControlTemplate TargetType="Controls:Separator">
					<StackPanel Orientation="Horizontal">
						<Path Data="M0,0 L0,1" Stretch="Fill" UseLayoutRounding="True">
							<Path.Stroke>
								<LinearGradientBrush EndPoint="0.5,1" StartPoint="0.5,0">
									<GradientStop Color="#EBEBEB" Offset="0"/>
                                    <GradientStop Color="#EBEBEB" Offset="1"/>
								</LinearGradientBrush>
							</Path.Stroke>
						</Path>
                        <Path Data="M0,0 L0,1" Stretch="Fill" UseLayoutRounding="True">
							<Path.Stroke>
								<LinearGradientBrush EndPoint="0.5,1" StartPoint="0.5,0">
									<GradientStop Color="White" Offset="0"/>
									<GradientStop Color="White" Offset="1"/>
								</LinearGradientBrush>
							</Path.Stroke>
						</Path>
					</StackPanel>
				</ControlTemplate>
			</Setter.Value>
		</Setter>
	</Style>
		
	<Thickness x:Key="Margin_MainPageLeftRight">15,0</Thickness>

	<Thickness x:Key="Margin_ContentPage">0,15,0,0</Thickness>
		
	<Style x:Key="Style_ComboBox_MouseOverOnlyChrome" TargetType="ComboBox">
		<Setter Property="Padding" Value="6,2,25,2"/>
		<Setter Property="Background" Value="Transparent"/>
		<Setter Property="HorizontalContentAlignment" Value="Left"/>
		<Setter Property="VerticalContentAlignment" Value="Center"/>
		<Setter Property="BorderThickness" Value="1"/>
		<Setter Property="TabNavigation" Value="Once"/>
		<Setter Property="ScrollViewer.HorizontalScrollBarVisibility" Value="Auto"/>
		<Setter Property="ScrollViewer.VerticalScrollBarVisibility" Value="Auto"/>
		<Setter Property="Template">
			<Setter.Value>
				<ControlTemplate TargetType="ComboBox">
					<Grid>
						<Grid.Resources>
							<Style x:Name="comboToggleStyle1" TargetType="ToggleButton">
								<Setter Property="Foreground" Value="Black"/>
								<Setter Property="Background" Value="Transparent"/>
								<Setter Property="BorderThickness" Value="1"/>
								<Setter Property="Padding" Value="3"/>
								<Setter Property="Template">
									<Setter.Value>
										<ControlTemplate TargetType="ToggleButton">
											<Grid>
												<VisualStateManager.VisualStateGroups>
													<VisualStateGroup x:Name="CommonStates">
														<VisualState x:Name="Normal"/>
														<VisualState x:Name="MouseOver">
															<Storyboard>
																<ObjectAnimationUsingKeyFrames Duration="0" Storyboard.TargetProperty="Visibility" Storyboard.TargetName="contentPresenter">
																	<DiscreteObjectKeyFrame KeyTime="0">
																		<DiscreteObjectKeyFrame.Value>
																			<Visibility>Visible</Visibility>
																		</DiscreteObjectKeyFrame.Value>
																	</DiscreteObjectKeyFrame>
																</ObjectAnimationUsingKeyFrames>
															</Storyboard>
														</VisualState>
														<VisualState x:Name="Pressed">
															<Storyboard>
																<ObjectAnimationUsingKeyFrames Duration="0" Storyboard.TargetProperty="Visibility" Storyboard.TargetName="contentPresenter">
																	<DiscreteObjectKeyFrame KeyTime="0">
																		<DiscreteObjectKeyFrame.Value>
																			<Visibility>Visible</Visibility>
																		</DiscreteObjectKeyFrame.Value>
																	</DiscreteObjectKeyFrame>
																</ObjectAnimationUsingKeyFrames>
															</Storyboard>
														</VisualState>
														<VisualState x:Name="Disabled"/>
													</VisualStateGroup>
													<VisualStateGroup x:Name="CheckStates">
														<VisualState x:Name="Checked"/>
														<VisualState x:Name="Unchecked"/>
													</VisualStateGroup>
													<VisualStateGroup x:Name="FocusStates">
														<VisualState x:Name="Focused">
															<Storyboard>
																<ObjectAnimationUsingKeyFrames Duration="0" Storyboard.TargetProperty="Visibility" Storyboard.TargetName="FocusVisualElement">
																	<DiscreteObjectKeyFrame KeyTime="0">
																		<DiscreteObjectKeyFrame.Value>
																			<Visibility>Visible</Visibility>
																		</DiscreteObjectKeyFrame.Value>
																	</DiscreteObjectKeyFrame>
																</ObjectAnimationUsingKeyFrames>
															</Storyboard>
														</VisualState>
														<VisualState x:Name="Unfocused"/>
													</VisualStateGroup>
												</VisualStateManager.VisualStateGroups>
												<Rectangle x:Name="Background" Fill="Transparent" RadiusY="3" RadiusX="3"/>
												<ContentPresenter x:Name="contentPresenter" ContentTemplate="{TemplateBinding ContentTemplate}" Content="{TemplateBinding Content}" 
																  HorizontalAlignment="{TemplateBinding HorizontalContentAlignment}" 
																  Margin="{TemplateBinding Padding}" 
																  VerticalAlignment="{TemplateBinding VerticalContentAlignment}"
																  Visibility="Collapsed"/>
												<Rectangle x:Name="FocusVisualElement" IsHitTestVisible="false" Margin="1" RadiusY="3.5" RadiusX="3.5" Stroke="#FF6DBDD1" StrokeThickness="1" Visibility="Collapsed"/>
											</Grid>
										</ControlTemplate>
									</Setter.Value>
								</Setter>
							</Style>
						</Grid.Resources>
						
						<VisualStateManager.VisualStateGroups>
							<VisualStateGroup x:Name="CommonStates">
								<VisualState x:Name="Normal"/>
								<VisualState x:Name="MouseOver"/>
							  <VisualState x:Name="Disabled">
									<Storyboard>
										<DoubleAnimation Duration="00:00:00" To=".55" Storyboard.TargetProperty="(UIElement.Opacity)" Storyboard.TargetName="DisabledVisualElement"/>
									</Storyboard>
								</VisualState>
							</VisualStateGroup>
							<VisualStateGroup x:Name="FocusStates">
								<VisualState x:Name="Focused"/>
								<VisualState x:Name="Unfocused"/>
								<VisualState x:Name="FocusedDropDown">
									<Storyboard>
										<ObjectAnimationUsingKeyFrames Duration="00:00:00" Storyboard.TargetProperty="(UIElement.Visibility)" Storyboard.TargetName="PopupBorder">
											<DiscreteObjectKeyFrame KeyTime="00:00:00">
												<DiscreteObjectKeyFrame.Value>
													<Visibility>Visible</Visibility>
												</DiscreteObjectKeyFrame.Value>
											</DiscreteObjectKeyFrame>
										</ObjectAnimationUsingKeyFrames>
									</Storyboard>
								</VisualState>
							</VisualStateGroup>
							<VisualStateGroup x:Name="ValidationStates">
								<VisualState x:Name="Valid"/>
								<VisualState x:Name="InvalidUnfocused"/>
								<VisualState x:Name="InvalidFocused"/>
							</VisualStateGroup>
						</VisualStateManager.VisualStateGroups>
						
						<Border x:Name="ContentPresenterBorder">
							<Grid>
								<ToggleButton x:Name="DropDownToggle" BorderBrush="{TemplateBinding BorderBrush}" BorderThickness="{TemplateBinding BorderThickness}" Background="{TemplateBinding Background}" HorizontalAlignment="Stretch" HorizontalContentAlignment="Right" Margin="0" Style="{StaticResource comboToggleStyle1}" 
											  VerticalAlignment="Stretch">
									<Path x:Name="BtnArrow" Data="F1 M 301.14,-189.041L 311.57,-189.041L 306.355,-182.942L 301.14,-189.041 Z " HorizontalAlignment="Right" Height="4" Margin="0,0,6,0" Stretch="Uniform" Width="8">
										<Path.Fill>
											<SolidColorBrush x:Name="BtnArrowColor" Color="#FF333333"/>
										</Path.Fill>
									</Path>
								</ToggleButton>
								<ContentPresenter x:Name="ContentPresenter" HorizontalAlignment="{TemplateBinding HorizontalContentAlignment}" Margin="{TemplateBinding Padding}" VerticalAlignment="{TemplateBinding VerticalContentAlignment}">
									<TextBlock Text=" "/>
								</ContentPresenter>
							</Grid>
						</Border>
						
						<Rectangle x:Name="DisabledVisualElement" Fill="White" IsHitTestVisible="false" Opacity="0" RadiusY="3" RadiusX="3"/>
						
						<Popup x:Name="Popup">
							<Border x:Name="PopupBorder" BorderBrush="{TemplateBinding BorderBrush}" BorderThickness="{TemplateBinding BorderThickness}" CornerRadius="3" HorizontalAlignment="Stretch" Height="Auto">
								<Border.Background>
									<LinearGradientBrush EndPoint="0.5,1" StartPoint="0.5,0">
										<GradientStop Color="#FFFFFFFF" Offset="0"/>
										<GradientStop Color="#FFFEFEFE" Offset="1"/>
									</LinearGradientBrush>
								</Border.Background>
								<ScrollViewer x:Name="ScrollViewer" BorderThickness="0" Padding="1">
									<ItemsPresenter/>
								</ScrollViewer>
							</Border>
						</Popup>
					</Grid>
				</ControlTemplate>
			</Setter.Value>
		</Setter>
	</Style>

	<Style x:Key="Style_ComboBox_MutedChrome_Breadcrumb" TargetType="ComboBox">
		<Setter Property="FontSize" Value="14"/>
		<Setter Property="BorderBrush" Value="LightGray"/>
		<Setter Property="Background" Value="Transparent"/>
		<Setter Property="Template">
			<Setter.Value>
				<ControlTemplate TargetType="ComboBox">
					<Grid>
						<Grid.Resources>
							<Style x:Name="comboToggleStyle" TargetType="ToggleButton">
								<Setter Property="Foreground" Value="Black"/>
								<Setter Property="Background" Value="Transparent"/>
								<Setter Property="BorderBrush" Value="LightGray">
								</Setter>
								<Setter Property="BorderThickness" Value="1"/>
								<Setter Property="Padding" Value="2"/>
								<Setter Property="Template">
									<Setter.Value>
										<ControlTemplate TargetType="ToggleButton">
											<Grid>
												<VisualStateManager.VisualStateGroups>
													<VisualStateGroup x:Name="CommonStates">
														<VisualState x:Name="Normal"/>
														<VisualState x:Name="MouseOver">
															<Storyboard>
															</Storyboard>
														</VisualState>
														<VisualState x:Name="Pressed">
															<Storyboard>
															</Storyboard>
														</VisualState>
														<VisualState x:Name="Disabled" />
													</VisualStateGroup>
													<VisualStateGroup x:Name="CheckStates">
														<VisualState x:Name="Checked">
															<Storyboard>
															</Storyboard>
														</VisualState>
														<VisualState x:Name="Unchecked"/>
													</VisualStateGroup>
													<VisualStateGroup x:Name="FocusStates">
														<VisualState x:Name="Focused">
															
														</VisualState>
														<VisualState x:Name="Unfocused" />
													</VisualStateGroup>
												</VisualStateManager.VisualStateGroups>
												<Rectangle x:Name="Background" RadiusX="3" RadiusY="3" Fill="{TemplateBinding Background}" StrokeThickness="{TemplateBinding BorderThickness}" Stroke="{TemplateBinding BorderBrush}"/>
												<ContentPresenter
													  x:Name="contentPresenter"
													  Content="{TemplateBinding Content}"
													  ContentTemplate="{TemplateBinding ContentTemplate}"
													  HorizontalAlignment="{TemplateBinding HorizontalContentAlignment}"
													  VerticalAlignment="{TemplateBinding VerticalContentAlignment}"
													  Margin="{TemplateBinding Padding}"/>
											</Grid>
										</ControlTemplate>
									</Setter.Value>
								</Setter>
							</Style>
						</Grid.Resources>
						<VisualStateManager.VisualStateGroups>
							<VisualStateGroup x:Name="CommonStates">
								<VisualState x:Name="Normal" />
								<VisualState x:Name="MouseOver" />
								<VisualState x:Name="Disabled">
									<Storyboard>
										<DoubleAnimation Duration="00:00:00" Storyboard.TargetName="DisabledVisualElement" Storyboard.TargetProperty="(UIElement.Opacity)" To=".55"/>
									</Storyboard>
								</VisualState>
							</VisualStateGroup>
							<VisualStateGroup x:Name="FocusStates">
								<VisualState x:Name="Focused">
									<Storyboard>
									</Storyboard>
								</VisualState>
								<VisualState x:Name="Unfocused"/>
								<VisualState x:Name="FocusedDropDown">
									<Storyboard>
										<ObjectAnimationUsingKeyFrames Duration="00:00:00" Storyboard.TargetName="PopupBorder" Storyboard.TargetProperty="(UIElement.Visibility)">
											<DiscreteObjectKeyFrame KeyTime="00:00:00">
												<DiscreteObjectKeyFrame.Value>
													<Visibility>Visible</Visibility>
												</DiscreteObjectKeyFrame.Value>
											</DiscreteObjectKeyFrame>
										</ObjectAnimationUsingKeyFrames>
									</Storyboard>
								</VisualState>
							</VisualStateGroup>
							<VisualStateGroup x:Name="ValidationStates">
								<VisualState x:Name="Valid"/>
								<VisualState x:Name="InvalidUnfocused">
									<Storyboard>
									</Storyboard>
								</VisualState>
								<VisualState x:Name="InvalidFocused">
									<Storyboard>
										
									</Storyboard>
								</VisualState>
							</VisualStateGroup>
						</VisualStateManager.VisualStateGroups>
						<Border x:Name="ContentPresenterBorder">
							<Grid>
								<ToggleButton x:Name="DropDownToggle" Style="{StaticResource comboToggleStyle}"  HorizontalAlignment="Stretch" VerticalAlignment="Stretch"  Margin="0" HorizontalContentAlignment="Right" Background="{TemplateBinding Background}" BorderThickness="{TemplateBinding BorderThickness}" BorderBrush="{TemplateBinding BorderBrush}">
									<Path x:Name="BtnArrow" Height="4" Width="8" Stretch="Uniform" Data="F1 M 301.14,-189.041L 311.57,-189.041L 306.355,-182.942L 301.14,-189.041 Z " Margin="0,0,6,0" HorizontalAlignment="Right">
										<Path.Fill>
											<SolidColorBrush x:Name="BtnArrowColor" Color="#FF333333"/>
										</Path.Fill>
									</Path>
								</ToggleButton>
								<ContentPresenter x:Name="ContentPresenter" 
												Margin="{TemplateBinding Padding}"  
												HorizontalAlignment="{TemplateBinding HorizontalContentAlignment}" 
												VerticalAlignment="{TemplateBinding VerticalContentAlignment}">
									<TextBlock Text=" " />
								</ContentPresenter>
							</Grid>
						</Border>
						<Rectangle x:Name="DisabledVisualElement" RadiusX="3" RadiusY="3" Fill="White" Opacity="0" IsHitTestVisible="false" />
						
						<Popup x:Name="Popup">
							<Border x:Name="PopupBorder" HorizontalAlignment="Stretch" Height="Auto" BorderThickness="{TemplateBinding BorderThickness}" BorderBrush="{TemplateBinding BorderBrush}" CornerRadius="3">
								<Border.Background>
									<LinearGradientBrush EndPoint="0.5,1" StartPoint="0.5,0">
										<GradientStop Color="#FFFFFFFF" Offset="0"/>
										<GradientStop Color="#FFFEFEFE" Offset="1"/>
									</LinearGradientBrush>
								</Border.Background>
								<ScrollViewer x:Name="ScrollViewer" BorderThickness="0" Padding="1">
									<ItemsPresenter/>
								</ScrollViewer>
							</Border>
						</Popup>
					</Grid>
				</ControlTemplate>
			</Setter.Value>
		</Setter>
	</Style>
	
	<ControlTemplate x:Key="ControlTemplate_ListBox_MainPageTabs" TargetType="ListBox">
		<Grid>
			<Grid.RowDefinitions>
				<RowDefinition Height="Auto"/>
				<RowDefinition Height="*"/>
				<RowDefinition Height="Auto"/>
			</Grid.RowDefinitions>
			
			<Rectangle Height="4" Grid.Row="0" Fill="#FFA23D54"/>
			
			<Rectangle Height="4" Grid.Row="2" Fill="#FFA23D54"/>
			
			<Border BorderBrush="#FFE2E2E2" BorderThickness="1" Grid.Row="1" Margin="4,0,0,0" Background="#FFFBFBFB"/>
			
			<ItemsPresenter Grid.Row="1" Margin="0,10" />
		</Grid>
	</ControlTemplate>
	
	<Style x:Key="Style_ListBoxItem_MainPageTab" TargetType="ListBoxItem">
		<Setter Property="VerticalContentAlignment" Value="Center"/>
		<Setter Property="Padding" Value="15,6,0,6"/>
		<Setter Property="Template">
			<Setter.Value>
				<ControlTemplate TargetType="ListBoxItem">
					<Grid Margin="0,6,0,0">
						<VisualStateManager.VisualStateGroups>
							<VisualStateGroup x:Name="SelectionStates">
								<VisualState x:Name="Unselected"/>
								<VisualState x:Name="Selected">
									<Storyboard>
										<ObjectAnimationUsingKeyFrames Storyboard.TargetProperty="(Border.Background)" Storyboard.TargetName="border">
												<DiscreteObjectKeyFrame KeyTime="0">
													<DiscreteObjectKeyFrame.Value>
														<LinearGradientBrush EndPoint="0.5,1" StartPoint="0.5,0">
															<GradientStop Color="#FF9D2144" Offset="0.026"/>
															<GradientStop Color="#FF7C223E" Offset="0.921"/>
														</LinearGradientBrush>
													</DiscreteObjectKeyFrame.Value>
												</DiscreteObjectKeyFrame>
											</ObjectAnimationUsingKeyFrames>
											<ObjectAnimationUsingKeyFrames Storyboard.TargetProperty="(Control.Foreground)" Storyboard.TargetName="ContentPresenter">
												<DiscreteObjectKeyFrame KeyTime="0">
													<DiscreteObjectKeyFrame.Value>
														<SolidColorBrush Color="White"/>
													</DiscreteObjectKeyFrame.Value>
												</DiscreteObjectKeyFrame>
											</ObjectAnimationUsingKeyFrames>
										</Storyboard>
								</VisualState>
								<VisualState x:Name="SelectedUnfocused"/>
							</VisualStateGroup>
						</VisualStateManager.VisualStateGroups>
						<Path Data="M0,3 L3,0 L3,3 L0,3 z" Fill="Black" HorizontalAlignment="Left" Margin="0,-4,0,0.125" Stretch="Fill" Stroke="Black" UseLayoutRounding="False" VerticalAlignment="Top" StrokeStartLineCap="Square" Width="5" Height="5"/>
						<Border x:Name="border" BorderBrush="Black">
							<Border.Background>
								<LinearGradientBrush EndPoint="0.5,1" StartPoint="0.5,0">
									<GradientStop Color="Gainsboro" Offset="0.054"/>
									<GradientStop Color="#FFCACACA" Offset="0.929"/>
								</LinearGradientBrush>
							</Border.Background>
							<ContentControl x:Name="ContentPresenter" Margin="{TemplateBinding Padding}" HorizontalAlignment="{TemplateBinding HorizontalContentAlignment}" VerticalAlignment="{TemplateBinding VerticalContentAlignment}"
								Content="{TemplateBinding Content}" ContentTemplate="{TemplateBinding ContentTemplate}" Foreground="{TemplateBinding Foreground}"/>
						</Border>
					</Grid>
				</ControlTemplate>
			</Setter.Value>
		</Setter>
		<Setter Property="Foreground" Value="#FF666666"/>
		<Setter Property="FontFamily" Value="Arial"/>
		<Setter Property="FontWeight" Value="Bold"/>
		<Setter Property="FontSize" Value="14.667"/>
		
	</Style>
		
	<Style x:Key="Style_ListBoxItem_Document" TargetType="ListBoxItem">
		<Setter Property="VerticalContentAlignment" Value="Stretch"/>
		<Setter Property="HorizontalContentAlignment" Value="Stretch"/>
		<Setter Property="Template">
			<Setter.Value>
				<ControlTemplate TargetType="ListBoxItem">
					<Grid Margin="8" d:DesignWidth="241" d:DesignHeight="112">
						<VisualStateManager.VisualStateGroups>
							<VisualStateGroup x:Name="SelectionStates">
								<VisualState x:Name="Unselected"/>
								<VisualState x:Name="Selected">
									<Storyboard>
										<ColorAnimation Duration="0:0:0.05"
														To="{StaticResource Color_Contrast}"
														Storyboard.TargetProperty="(Border.Background).(SolidColorBrush.Color)"
														Storyboard.TargetName="InnerMargin"
														d:IsOptimized="True" />
									</Storyboard>
								</VisualState>
							</VisualStateGroup>
						</VisualStateManager.VisualStateGroups>
                        <Rectangle Margin="-4" Fill="#03000000"/>
						<Border x:Name="OuterBorder" BorderThickness="1" BorderBrush="#CBCBCB" />
					  <Border x:Name="InnerMargin" Background="White" Margin="1">
						<Border x:Name="border" BorderBrush="Black" Margin="3" Padding="4,0,0,0">
						  <Border.Background>
							<LinearGradientBrush EndPoint="0.5,1" StartPoint="0.5,0">
							  <GradientStop Color="#FFF6F6F3" Offset="0"/>
							  <GradientStop Color="#FFF6F6F3" Offset="1"/>
							</LinearGradientBrush>
						  </Border.Background>
						  <ContentPresenter VerticalAlignment="{TemplateBinding VerticalContentAlignment}" HorizontalAlignment="{TemplateBinding HorizontalContentAlignment}"/>
						</Border>
					  </Border>
					</Grid>
				</ControlTemplate>
			</Setter.Value>
		</Setter>		
	</Style>

    <Style x:Key="Style_ListBoxItem_Collection" TargetType="ListBoxItem">
        <Setter Property="VerticalContentAlignment" Value="Stretch"/>
        <Setter Property="HorizontalContentAlignment" Value="Stretch"/>
        <Setter Property="Margin" Value="8"/>
        <Setter Property="MinWidth" Value="120"/>
        <Setter Property="Template">
            <Setter.Value>
                <ControlTemplate TargetType="ListBoxItem">
                    <Grid Margin="8" d:DesignWidth="241" d:DesignHeight="112">
                        <VisualStateManager.VisualStateGroups>
                            <VisualStateGroup x:Name="SelectionStates">
                                <VisualState x:Name="Unselected"/>
                                <VisualState x:Name="Selected">
                                    <Storyboard>
                                        <ColorAnimation Duration="0:0:0.00"
														To="{StaticResource Color_Contrast}"
														Storyboard.TargetProperty="(Border.Background).(SolidColorBrush.Color)"
														Storyboard.TargetName="InnerMargin"
														d:IsOptimized="True" />
                                        <ColorAnimation Duration="0:0:0.00"
														To="{StaticResource Color_Contrast}"
														Storyboard.TargetProperty="(Border.BorderBrush).(SolidColorBrush.Color)"
														Storyboard.TargetName="OuterBorder"
														d:IsOptimized="True" />
                                        <ColorAnimation Duration="0:0:0.00"
														To="{StaticResource Color_Contrast}"
														Storyboard.TargetProperty="(Border.BorderBrush).(SolidColorBrush.Color)"
														Storyboard.TargetName="OuterBorder2"
														d:IsOptimized="True" />
                                    </Storyboard>
                                </VisualState>
                            </VisualStateGroup>
                        </VisualStateManager.VisualStateGroups>
                        
                        <Border x:Name="OuterBorder" BorderThickness="1" BorderBrush="#CBCBCB" Margin="8,-8,-8,8"/>
                        <Border x:Name="OuterBorder2" BorderThickness="1" BorderBrush="#CBCBCB" Margin="4,-4,-4,4" Background="White"/>
                        <Rectangle Margin="-4" Fill="#03000000"/>
                        <Border x:Name="OuterBorder3" BorderThickness="1" BorderBrush="#CBCBCB" />
                        <Border x:Name="InnerMargin" Background="White" Margin="1">
                            <Border x:Name="border" BorderBrush="Black" Margin="3" Padding="4,0,0,0">
                                <Border.Background>
                                    <LinearGradientBrush EndPoint="0.5,1" StartPoint="0.5,0">
                                        <GradientStop Color="#FFF6F6F3" Offset="0"/>
                                        <GradientStop Color="#FFF6F6F3" Offset="1"/>
                                    </LinearGradientBrush>
                                </Border.Background>
                                <ContentPresenter VerticalAlignment="{TemplateBinding VerticalContentAlignment}" HorizontalAlignment="{TemplateBinding HorizontalContentAlignment}"/>
                            </Border>
                        </Border>
                    </Grid>
                </ControlTemplate>
            </Setter.Value>
        </Setter>
    </Style>
    

    <Style x:Key="Style_ListBoxItem_Database" TargetType="ListBoxItem">
		<Setter Property="VerticalContentAlignment" Value="Stretch"/>
		<Setter Property="HorizontalContentAlignment" Value="Stretch"/>
		<Setter Property="Padding" Value="15,6,60,6"/>
		<Setter Property="Width" Value="200"/>
		<Setter Property="Template">
			<Setter.Value>
				<ControlTemplate TargetType="ListBoxItem">
					<Grid Margin="8" d:DesignWidth="241" d:DesignHeight="112">
						<VisualStateManager.VisualStateGroups>
							<VisualStateGroup x:Name="CommonStates">
								<VisualState x:Name="Normal" />
								<VisualState x:Name="MouseOver">
								</VisualState>
								<VisualState x:Name="Disabled">
								</VisualState>
							</VisualStateGroup>
							<VisualStateGroup x:Name="FocusStates">
								<VisualState x:Name="Focused">
								</VisualState>
								<VisualState x:Name="Unfocused"/>
							</VisualStateGroup>
							<VisualStateGroup x:Name="SelectionStates">
								<VisualState x:Name="Unselected"/>
								<VisualState x:Name="Selected">
									<Storyboard>
										<ColorAnimation Duration="0:0:0.05" To="{StaticResource Color_Contrast}" Storyboard.TargetProperty="(Border.Effect).(DropShadowEffect.Color)" Storyboard.TargetName="OuterBorder" d:IsOptimized="True"/>
										<ColorAnimation Duration="0:0:0.05" To="{StaticResource Color_Contrast}" Storyboard.TargetProperty="(Border.BorderBrush).(SolidColorBrush.Color)" Storyboard.TargetName="OuterBorder" d:IsOptimized="True"/>
										<DoubleAnimation Duration="0:0:0.05" To="1" Storyboard.TargetProperty="(Border.Effect).(DropShadowEffect.Opacity)" Storyboard.TargetName="OuterBorder" d:IsOptimized="True"/>
									</Storyboard>
								</VisualState>
							</VisualStateGroup>
						</VisualStateManager.VisualStateGroups>
						<Border x:Name="OuterBorder" BorderThickness="1" Margin="0" CornerRadius="4">
							<Border.BorderBrush>
								<SolidColorBrush Color="Transparent"/>
							</Border.BorderBrush>
							<Border.Effect>
								<DropShadowEffect Opacity="0.28" BlurRadius="7" ShadowDepth="1" Direction="0"/>
							</Border.Effect>
							<Border.Background>
								<LinearGradientBrush EndPoint="0.5,1" StartPoint="0.5,0">
									<GradientStop Color="#FFFEFEFE" Offset="0.025"/>
									<GradientStop Color="#FFF1F1F1" Offset="0.825"/>
								</LinearGradientBrush>
							</Border.Background>
						</Border>
						<ContentPresenter VerticalAlignment="{TemplateBinding VerticalContentAlignment}" HorizontalAlignment="{TemplateBinding HorizontalContentAlignment}"/>
					</Grid>
				</ControlTemplate>
			</Setter.Value>
		</Setter>
	</Style>

	<Style x:Name="DocumentList"
		   TargetType="ListBox">
		<Setter Property="ItemsPanel"
				Value="{StaticResource FluidWrapPanel}" />
		<Setter Property="ScrollViewer.VerticalScrollBarVisibility"
				Value="Disabled" />
		<Setter Property="ScrollViewer.HorizontalScrollBarVisibility"
				Value="Disabled" />
		<Setter Property="SelectionMode"
				Value="Extended" />
		<Setter Property="BorderThickness"
				Value="0" />
		<Setter Property="Background" Value="Transparent"/>
		<Setter Property="ItemContainerStyle"
				Value="{StaticResource Style_ListBoxItem_Document}"/>
	</Style>

    <Style x:Name="StealthPagingDocumentList"
		   TargetType="ListBox">
        <Setter Property="ItemsPanel"
				Value="{StaticResource VirtualizingWrapPanel}" />
        <Setter Property="ScrollViewer.VerticalScrollBarVisibility"
				Value="Auto" />
        <Setter Property="ScrollViewer.HorizontalScrollBarVisibility"
				Value="Disabled" />
        <Setter Property="SelectionMode"
				Value="Extended" />
        <Setter Property="BorderThickness"
				Value="0" />
        <Setter Property="Background" Value="Transparent"/>
        <Setter Property="ItemContainerStyle"
				Value="{StaticResource Style_ListBoxItem_Document}"/>
<<<<<<< HEAD
=======
        <Setter Property="Template">
            <Setter.Value>
                <ControlTemplate>
                    <Border CornerRadius="2" 
			                BorderBrush="{TemplateBinding BorderBrush}"
			                BorderThickness="{TemplateBinding BorderThickness}">
                        <!-- We set the TabNavigation to Cycle on this ScrollViewer to work around a bug which causes the ListBox to loose focus when navigating down (with Down Arrow or Page Down) from the last visible item
                        (or even when navigating Up/Down on an item that is only partially visible at the bottom of the screen) -->
                        <ScrollViewer x:Name="ScrollViewer" Padding="{TemplateBinding Padding}" Background="{TemplateBinding Background}" BorderBrush="Transparent" BorderThickness="0" TabNavigation="Cycle" IsTabStop="False">
                            <ItemsPresenter />
                        </ScrollViewer>
                    </Border>
                </ControlTemplate>
            </Setter.Value>
        </Setter>
>>>>>>> 6748872b
    </Style>

    <Style x:Key="Style_ListBox_MainTabs" TargetType="ListBox">
		<Setter Property="Template" Value="{StaticResource ControlTemplate_ListBox_MainPageTabs}"/>
		<Setter Property="ItemContainerStyle" Value="{StaticResource Style_ListBoxItem_MainPageTab}"/>
	</Style>

  <!-- Link Style -->
	<Style x:Key="Style_Link_Command" TargetType="HyperlinkButton">
		<Setter Property="Background" Value="Transparent"/>
		<Setter Property="BorderThickness" Value="1"/>
		<Setter Property="BorderBrush" Value="{x:Null}"/>
		<Setter Property="Foreground" Value="#FFA1A1A1"/>
		<Setter Property="FontSize" Value="12"/>
		<Setter Property="Cursor" Value="Hand"/>
		<Setter Property="MinHeight" Value="0"/>
		<Setter Property="MinWidth" Value="0"/>
		<Setter Property="VerticalContentAlignment" Value="Center"/>
		<Setter Property="HorizontalContentAlignment" Value="Left"/>
		<Setter Property="Padding" Value="2"/>
		<Setter Property="Template">
			<Setter.Value>
				<ControlTemplate TargetType="HyperlinkButton">
					<Grid x:Name="ButtonGrid" Cursor="{TemplateBinding Cursor}">
						<VisualStateManager.VisualStateGroups>
							<VisualStateGroup x:Name="CommonStates">
								<VisualState x:Name="Normal"/>
								<VisualState x:Name="MouseOver">
									<Storyboard>
										<ObjectAnimationUsingKeyFrames BeginTime="00:00:00" Duration="00:00:00.0010000" Storyboard.TargetName="InteractiveElementBorder" Storyboard.TargetProperty="(UIElement.Visibility)">
											<DiscreteObjectKeyFrame KeyTime="00:00:00">
												<DiscreteObjectKeyFrame.Value>
													<Visibility>Visible</Visibility>
												</DiscreteObjectKeyFrame.Value>
											</DiscreteObjectKeyFrame>
										</ObjectAnimationUsingKeyFrames>
										<DoubleAnimationUsingKeyFrames BeginTime="00:00:00" Duration="00:00:00.0010000" Storyboard.TargetName="InteractiveElementBorder" Storyboard.TargetProperty="(UIElement.Opacity)">
											<EasingDoubleKeyFrame KeyTime="00:00:00" Value="0.95"/>
										</DoubleAnimationUsingKeyFrames>
										<DoubleAnimationUsingKeyFrames BeginTime="00:00:00" Duration="00:00:00.0010000" Storyboard.TargetName="Content" Storyboard.TargetProperty="(UIElement.Opacity)">
											<EasingDoubleKeyFrame KeyTime="00:00:00" Value="0"/>
										</DoubleAnimationUsingKeyFrames>
										<DoubleAnimationUsingKeyFrames BeginTime="00:00:00" Duration="00:00:00.0010000" Storyboard.TargetName="InteractiveBorder" Storyboard.TargetProperty="(UIElement.Opacity)">
											<EasingDoubleKeyFrame KeyTime="00:00:00" Value="1"/>
										</DoubleAnimationUsingKeyFrames>
									</Storyboard>
								</VisualState>
								<VisualState x:Name="Pressed">
									<Storyboard>
										<ObjectAnimationUsingKeyFrames BeginTime="00:00:00" Duration="00:00:00.0010000" Storyboard.TargetName="InteractiveElementBorder" Storyboard.TargetProperty="(UIElement.Visibility)">
											<DiscreteObjectKeyFrame KeyTime="00:00:00">
												<DiscreteObjectKeyFrame.Value>
													<Visibility>Visible</Visibility>
												</DiscreteObjectKeyFrame.Value>
											</DiscreteObjectKeyFrame>
										</ObjectAnimationUsingKeyFrames>
										<DoubleAnimationUsingKeyFrames BeginTime="00:00:00" Duration="00:00:00.0010000" Storyboard.TargetName="InteractiveElementBorder" Storyboard.TargetProperty="(UIElement.Opacity)">
											<EasingDoubleKeyFrame KeyTime="00:00:00" Value="0.8"/>
										</DoubleAnimationUsingKeyFrames>
										<DoubleAnimationUsingKeyFrames BeginTime="00:00:00" Duration="00:00:00.0010000" Storyboard.TargetName="Content" Storyboard.TargetProperty="(UIElement.Opacity)">
											<EasingDoubleKeyFrame KeyTime="00:00:00" Value="0.5"/>
										</DoubleAnimationUsingKeyFrames>
										<DoubleAnimationUsingKeyFrames BeginTime="00:00:00" Duration="00:00:00.0010000" Storyboard.TargetName="InteractiveBorder" Storyboard.TargetProperty="(UIElement.Opacity)">
											<EasingDoubleKeyFrame KeyTime="00:00:00" Value="1"/>
										</DoubleAnimationUsingKeyFrames>
									</Storyboard>
								</VisualState>
								<VisualState x:Name="Disabled">
									<Storyboard>
										<ObjectAnimationUsingKeyFrames Duration="0" Storyboard.TargetName="DisabledOverlay" Storyboard.TargetProperty="Visibility">
											<DiscreteObjectKeyFrame KeyTime="0">
												<DiscreteObjectKeyFrame.Value>
													<Visibility>Visible</Visibility>
												</DiscreteObjectKeyFrame.Value>
											</DiscreteObjectKeyFrame>
										</ObjectAnimationUsingKeyFrames>
										<DoubleAnimationUsingKeyFrames BeginTime="00:00:00" Duration="00:00:00.0010000" Storyboard.TargetName="Content" Storyboard.TargetProperty="(UIElement.Opacity)">
											<EasingDoubleKeyFrame KeyTime="00:00:00" Value="0"/>
										</DoubleAnimationUsingKeyFrames>
										<DoubleAnimationUsingKeyFrames BeginTime="00:00:00" Duration="00:00:00.0010000" Storyboard.TargetName="DisabledOverlay" Storyboard.TargetProperty="(UIElement.Opacity)">
											<EasingDoubleKeyFrame KeyTime="00:00:00" Value="0.5"/>
										</DoubleAnimationUsingKeyFrames>
									</Storyboard>
								</VisualState>
							</VisualStateGroup>
							<VisualStateGroup x:Name="LinkStates">
								<VisualState x:Name="ActiveLink">
									<Storyboard>
										<DoubleAnimationUsingKeyFrames BeginTime="00:00:00" Duration="00:00:00.0010000" Storyboard.TargetName="ActiveBorder" Storyboard.TargetProperty="(UIElement.Opacity)">
											<EasingDoubleKeyFrame KeyTime="00:00:00" Value="1"/>
										</DoubleAnimationUsingKeyFrames>
										<DoubleAnimationUsingKeyFrames BeginTime="00:00:00" Duration="00:00:00.0010000" Storyboard.TargetName="Content" Storyboard.TargetProperty="(UIElement.Opacity)">
											<EasingDoubleKeyFrame KeyTime="00:00:00" Value="1"/>
										</DoubleAnimationUsingKeyFrames>
									</Storyboard>
								</VisualState>
								<VisualState x:Name="InactiveLink"/>
							</VisualStateGroup>
							<VisualStateGroup x:Name="FocusStates">
								<VisualState x:Name="Focused">
									<Storyboard>
										<DoubleAnimationUsingKeyFrames Storyboard.TargetName="FocusVisualElement" Storyboard.TargetProperty="Opacity">
											<SplineDoubleKeyFrame KeyTime="0" Value="0.35"/>
										</DoubleAnimationUsingKeyFrames>
										<DoubleAnimationUsingKeyFrames BeginTime="00:00:00" Duration="00:00:00.0010000" Storyboard.TargetName="FocusVisualElement" Storyboard.TargetProperty="(Rectangle.RadiusX)">
											<EasingDoubleKeyFrame KeyTime="00:00:00" Value="1"/>
										</DoubleAnimationUsingKeyFrames>
										<DoubleAnimationUsingKeyFrames BeginTime="00:00:00" Duration="00:00:00.0010000" Storyboard.TargetName="FocusVisualElement" Storyboard.TargetProperty="(Rectangle.RadiusY)">
											<EasingDoubleKeyFrame KeyTime="00:00:00" Value="1"/>
										</DoubleAnimationUsingKeyFrames>
									</Storyboard>
								</VisualState>
								<VisualState x:Name="Unfocused"/>
							</VisualStateGroup>
						</VisualStateManager.VisualStateGroups>
						<Rectangle x:Name="FocusVisualElement" Stroke="{TemplateBinding BorderBrush}" StrokeThickness="2" Opacity="0" Margin="-1" RadiusX="1" RadiusY="1"/>
						<Border x:Name="ActiveBorder" MinWidth="{TemplateBinding MinWidth}" MinHeight="{TemplateBinding MinHeight}" Background="{TemplateBinding Background}" BorderBrush="{TemplateBinding BorderBrush}" BorderThickness="{TemplateBinding BorderThickness}" CornerRadius="1" Opacity="0" Margin="{TemplateBinding Padding}"/>
						<Border x:Name="ContentBorder" MinWidth="{TemplateBinding MinWidth}" MinHeight="{TemplateBinding MinHeight}" Opacity="1" Margin="{TemplateBinding Padding}">
							<TextBlock x:Name="Content" Foreground="Black" FontSize="{TemplateBinding FontSize}" FontWeight="{TemplateBinding FontWeight}" Text="{TemplateBinding Content}" HorizontalAlignment="{TemplateBinding HorizontalContentAlignment}" VerticalAlignment="{TemplateBinding VerticalContentAlignment}"/>
						</Border>
						<Border x:Name="InteractiveBorder" MinWidth="{TemplateBinding MinWidth}" MinHeight="{TemplateBinding MinHeight}" BorderThickness="1,1,1,1" Opacity="0" CornerRadius="1,1,1,1" Margin="{TemplateBinding Padding}"/>
						<Border x:Name="InteractiveElementBorder" Visibility="Collapsed" Margin="{TemplateBinding Padding}"  MinWidth="{TemplateBinding MinWidth}" MinHeight="{TemplateBinding MinHeight}">
							<TextBlock x:Name="InteractiveElement" Foreground="{StaticResource Brush_ContrastColor}" FontSize="{TemplateBinding FontSize}" FontWeight="{TemplateBinding FontWeight}" Text="{TemplateBinding Content}" HorizontalAlignment="{TemplateBinding HorizontalContentAlignment}" VerticalAlignment="{TemplateBinding VerticalContentAlignment}"/>
						</Border>
						<TextBlock x:Name="DisabledOverlay" Text="{TemplateBinding Content}" Foreground="#FFAAAAAA" Visibility="Collapsed" HorizontalAlignment="Center" VerticalAlignment="Center" Margin="{TemplateBinding Padding}"/>
					</Grid>
				</ControlTemplate>
			</Setter.Value>
		</Setter>
		<Setter Property="FontWeight" Value="Normal"/>
	</Style>

	<Style x:Key="Style_Link_Shortcut" TargetType="HyperlinkButton">
		<Setter Property="Background" Value="Transparent"/>
		<Setter Property="BorderThickness" Value="1"/>
		<Setter Property="BorderBrush" Value="{x:Null}"/>
		<Setter Property="Foreground" Value="#FF707DC2"/>
		<Setter Property="FontSize" Value="12"/>
		<Setter Property="Cursor" Value="Hand"/>
		<Setter Property="MinHeight" Value="0"/>
		<Setter Property="MinWidth" Value="0"/>
		<Setter Property="VerticalContentAlignment" Value="Center"/>
		<Setter Property="HorizontalContentAlignment" Value="Center"/>
		<Setter Property="Padding" Value="2"/>
		<Setter Property="Template">
			<Setter.Value>
				<ControlTemplate TargetType="HyperlinkButton">
					<Grid x:Name="ButtonGrid" Cursor="{TemplateBinding Cursor}">
						<VisualStateManager.VisualStateGroups>
							<VisualStateGroup x:Name="CommonStates">
								<VisualState x:Name="Normal"/>
								<VisualState x:Name="MouseOver">
									<Storyboard>
										<ObjectAnimationUsingKeyFrames BeginTime="00:00:00" Duration="00:00:00.0010000" Storyboard.TargetName="InteractiveElementBorder" Storyboard.TargetProperty="(UIElement.Visibility)">
											<DiscreteObjectKeyFrame KeyTime="00:00:00">
												<DiscreteObjectKeyFrame.Value>
													<Visibility>Visible</Visibility>
												</DiscreteObjectKeyFrame.Value>
											</DiscreteObjectKeyFrame>
										</ObjectAnimationUsingKeyFrames>
										<DoubleAnimationUsingKeyFrames BeginTime="00:00:00" Duration="00:00:00.0010000" Storyboard.TargetName="InteractiveElementBorder" Storyboard.TargetProperty="(UIElement.Opacity)">
											<EasingDoubleKeyFrame KeyTime="00:00:00" Value="0.95"/>
										</DoubleAnimationUsingKeyFrames>
										<DoubleAnimationUsingKeyFrames BeginTime="00:00:00" Duration="00:00:00.0010000" Storyboard.TargetName="ContentPresenter" Storyboard.TargetProperty="(UIElement.Opacity)">
											<EasingDoubleKeyFrame KeyTime="00:00:00" Value="0"/>
										</DoubleAnimationUsingKeyFrames>
										<DoubleAnimationUsingKeyFrames BeginTime="00:00:00" Duration="00:00:00.0010000" Storyboard.TargetName="InteractiveBorder" Storyboard.TargetProperty="(UIElement.Opacity)">
											<EasingDoubleKeyFrame KeyTime="00:00:00" Value="1"/>
										</DoubleAnimationUsingKeyFrames>
									</Storyboard>
								</VisualState>
								<VisualState x:Name="Pressed">
									<Storyboard>
										<ObjectAnimationUsingKeyFrames BeginTime="00:00:00" Duration="00:00:00.0010000" Storyboard.TargetName="InteractiveElementBorder" Storyboard.TargetProperty="(UIElement.Visibility)">
											<DiscreteObjectKeyFrame KeyTime="00:00:00">
												<DiscreteObjectKeyFrame.Value>
													<Visibility>Visible</Visibility>
												</DiscreteObjectKeyFrame.Value>
											</DiscreteObjectKeyFrame>
										</ObjectAnimationUsingKeyFrames>
										<DoubleAnimationUsingKeyFrames BeginTime="00:00:00" Duration="00:00:00.0010000" Storyboard.TargetName="InteractiveElementBorder" Storyboard.TargetProperty="(UIElement.Opacity)">
											<EasingDoubleKeyFrame KeyTime="00:00:00" Value="0.8"/>
										</DoubleAnimationUsingKeyFrames>
										<DoubleAnimationUsingKeyFrames BeginTime="00:00:00" Duration="00:00:00.0010000" Storyboard.TargetName="ContentPresenter" Storyboard.TargetProperty="(UIElement.Opacity)">
											<EasingDoubleKeyFrame KeyTime="00:00:00" Value="0.5"/>
										</DoubleAnimationUsingKeyFrames>
										<DoubleAnimationUsingKeyFrames BeginTime="00:00:00" Duration="00:00:00.0010000" Storyboard.TargetName="InteractiveBorder" Storyboard.TargetProperty="(UIElement.Opacity)">
											<EasingDoubleKeyFrame KeyTime="00:00:00" Value="1"/>
										</DoubleAnimationUsingKeyFrames>
									</Storyboard>
								</VisualState>
								<VisualState x:Name="Disabled">
									<Storyboard>
										<ObjectAnimationUsingKeyFrames Duration="0" Storyboard.TargetName="DisabledOverlay" Storyboard.TargetProperty="Visibility">
											<DiscreteObjectKeyFrame KeyTime="0">
												<DiscreteObjectKeyFrame.Value>
													<Visibility>Visible</Visibility>
												</DiscreteObjectKeyFrame.Value>
											</DiscreteObjectKeyFrame>
										</ObjectAnimationUsingKeyFrames>
										<DoubleAnimationUsingKeyFrames BeginTime="00:00:00" Duration="00:00:00.0010000" Storyboard.TargetName="ContentPresenter" Storyboard.TargetProperty="(UIElement.Opacity)">
											<EasingDoubleKeyFrame KeyTime="00:00:00" Value="0"/>
										</DoubleAnimationUsingKeyFrames>
										<DoubleAnimationUsingKeyFrames BeginTime="00:00:00" Duration="00:00:00.0010000" Storyboard.TargetName="DisabledOverlay" Storyboard.TargetProperty="(UIElement.Opacity)">
											<EasingDoubleKeyFrame KeyTime="00:00:00" Value="0.5"/>
										</DoubleAnimationUsingKeyFrames>
									</Storyboard>
								</VisualState>
							</VisualStateGroup>
							<VisualStateGroup x:Name="LinkStates">
								<VisualState x:Name="ActiveLink">
									<Storyboard>
									</Storyboard>
								</VisualState>
								<VisualState x:Name="InactiveLink"/>
							</VisualStateGroup>
							<VisualStateGroup x:Name="FocusStates">
								<VisualState x:Name="Focused">
									<Storyboard>
										<DoubleAnimationUsingKeyFrames Storyboard.TargetName="FocusVisualElement" Storyboard.TargetProperty="Opacity">
											<SplineDoubleKeyFrame KeyTime="0" Value="0.35"/>
										</DoubleAnimationUsingKeyFrames>
										<DoubleAnimationUsingKeyFrames BeginTime="00:00:00" Duration="00:00:00.0010000" Storyboard.TargetName="FocusVisualElement" Storyboard.TargetProperty="(Rectangle.RadiusX)">
											<EasingDoubleKeyFrame KeyTime="00:00:00" Value="1"/>
										</DoubleAnimationUsingKeyFrames>
										<DoubleAnimationUsingKeyFrames BeginTime="00:00:00" Duration="00:00:00.0010000" Storyboard.TargetName="FocusVisualElement" Storyboard.TargetProperty="(Rectangle.RadiusY)">
											<EasingDoubleKeyFrame KeyTime="00:00:00" Value="1"/>
										</DoubleAnimationUsingKeyFrames>
									</Storyboard>
								</VisualState>
								<VisualState x:Name="Unfocused"/>
							</VisualStateGroup>
						</VisualStateManager.VisualStateGroups>
						<Grid.ColumnDefinitions>
						</Grid.ColumnDefinitions>
						<Rectangle x:Name="FocusVisualElement" Stroke="{TemplateBinding BorderBrush}" StrokeThickness="2" Opacity="0" Margin="-1" RadiusX="1" RadiusY="1"/>
						<Border MinWidth="{TemplateBinding MinWidth}" MinHeight="{TemplateBinding MinHeight}" Background="{TemplateBinding Background}" BorderBrush="{TemplateBinding BorderBrush}" BorderThickness="{TemplateBinding BorderThickness}" Margin="{TemplateBinding Padding}"/>
						<Border x:Name="InteractiveBorder" MinWidth="{TemplateBinding MinWidth}" MinHeight="{TemplateBinding MinHeight}" BorderThickness="1,1,1,1" Opacity="0" CornerRadius="1,1,1,1" Margin="{TemplateBinding Padding}"/>
						
						<Grid Grid.Column="1" Margin="4,0,0,0">
							<Border x:Name="ContentBorder" MinWidth="{TemplateBinding MinWidth}" MinHeight="{TemplateBinding MinHeight}" Opacity="1" Margin="{TemplateBinding Padding}">
								<ContentPresenter x:Name="ContentPresenter" Content="{TemplateBinding Content}" ContentTemplate="{TemplateBinding ContentTemplate}" Opacity="1" HorizontalAlignment="Center" VerticalAlignment="Center"/>
							</Border>
							
							<Border x:Name="InteractiveElementBorder" Visibility="Collapsed" Margin="{TemplateBinding Padding}">
								<TextBlock x:Name="InteractiveElement" Foreground="{StaticResource Brush_ContrastColor}" FontSize="{TemplateBinding FontSize}" FontWeight="{TemplateBinding FontWeight}" Text="{TemplateBinding Content}" HorizontalAlignment="Center" VerticalAlignment="Center"
										   TextDecorations="Underline"/>
							</Border>
							<TextBlock x:Name="DisabledOverlay" Text="{TemplateBinding Content}" Foreground="#FFAAAAAA" Visibility="Collapsed" HorizontalAlignment="Center" VerticalAlignment="Center" Margin="{TemplateBinding Padding}"/>
							</Grid> 
						</Grid>
				</ControlTemplate>
			</Setter.Value>
		</Setter>
		<Setter Property="FontWeight" Value="Normal"/>
	</Style>

	<Style x:Key="Style_Link_DrillDown" TargetType="HyperlinkButton" BasedOn="{StaticResource Style_Link_Command}">
		<Setter Property="Foreground" Value="Black"/>
	</Style>
	
	<Style x:Key="Style_ScrollViewer_Unintrusive" TargetType="ScrollViewer">
		<Setter Property="VerticalScrollBarVisibility" Value="Auto"/>
		<Setter Property="HorizontalScrollBarVisibility" Value="Disabled"/>
		<Setter Property="BorderThickness" Value="0"/>
		<Setter Property="Padding" Value="0"/>
		<Setter Property="Background" Value="Transparent"/>
	</Style>
	
	<Style x:Key="Style_ScrollViewer_SlimScrollbars" TargetType="ScrollViewer">
		<Setter Property="HorizontalContentAlignment" Value="Left"/>
		<Setter Property="VerticalContentAlignment" Value="Top"/>
		<Setter Property="VerticalScrollBarVisibility" Value="Visible"/>
		<Setter Property="Padding" Value="4"/>
		<Setter Property="BorderThickness" Value="1"/>
		<Setter Property="BorderBrush">
			<Setter.Value>
				<LinearGradientBrush EndPoint="0.5,1" StartPoint="0.5,0">
					<GradientStop Color="#FFA3AEB9" Offset="0"/>
					<GradientStop Color="#FF8399A9" Offset="0.375"/>
					<GradientStop Color="#FF718597" Offset="0.375"/>
					<GradientStop Color="#FF617584" Offset="1"/>
				</LinearGradientBrush>
			</Setter.Value>
		</Setter>
		<Setter Property="Template">
			<Setter.Value>
				<ControlTemplate TargetType="ScrollViewer">
					<Border BorderBrush="{TemplateBinding BorderBrush}" BorderThickness="{TemplateBinding BorderThickness}" CornerRadius="2">
						<Grid Background="{TemplateBinding Background}">
							<Grid.ColumnDefinitions>
								<ColumnDefinition Width="*"/>
								<ColumnDefinition Width="Auto"/>
							</Grid.ColumnDefinitions>
							<Grid.RowDefinitions>
								<RowDefinition Height="*"/>
								<RowDefinition Height="Auto"/>
							</Grid.RowDefinitions>
							<ScrollContentPresenter x:Name="ScrollContentPresenter" Cursor="{TemplateBinding Cursor}" ContentTemplate="{TemplateBinding ContentTemplate}" Margin="{TemplateBinding Padding}"/>
							<Rectangle Grid.Column="1" Fill="#FFE9EEF4" Grid.Row="1"/>
							<ScrollBar x:Name="VerticalScrollBar" Grid.Column="1" IsTabStop="False" Maximum="{TemplateBinding ScrollableHeight}" Margin="0,-1,-1,-1" Minimum="0" Orientation="Vertical" Grid.Row="0" Visibility="{TemplateBinding ComputedVerticalScrollBarVisibility}" Value="{TemplateBinding VerticalOffset}" ViewportSize="{TemplateBinding ViewportHeight}" Width="9" Style="{StaticResource Style_ScrollBar_Slim}"/>
							<ScrollBar x:Name="HorizontalScrollBar" Grid.Column="0" Height="9" Style="{StaticResource Style_ScrollBar_Slim}" IsTabStop="False" Maximum="{TemplateBinding ScrollableWidth}" Margin="-1,0,-1,-1" Minimum="0" Orientation="Horizontal" Grid.Row="1" Visibility="{TemplateBinding ComputedHorizontalScrollBarVisibility}" Value="{TemplateBinding HorizontalOffset}" ViewportSize="{TemplateBinding ViewportWidth}"/>
						</Grid>
					</Border>
				</ControlTemplate>
			</Setter.Value>
		</Setter>
	</Style>
	
	<Style x:Key="Style_TextBox_ReadOnly_LogsDetails"
		   TargetType="TextBox">
		<Setter Property="IsReadOnly" Value="True"/>
		<Setter Property="BorderThickness"
				Value="0" />
		<Setter Property="Background" Value="Transparent"/>
		<Setter Property="Template">
			<Setter.Value>
				<ControlTemplate TargetType="TextBox">
					<Grid x:Name="RootElement">
						<VisualStateManager.VisualStateGroups>
							<VisualStateGroup x:Name="CommonStates">
								<VisualState x:Name="Normal"/>
								<VisualState x:Name="MouseOver">
									<Storyboard>
										<ColorAnimation Storyboard.TargetName="MouseOverBorder" Storyboard.TargetProperty="(Border.BorderBrush).(SolidColorBrush.Color)" To="#FF99C1E2" Duration="0"/>
									</Storyboard>
								</VisualState>
								<VisualState x:Name="Disabled">
									<Storyboard>
										<DoubleAnimation Storyboard.TargetName="DisabledVisualElement" Storyboard.TargetProperty="Opacity" To="1" Duration="0"/>
									</Storyboard>
								</VisualState>
								<VisualState x:Name="ReadOnly">
								</VisualState>
							</VisualStateGroup>
							<VisualStateGroup x:Name="FocusStates">
								<VisualState x:Name="Focused">
									<Storyboard>
										<DoubleAnimation Storyboard.TargetName="FocusVisualElement" Storyboard.TargetProperty="Opacity" To="1" Duration="0"/>
									</Storyboard>
								</VisualState>
								<VisualState x:Name="Unfocused">
									<Storyboard>
										<DoubleAnimation Storyboard.TargetName="FocusVisualElement" Storyboard.TargetProperty="Opacity" To="0" Duration="0"/>
									</Storyboard>
								</VisualState>
							</VisualStateGroup>
							<VisualStateGroup x:Name="ValidationStates">
								<VisualState x:Name="Valid"/>
								<VisualState x:Name="InvalidUnfocused">
									<Storyboard>
										<ObjectAnimationUsingKeyFrames Storyboard.TargetName="ValidationErrorElement" Storyboard.TargetProperty="Visibility">
											<DiscreteObjectKeyFrame KeyTime="0">
												<DiscreteObjectKeyFrame.Value>
													<Visibility>Visible</Visibility>
												</DiscreteObjectKeyFrame.Value>
											</DiscreteObjectKeyFrame>
										</ObjectAnimationUsingKeyFrames>
									</Storyboard>
								</VisualState>
								<VisualState x:Name="InvalidFocused">
									<Storyboard>
										<ObjectAnimationUsingKeyFrames Storyboard.TargetName="ValidationErrorElement" Storyboard.TargetProperty="Visibility">
											<DiscreteObjectKeyFrame KeyTime="0">
												<DiscreteObjectKeyFrame.Value>
													<Visibility>Visible</Visibility>
												</DiscreteObjectKeyFrame.Value>
											</DiscreteObjectKeyFrame>
										</ObjectAnimationUsingKeyFrames>
										<ObjectAnimationUsingKeyFrames Storyboard.TargetName="validationTooltip" Storyboard.TargetProperty="IsOpen">
											<DiscreteObjectKeyFrame KeyTime="0">
												<DiscreteObjectKeyFrame.Value>
													<System:Boolean>True</System:Boolean>
												</DiscreteObjectKeyFrame.Value>
											</DiscreteObjectKeyFrame>
										</ObjectAnimationUsingKeyFrames>
									</Storyboard>
								</VisualState>
							</VisualStateGroup>
						</VisualStateManager.VisualStateGroups>
						<Border x:Name="Border" BorderThickness="{TemplateBinding BorderThickness}" CornerRadius="1" Opacity="1" Background="{TemplateBinding Background}" BorderBrush="{TemplateBinding BorderBrush}">
							<Grid>
								<Border x:Name="MouseOverBorder" BorderThickness="1" BorderBrush="Transparent">
									<ScrollViewer x:Name="ContentElement" Padding="{TemplateBinding Padding}" BorderThickness="0" IsTabStop="False"/>
								</Border>
							</Grid>
						</Border>
						<Border x:Name="DisabledVisualElement" Background="#A5F7F7F7" BorderBrush="#A5F7F7F7" BorderThickness="{TemplateBinding BorderThickness}" Opacity="0" IsHitTestVisible="False"/>
						<Border x:Name="FocusVisualElement" BorderBrush="#FF6DBDD1" BorderThickness="{TemplateBinding BorderThickness}" Margin="1" Opacity="0" IsHitTestVisible="False"/>
						<Border x:Name="ValidationErrorElement" BorderThickness="1" CornerRadius="1" BorderBrush="#FFDB000C" Visibility="Collapsed">
							<Grid Width="12" Height="12" HorizontalAlignment="Right" Margin="1,-4,-4,0" VerticalAlignment="Top" Background="Transparent">
								<Path Margin="1,3,0,0" Data="M 1,0 L6,0 A 2,2 90 0 1 8,2 L8,7 z" Fill="#FFDC000C"/>
								<Path Margin="1,3,0,0" Data="M 0,0 L2,0 L 8,6 L8,8" Fill="#ffffff"/>
							</Grid>
						</Border>
					</Grid>
				</ControlTemplate>
			</Setter.Value>
		</Setter>
	</Style>

	<Style x:Key="Style_HeaderedContentControl" TargetType="toolkit:HeaderedContentControl">
		<Setter Property="Template">
			<Setter.Value>
				<ControlTemplate TargetType="toolkit:HeaderedContentControl">
					<Grid>
						<Grid.RowDefinitions>
							<RowDefinition Height="Auto"/>
							<RowDefinition Height="Auto" MinHeight="40"/>
						</Grid.RowDefinitions>
						<Border BorderThickness="1" CornerRadius="4" Grid.RowSpan="2" BorderBrush="#FFEAE7E4"/>
						<Border BorderThickness="0" Margin="1" CornerRadius="4,4,0,0" Background="{StaticResource Brush_HeaderBackground}">
						</Border>
						<ContentPresenter Grid.Row="0" Content="{TemplateBinding Header}" ContentTemplate="{TemplateBinding HeaderTemplate}"/>
						<ContentPresenter Grid.Row="1" Content="{TemplateBinding Content}" ContentTemplate="{TemplateBinding ContentTemplate}"/>
					</Grid>
				</ControlTemplate>
			</Setter.Value>
		</Setter>
	</Style>

	<Style x:Key="Style_HeaderedContentControl_Stretch" TargetType="toolkit:HeaderedContentControl">
		<Setter Property="Template">
			<Setter.Value>
				<ControlTemplate TargetType="toolkit:HeaderedContentControl">
					<Grid>
						<Grid.RowDefinitions>
							<RowDefinition Height="Auto"/>
							<RowDefinition Height="*" MinHeight="40"/>
						</Grid.RowDefinitions>
						<Border BorderThickness="1" CornerRadius="4" Grid.RowSpan="2" BorderBrush="#FFEAE7E4"/>
						<Border BorderThickness="0" Margin="1" CornerRadius="4,4,0,0" Background="{StaticResource Brush_HeaderBackground}">
						</Border>
						<ContentPresenter Grid.Row="0" Content="{TemplateBinding Header}" ContentTemplate="{TemplateBinding HeaderTemplate}"/>
						<ContentPresenter Grid.Row="1" Content="{TemplateBinding Content}" ContentTemplate="{TemplateBinding ContentTemplate}"/>
					</Grid>
				</ControlTemplate>
			</Setter.Value>
		</Setter>
	</Style>

	<Style x:Key="Style_TextBlock_Breadcrumb" TargetType="TextBlock">
		<Setter Property="Foreground" Value="{StaticResource Brush_ContrastColor}"/>
		<Setter Property="FontSize" Value="14"/>
	</Style>


	<Style x:Key="Style_TextBlock_InlineSubHeader" TargetType="TextBlock">
		<Setter Property="VerticalAlignment" Value="Center"/>
		<Setter Property="FontWeight" Value="Bold"/>
	</Style>

	<Style x:Key="Style_TextBlock_GroupHeader" TargetType="TextBlock">
		<Setter Property="Foreground" Value="{StaticResource Brush_ContrastColor}"/>
		<Setter Property="FontSize" Value="14"/>
		<Setter Property="FontWeight" Value="Bold"/>
	</Style>
	
	<Style x:Key="Style_TextBlock_PagePartHeader" TargetType="TextBlock">
		<Setter Property="Foreground" Value="{StaticResource Brush_ContrastColor}"/>
		<Setter Property="FontSize" Value="12"/>
	</Style>

	<Style x:Key="Style_TextBlock_FieldName" TargetType="TextBlock">
		<Setter Property="Foreground" Value="{StaticResource Brush_ContrastColor}"/>
		<Setter Property="FontStyle" Value="Italic"/>
	</Style>

	<Style x:Key="Style_TextBlock_Breadcrumb_Initial" TargetType="TextBlock">
		<Setter Property="Foreground" Value="#FFA1A1A1"/>
		<Setter Property="FontSize" Value="14"/>
	</Style>
	
	<Style x:Key="Style_Link_Breadcrumb_Initial" TargetType="HyperlinkButton">
		<Setter Property="Background" Value="Transparent"/>
		<Setter Property="BorderThickness" Value="1"/>
		<Setter Property="BorderBrush" Value="{x:Null}"/>
		<Setter Property="Foreground" Value="#FFA1A1A1"/>
		<Setter Property="FontSize" Value="14"/>
		<Setter Property="Cursor" Value="Hand"/>
		<Setter Property="MinHeight" Value="0"/>
		<Setter Property="MinWidth" Value="0"/>
		<Setter Property="VerticalContentAlignment" Value="Center"/>
		<Setter Property="HorizontalContentAlignment" Value="Center"/>
		<Setter Property="Padding" Value="2"/>
		<Setter Property="Template">
			<Setter.Value>
				<ControlTemplate TargetType="HyperlinkButton">
					<Grid x:Name="ButtonGrid" Cursor="{TemplateBinding Cursor}">
						<VisualStateManager.VisualStateGroups>
							<VisualStateGroup x:Name="CommonStates">
								<VisualState x:Name="Normal"/>
								<VisualState x:Name="MouseOver">
									<Storyboard>
										<ObjectAnimationUsingKeyFrames BeginTime="00:00:00" Duration="00:00:00.0010000" Storyboard.TargetName="InteractiveElementBorder" Storyboard.TargetProperty="(UIElement.Visibility)">
											<DiscreteObjectKeyFrame KeyTime="00:00:00">
												<DiscreteObjectKeyFrame.Value>
													<Visibility>Visible</Visibility>
												</DiscreteObjectKeyFrame.Value>
											</DiscreteObjectKeyFrame>
										</ObjectAnimationUsingKeyFrames>
										<DoubleAnimationUsingKeyFrames BeginTime="00:00:00" Duration="00:00:00.0010000" Storyboard.TargetName="InteractiveElementBorder" Storyboard.TargetProperty="(UIElement.Opacity)">
											<EasingDoubleKeyFrame KeyTime="00:00:00" Value="0.95"/>
										</DoubleAnimationUsingKeyFrames>
										<DoubleAnimationUsingKeyFrames BeginTime="00:00:00" Duration="00:00:00.0010000" Storyboard.TargetName="ContentPresenter" Storyboard.TargetProperty="(UIElement.Opacity)">
											<EasingDoubleKeyFrame KeyTime="00:00:00" Value="0"/>
										</DoubleAnimationUsingKeyFrames>
										<DoubleAnimationUsingKeyFrames BeginTime="00:00:00" Duration="00:00:00.0010000" Storyboard.TargetName="InteractiveBorder" Storyboard.TargetProperty="(UIElement.Opacity)">
											<EasingDoubleKeyFrame KeyTime="00:00:00" Value="1"/>
										</DoubleAnimationUsingKeyFrames>
									</Storyboard>
								</VisualState>
								<VisualState x:Name="Pressed">
									<Storyboard>
										<ObjectAnimationUsingKeyFrames BeginTime="00:00:00" Duration="00:00:00.0010000" Storyboard.TargetName="InteractiveElementBorder" Storyboard.TargetProperty="(UIElement.Visibility)">
											<DiscreteObjectKeyFrame KeyTime="00:00:00">
												<DiscreteObjectKeyFrame.Value>
													<Visibility>Visible</Visibility>
												</DiscreteObjectKeyFrame.Value>
											</DiscreteObjectKeyFrame>
										</ObjectAnimationUsingKeyFrames>
										<DoubleAnimationUsingKeyFrames BeginTime="00:00:00" Duration="00:00:00.0010000" Storyboard.TargetName="InteractiveElementBorder" Storyboard.TargetProperty="(UIElement.Opacity)">
											<EasingDoubleKeyFrame KeyTime="00:00:00" Value="0.8"/>
										</DoubleAnimationUsingKeyFrames>
										<DoubleAnimationUsingKeyFrames BeginTime="00:00:00" Duration="00:00:00.0010000" Storyboard.TargetName="ContentPresenter" Storyboard.TargetProperty="(UIElement.Opacity)">
											<EasingDoubleKeyFrame KeyTime="00:00:00" Value="0.5"/>
										</DoubleAnimationUsingKeyFrames>
										<DoubleAnimationUsingKeyFrames BeginTime="00:00:00" Duration="00:00:00.0010000" Storyboard.TargetName="InteractiveBorder" Storyboard.TargetProperty="(UIElement.Opacity)">
											<EasingDoubleKeyFrame KeyTime="00:00:00" Value="1"/>
										</DoubleAnimationUsingKeyFrames>
									</Storyboard>
								</VisualState>
								<VisualState x:Name="Disabled">
									<Storyboard>
										<ObjectAnimationUsingKeyFrames Duration="0" Storyboard.TargetName="DisabledOverlay" Storyboard.TargetProperty="Visibility">
											<DiscreteObjectKeyFrame KeyTime="0">
												<DiscreteObjectKeyFrame.Value>
													<Visibility>Visible</Visibility>
												</DiscreteObjectKeyFrame.Value>
											</DiscreteObjectKeyFrame>
										</ObjectAnimationUsingKeyFrames>
										<DoubleAnimationUsingKeyFrames BeginTime="00:00:00" Duration="00:00:00.0010000" Storyboard.TargetName="ContentPresenter" Storyboard.TargetProperty="(UIElement.Opacity)">
											<EasingDoubleKeyFrame KeyTime="00:00:00" Value="0"/>
										</DoubleAnimationUsingKeyFrames>
										<DoubleAnimationUsingKeyFrames BeginTime="00:00:00" Duration="00:00:00.0010000" Storyboard.TargetName="DisabledOverlay" Storyboard.TargetProperty="(UIElement.Opacity)">
											<EasingDoubleKeyFrame KeyTime="00:00:00" Value="0.5"/>
										</DoubleAnimationUsingKeyFrames>
									</Storyboard>
								</VisualState>
							</VisualStateGroup>
							<VisualStateGroup x:Name="LinkStates">
								<VisualState x:Name="ActiveLink">
									<Storyboard>
										<DoubleAnimationUsingKeyFrames BeginTime="00:00:00" Duration="00:00:00.0010000" Storyboard.TargetName="ActiveBorder" Storyboard.TargetProperty="(UIElement.Opacity)">
											<EasingDoubleKeyFrame KeyTime="00:00:00" Value="1"/>
										</DoubleAnimationUsingKeyFrames>
										<DoubleAnimationUsingKeyFrames BeginTime="00:00:00" Duration="00:00:00.0010000" Storyboard.TargetName="ContentBorder" Storyboard.TargetProperty="(UIElement.Opacity)">
											<EasingDoubleKeyFrame KeyTime="00:00:00" Value="1"/>
										</DoubleAnimationUsingKeyFrames>
									</Storyboard>
								</VisualState>
								<VisualState x:Name="InactiveLink"/>
							</VisualStateGroup>
							<VisualStateGroup x:Name="FocusStates">
								<VisualState x:Name="Focused">
									<Storyboard>
										<DoubleAnimationUsingKeyFrames Storyboard.TargetName="FocusVisualElement" Storyboard.TargetProperty="Opacity">
											<SplineDoubleKeyFrame KeyTime="0" Value="0.35"/>
										</DoubleAnimationUsingKeyFrames>
										<DoubleAnimationUsingKeyFrames BeginTime="00:00:00" Duration="00:00:00.0010000" Storyboard.TargetName="FocusVisualElement" Storyboard.TargetProperty="(Rectangle.RadiusX)">
											<EasingDoubleKeyFrame KeyTime="00:00:00" Value="1"/>
										</DoubleAnimationUsingKeyFrames>
										<DoubleAnimationUsingKeyFrames BeginTime="00:00:00" Duration="00:00:00.0010000" Storyboard.TargetName="FocusVisualElement" Storyboard.TargetProperty="(Rectangle.RadiusY)">
											<EasingDoubleKeyFrame KeyTime="00:00:00" Value="1"/>
										</DoubleAnimationUsingKeyFrames>
									</Storyboard>
								</VisualState>
								<VisualState x:Name="Unfocused"/>
							</VisualStateGroup>
						</VisualStateManager.VisualStateGroups>
						<Rectangle x:Name="FocusVisualElement" Stroke="{TemplateBinding BorderBrush}" StrokeThickness="2" Opacity="0" Margin="-1" RadiusX="1" RadiusY="1"/>
						<Border x:Name="ActiveBorder" MinWidth="{TemplateBinding MinWidth}" MinHeight="{TemplateBinding MinHeight}" Background="{TemplateBinding Background}" BorderBrush="{TemplateBinding BorderBrush}" BorderThickness="{TemplateBinding BorderThickness}" CornerRadius="1" Opacity="0" Margin="{TemplateBinding Padding}"/>
						<Border x:Name="ContentBorder" MinWidth="{TemplateBinding MinWidth}" MinHeight="{TemplateBinding MinHeight}" Opacity="1" Margin="{TemplateBinding Padding}">
							<ContentPresenter x:Name="ContentPresenter" Content="{TemplateBinding Content}" ContentTemplate="{TemplateBinding ContentTemplate}" Opacity="1" HorizontalAlignment="Center" VerticalAlignment="Center"/>
						</Border>
						<Border x:Name="InteractiveBorder" MinWidth="{TemplateBinding MinWidth}" MinHeight="{TemplateBinding MinHeight}" BorderThickness="1,1,1,1" Opacity="0" CornerRadius="1,1,1,1" Margin="{TemplateBinding Padding}"/>
						<Border x:Name="InteractiveElementBorder" Visibility="Collapsed" Margin="{TemplateBinding Padding}">
							<TextBlock x:Name="InteractiveElement" Foreground="{StaticResource Brush_ContrastColor}" FontSize="{TemplateBinding FontSize}" FontWeight="{TemplateBinding FontWeight}" Text="{TemplateBinding Content}" HorizontalAlignment="Center" VerticalAlignment="Center"/>
						</Border>
						<TextBlock x:Name="DisabledOverlay" Text="{TemplateBinding Content}" Foreground="#FFAAAAAA" Visibility="Collapsed" HorizontalAlignment="Center" VerticalAlignment="Center" Margin="{TemplateBinding Padding}"/>
					</Grid>
				</ControlTemplate>
			</Setter.Value>
		</Setter>
		<Setter Property="FontWeight" Value="Normal"/>
	</Style>
	<ControlTemplate x:Key="ControlTemplate_Button" TargetType="Button"/>
	
	<Style x:Key="Style_Button_MouseOverChrome" TargetType="ButtonBase">
	  <Setter Property="Background">
		<Setter.Value>
			<LinearGradientBrush EndPoint="0.5,1" StartPoint="0.5,0">
				<GradientStop Color="#02494949" Offset="0"/>
				<GradientStop Color="#0E494949" Offset="1"/>
			</LinearGradientBrush>
		</Setter.Value>
	  </Setter>
	  <Setter Property="Foreground" Value="#FF000000"/>
	  <Setter Property="Padding" Value="3"/>
	  <Setter Property="BorderThickness" Value="1"/>
	  <Setter Property="BorderBrush" Value="#19121212"/>
	  <Setter Property="Template">
		  <Setter.Value>
			  <ControlTemplate TargetType="ButtonBase">
				  <Grid>
					<Grid.Resources>
						<LinearGradientBrush x:Key="PressedBrush" EndPoint="0.5,1" StartPoint="0.5,0">
							<GradientStop Color="#0C2D2D2D" Offset="0"/>
							<GradientStop Color="#1A4D4D4D" Offset="1"/>
						</LinearGradientBrush>             	
					</Grid.Resources>
					  <VisualStateManager.VisualStateGroups>
						  <VisualStateGroup x:Name="CommonStates">
							  <VisualState x:Name="Normal"/>
							  <VisualState x:Name="MouseOver">
								<Storyboard>
									<DoubleAnimation Duration="0:0:0.1" To="1" Storyboard.TargetProperty="(UIElement.Opacity)" Storyboard.TargetName="border" d:IsOptimized="True"/>
								</Storyboard>
							  </VisualState>
							  <VisualState x:Name="Pressed">
								<Storyboard>
									<DoubleAnimation Duration="0:0:0.1" To="1" Storyboard.TargetProperty="(UIElement.Opacity)" Storyboard.TargetName="border" d:IsOptimized="True"/>
									<ObjectAnimationUsingKeyFrames Duration="0:0:0.01" Storyboard.TargetProperty="(Border.Background)" Storyboard.TargetName="border" d:IsOptimized="True">
										<DiscreteObjectKeyFrame KeyTime="0:0:0.01" Value="{StaticResource PressedBrush}"/>
									</ObjectAnimationUsingKeyFrames>
								</Storyboard>
							  </VisualState>
							  <VisualState x:Name="Disabled">
								  <Storyboard>
									  <DoubleAnimation Duration="0" Storyboard.TargetName="DisabledVisualElement" Storyboard.TargetProperty="Opacity" To=".55"/>
								  </Storyboard>
							  </VisualState>
						  </VisualStateGroup>
						  <VisualStateGroup x:Name="FocusStates">
							  <VisualState x:Name="Focused"/>
							  <VisualState x:Name="Unfocused" />
						  </VisualStateGroup>
					  </VisualStateManager.VisualStateGroups>
					  <Border x:Name="border" BorderBrush="{TemplateBinding BorderBrush}" BorderThickness="1" Opacity="0" CornerRadius="3" Background="{TemplateBinding Background}"/>
					<ContentPresenter
						x:Name="contentPresenter"
						Content="{TemplateBinding Content}"
						ContentTemplate="{TemplateBinding ContentTemplate}"
						VerticalAlignment="{TemplateBinding VerticalContentAlignment}"
						HorizontalAlignment="{TemplateBinding HorizontalContentAlignment}"
						Margin="{TemplateBinding Padding}"/>
					<Rectangle x:Name="DisabledVisualElement" RadiusX="3" RadiusY="3" Fill="#FFFFFFFF" Opacity="0" IsHitTestVisible="false" />
				  </Grid>
			  </ControlTemplate>
		  </Setter.Value>
	  </Setter>
	</Style>

	<Style x:Key="Style_Link_MouseOverChrome" TargetType="HyperlinkButton">
		<Setter Property="Background">
			<Setter.Value>
				<LinearGradientBrush EndPoint="0.5,1" StartPoint="0.5,0">
					<GradientStop Color="#02494949" Offset="0"/>
					<GradientStop Color="#0E494949" Offset="1"/>
				</LinearGradientBrush>
			</Setter.Value>
		</Setter>
		<Setter Property="Foreground" Value="#FF000000"/>
		<Setter Property="Padding" Value="3"/>
		<Setter Property="BorderThickness" Value="1"/>
		<Setter Property="BorderBrush" Value="#19121212"/>
		<Setter Property="Template">
			<Setter.Value>
				<ControlTemplate TargetType="HyperlinkButton">
					<Grid>
						<Grid.Resources>
							<LinearGradientBrush x:Key="PressedBrush" EndPoint="0.5,1" StartPoint="0.5,0">
								<GradientStop Color="#0C2D2D2D" Offset="0"/>
								<GradientStop Color="#1A4D4D4D" Offset="1"/>
							</LinearGradientBrush>
						</Grid.Resources>
						<VisualStateManager.VisualStateGroups>
							<VisualStateGroup x:Name="CommonStates">
								<VisualState x:Name="Normal"/>
								<VisualState x:Name="MouseOver">
									<Storyboard>
										<DoubleAnimation Duration="0:0:0.1" To="1" Storyboard.TargetProperty="(UIElement.Opacity)" Storyboard.TargetName="border" d:IsOptimized="True"/>
									</Storyboard>
								</VisualState>
								<VisualState x:Name="Pressed">
									<Storyboard>
										<DoubleAnimation Duration="0:0:0.1" To="1" Storyboard.TargetProperty="(UIElement.Opacity)" Storyboard.TargetName="border" d:IsOptimized="True"/>
										<ObjectAnimationUsingKeyFrames Duration="0:0:0.01" Storyboard.TargetProperty="(Border.Background)" Storyboard.TargetName="border" d:IsOptimized="True">
											<DiscreteObjectKeyFrame KeyTime="0:0:0.01" Value="{StaticResource PressedBrush}"/>
										</ObjectAnimationUsingKeyFrames>
									</Storyboard>
								</VisualState>
								<VisualState x:Name="Disabled">
									<Storyboard>
										<DoubleAnimation Duration="0" Storyboard.TargetName="contentPresenter" Storyboard.TargetProperty="Opacity" To=".55"/>
									</Storyboard>
								</VisualState>
							</VisualStateGroup>
							<VisualStateGroup x:Name="FocusStates">
								<VisualState x:Name="Focused"/>
								<VisualState x:Name="Unfocused" />
							</VisualStateGroup>
							<VisualStateGroup x:Name="LinkStates">
								<VisualState x:Name="ActiveLink">
									<Storyboard>
										<Storyboard>
											<DoubleAnimation Duration="0:0:0.1" To="1" Storyboard.TargetProperty="(UIElement.Opacity)" Storyboard.TargetName="ActiveBorder" d:IsOptimized="True"/>
											<ObjectAnimationUsingKeyFrames Duration="0:0:0.01" Storyboard.TargetProperty="(Border.Background)" Storyboard.TargetName="ActiveBorder" d:IsOptimized="True">
												<DiscreteObjectKeyFrame KeyTime="0:0:0.01" Value="{StaticResource PressedBrush}"/>
											</ObjectAnimationUsingKeyFrames>
										</Storyboard>
									</Storyboard>
								</VisualState>
								<VisualState x:Name="InactiveLink"/>
							</VisualStateGroup>
						</VisualStateManager.VisualStateGroups>
						<Border x:Name="ActiveBorder" BorderBrush="{TemplateBinding BorderBrush}" BorderThickness="1" Opacity="0" CornerRadius="3" Background="{TemplateBinding Background}"/>
						<Border x:Name="border" BorderBrush="{TemplateBinding BorderBrush}" BorderThickness="1" Opacity="0" CornerRadius="3" Background="{TemplateBinding Background}"/>
						<ContentPresenter
							x:Name="contentPresenter"
							Content="{TemplateBinding Content}"
							ContentTemplate="{TemplateBinding ContentTemplate}"
							VerticalAlignment="{TemplateBinding VerticalContentAlignment}"
							HorizontalAlignment="{TemplateBinding HorizontalContentAlignment}"
							Margin="{TemplateBinding Padding}"/>
					</Grid>
				</ControlTemplate>
			</Setter.Value>
		</Setter>
	</Style>
	
	<!-- Chromeless DataGrid styles -->
	<Style x:Key="Style_DataGrid_NoChrome_NoHeader" TargetType="sdk:DataGrid">
		<Setter Property="RowBackground" Value="Transparent" />
		<Setter Property="AlternatingRowBackground" Value="Transparent" />
		<Setter Property="Background" Value="Transparent" />
		<Setter Property="HeadersVisibility" Value="Column" />
		<Setter Property="HorizontalScrollBarVisibility" Value="Auto" />
		<Setter Property="VerticalScrollBarVisibility" Value="Auto" />
		<Setter Property="SelectionMode" Value="Extended" />
		<Setter Property="CanUserReorderColumns" Value="False" />
		<Setter Property="CanUserResizeColumns" Value="True" />
		<Setter Property="CanUserSortColumns" Value="False" />
		<Setter Property="AutoGenerateColumns" Value="False" />
		<Setter Property="RowDetailsVisibilityMode" Value="VisibleWhenSelected" />
		<Setter Property="BorderBrush" Value="Transparent"/>
		<Setter Property="BorderThickness" Value="0" />       
		<Setter Property="GridLinesVisibility" Value="None" />
		<Setter Property="HorizontalGridLinesBrush" Value="#FFC9CACA" />
		<Setter Property="IsTabStop" Value="True" />
		<Setter Property="VerticalGridLinesBrush" Value="#FFC9CACA" />
		<Setter Property="Template">
			<Setter.Value>
				<ControlTemplate TargetType="sdk:DataGrid">
					<Grid>
						<VisualStateManager.VisualStateGroups>
							<VisualStateGroup x:Name="CommonStates">
								<VisualState x:Name="Normal"/>
								<VisualState x:Name="Disabled">
									<Storyboard>
										<DoubleAnimation Storyboard.TargetName="DisabledVisualElement" Storyboard.TargetProperty="Opacity" Duration="0" To="1"/>
									</Storyboard>
								</VisualState>
							</VisualStateGroup>
						</VisualStateManager.VisualStateGroups>
						<Border BorderThickness="{TemplateBinding BorderThickness}" BorderBrush="{TemplateBinding BorderBrush}" CornerRadius="2">
							<Grid Name="Root" Background="{TemplateBinding Background}">
								<Grid.Resources>
									<Style TargetType="sdk:DataGridRow">
										<Setter Property="IsTabStop" Value="False" />
										<Setter Property="Template">
											<Setter.Value>
												<ControlTemplate TargetType="sdk:DataGridRow">
													<sdk:DataGridFrozenGrid Name="Root">
														<VisualStateManager.VisualStateGroups>
															<VisualStateGroup x:Name="CommonStates">
																<VisualState x:Name="Normal"/>
																<VisualState x:Name="NormalAlternatingRow">
																</VisualState>
																<VisualState x:Name="MouseOver">
																</VisualState>
																<VisualState x:Name="NormalSelected">
																</VisualState>
																<VisualState x:Name="MouseOverSelected">
																</VisualState>
																<VisualState x:Name="UnfocusedSelected">
																</VisualState>
															</VisualStateGroup>
															<VisualStateGroup x:Name="ValidationStates">
																<VisualState x:Name="Valid"/>
																<VisualState x:Name="Invalid">
																</VisualState>
															</VisualStateGroup>
														</VisualStateManager.VisualStateGroups>
														<Grid.RowDefinitions>
															<RowDefinition Height="Auto"/>
														</Grid.RowDefinitions>
														<Grid.ColumnDefinitions>
															<ColumnDefinition Width="*"/>
														</Grid.ColumnDefinitions>
														<Grid.Resources>
															<Style TargetType="sdk:DataGridCell">
																<Setter Property="Background" Value="Transparent" />
																<Setter Property="HorizontalContentAlignment" Value="Stretch" />
																<Setter Property="VerticalContentAlignment" Value="Stretch" />
																<Setter Property="IsTabStop" Value="False" />
																<Setter Property="Template">
																	<Setter.Value>
																		<ControlTemplate TargetType="sdk:DataGridCell">
																			<Grid Name="Root" Background="{TemplateBinding Background}">
																				<VisualStateManager.VisualStateGroups>
																					<VisualStateGroup x:Name="CurrentStates">
																						<VisualState x:Name="Regular" />
																						<VisualState x:Name="Current">
																						</VisualState>
																					</VisualStateGroup>
																					<VisualStateGroup x:Name="ValidationStates">
																						<VisualState x:Name="Valid"/>
																						<VisualState x:Name="Invalid">
																						</VisualState>
																					</VisualStateGroup>
																				</VisualStateManager.VisualStateGroups>

																				<Grid.ColumnDefinitions>
																					<ColumnDefinition />
																					<ColumnDefinition Width="Auto" />
																				</Grid.ColumnDefinitions>

																				<ContentPresenter
																					Content="{TemplateBinding Content}"
																					ContentTemplate="{TemplateBinding ContentTemplate}"
																					HorizontalAlignment="{TemplateBinding HorizontalContentAlignment}"
																					VerticalAlignment="{TemplateBinding VerticalContentAlignment}"
																					Margin="{TemplateBinding Padding}" />

																			</Grid>
																		</ControlTemplate>
																	</Setter.Value>
																</Setter>
															</Style>
														</Grid.Resources>
														<sdk:DataGridCellsPresenter Grid.Column="1" Name="CellsPresenter" sdk:DataGridFrozenGrid.IsFrozen="True"  />
													</sdk:DataGridFrozenGrid>
												</ControlTemplate>
											</Setter.Value>
										</Setter>
									</Style>

									<Style TargetType="sdk:DataGridRowGroupHeader">
										<Setter Property="Cursor" Value="Arrow" />
										<Setter Property="IsTabStop" Value="False" />
										<Setter Property="Background" Value="Transparent" />
										<Setter Property="Height" Value="20"/>
										<Setter Property="Template">
											<Setter.Value>
												<ControlTemplate TargetType="sdk:DataGridRowGroupHeader">
													<sdk:DataGridFrozenGrid Name="Root" Background="{TemplateBinding Background}">
														<VisualStateManager.VisualStateGroups>
															<VisualStateGroup x:Name="CurrentStates">
																<VisualState x:Name="Regular"/>
																<VisualState x:Name="Current">
																</VisualState>
															</VisualStateGroup>
														</VisualStateManager.VisualStateGroups>
														<sdk:DataGridFrozenGrid.Resources>
														</sdk:DataGridFrozenGrid.Resources>

														<Grid.ColumnDefinitions>
															<ColumnDefinition Width="Auto" />
															<ColumnDefinition Width="Auto" />
															<ColumnDefinition Width="Auto" />
															<ColumnDefinition Width="Auto" />
															<ColumnDefinition/>
														</Grid.ColumnDefinitions>
														<Grid.RowDefinitions>
															<RowDefinition Height="Auto"/>
															<RowDefinition/>
															<RowDefinition Height="Auto"/>
														</Grid.RowDefinitions>

														<TextBlock Margin="4,0,0,0" Text="{Binding Name}" FontWeight="Bold"/>

 
													</sdk:DataGridFrozenGrid>
												</ControlTemplate>
											</Setter.Value>
										</Setter>
									</Style>
								</Grid.Resources>

								<Grid.RowDefinitions>
									<RowDefinition/>
									<RowDefinition Height="Auto" />
									<RowDefinition Height="Auto" />
								</Grid.RowDefinitions>
								<Grid.ColumnDefinitions>
									<ColumnDefinition Width="Auto" />
									<ColumnDefinition/>
									<ColumnDefinition Width="Auto" />
								</Grid.ColumnDefinitions>


								<sdk:DataGridRowsPresenter Name="RowsPresenter" Grid.ColumnSpan="2" Grid.Row="1" />
								<ScrollBar Name="VerticalScrollbar" Orientation="Vertical" Grid.Column="2" Grid.Row="1" Width="18" Margin="0,-1,-1,-1"/>

								<Grid Grid.Column="1" Grid.Row="2">
									<Grid.ColumnDefinitions>
										<ColumnDefinition Width="Auto" />
										<ColumnDefinition/>
									</Grid.ColumnDefinitions>
									<Rectangle Name="FrozenColumnScrollBarSpacer" />
									<ScrollBar Name="HorizontalScrollbar" Grid.Column="1" Orientation="Horizontal" Height="18" Margin="-1,0,-1,-1"/>
								</Grid>

							</Grid>
						</Border>
						<Border x:Name="DisabledVisualElement" IsHitTestVisible="False" Height="Auto" HorizontalAlignment="Stretch" VerticalAlignment="Stretch" Width="Auto" CornerRadius="2" Background="#8CFFFFFF" Opacity="0"/>
					</Grid>
				</ControlTemplate>
			</Setter.Value>
		</Setter>
	</Style>
	
	<Style x:Key="Style_GridSplitter_Transparent" TargetType="sdk:GridSplitter">
		<Setter Property="Background" Value="Transparent" />
		<Setter Property="IsTabStop" Value="true" />
		<Setter Property="HorizontalAlignment" Value="Right" />
		<Setter Property="PreviewStyle">
			<Setter.Value>
				<Style TargetType="Control">
					<Setter Property="Background" Value="#FF868686" />
					<Setter Property="Template">
						<Setter.Value>
							<ControlTemplate TargetType="Control">
								<Grid x:Name="Root" Opacity=".5">

									<!-- Background -->
									<Rectangle Fill="{TemplateBinding Background}" />

									<!-- Horizontal Template -->
									<Grid x:Name="HorizontalTemplate" Height="6">
										<!-- Just show the faint gray grid splitter rectangle with no other details -->
									</Grid>

									<!-- Vertical Template -->
									<Grid x:Name="VerticalTemplate" Visibility="Collapsed" Width="6">
										<!-- Just show the faint gray grid splitter rectangle with no other details -->
									</Grid>

								</Grid>
							</ControlTemplate>
						</Setter.Value>
					</Setter>
				</Style>
			</Setter.Value>
		</Setter>
		<Setter Property="Template">
			<Setter.Value>
				<ControlTemplate TargetType="sdk:GridSplitter">
					<Grid x:Name="Root" IsHitTestVisible="{TemplateBinding IsEnabled}">

						<!-- VSM -->
						<VisualStateManager.VisualStateGroups>
							<VisualStateGroup x:Name="CommonStates">
								<VisualState x:Name="Normal" />
								<VisualState x:Name="MouseOver" />
								<VisualState x:Name="Disabled">
									<Storyboard>
										<DoubleAnimation Storyboard.TargetName="Root" Storyboard.TargetProperty="Opacity" To="0.5" Duration="0" />
									</Storyboard>
								</VisualState>
							</VisualStateGroup>
							<VisualStateGroup x:Name="FocusStates">
								<VisualStateGroup.Transitions>
									<VisualTransition GeneratedDuration="0" />
								</VisualStateGroup.Transitions>
								<VisualState x:Name="Unfocused" />
								<VisualState x:Name="Focused">
									<Storyboard>
										<DoubleAnimation Storyboard.TargetName="FocusVisual" Storyboard.TargetProperty="Opacity" To="1" Duration="0" />
									</Storyboard>
								</VisualState>
							</VisualStateGroup>
						</VisualStateManager.VisualStateGroups>

						<!-- Background -->
						<Rectangle Fill="{TemplateBinding Background}" StrokeThickness="0" />

						<!-- Horizontal Template -->
						<Grid x:Name="HorizontalTemplate" Height="10">
						</Grid>

						<!-- Vertical Template -->
						<Grid x:Name="VerticalTemplate" Visibility="Collapsed" Width="10">
						 </Grid>

						<!-- Focus Visual -->
						<Rectangle x:Name="FocusVisual" StrokeThickness="1" Opacity="0" IsHitTestVisible="false" >
							<Rectangle.Stroke>
								<SolidColorBrush Color="#6E9A002B"/>
							</Rectangle.Stroke>
						</Rectangle>
					</Grid>
				</ControlTemplate>
			</Setter.Value>
		</Setter>
	</Style>

	<Style x:Name="HyperlinkButton_FooterLinks" TargetType="HyperlinkButton">
		<Setter Property="Margin"
				Value="0,0,8,0" />
		<Setter Property="Foreground"
				Value="Black" />
		<Setter Property="Template">
			<Setter.Value>
				<ControlTemplate TargetType="HyperlinkButton">
					<Grid Cursor="{TemplateBinding Cursor}"
						  Background="{TemplateBinding Background}">
						<VisualStateManager.VisualStateGroups>
							<VisualStateGroup x:Name="CommonStates">
								<VisualStateGroup.Transitions>
									<VisualTransition GeneratedDuration="0:0:0.2" />
								</VisualStateGroup.Transitions>
								<VisualState x:Name="Normal" />
								<VisualState x:Name="MouseOver">
									<Storyboard>
										<ColorAnimation To="White"
														Storyboard.TargetProperty="(TextBlock.Foreground).(SolidColorBrush.Color)"
														Storyboard.TargetName="Content"
														Duration="0" />
									</Storyboard>
								</VisualState>
							</VisualStateGroup>
						</VisualStateManager.VisualStateGroups>

						<TextBlock x:Name="Content"
								   Text="{TemplateBinding Content}"
								   VerticalAlignment="{TemplateBinding VerticalContentAlignment}"
								   HorizontalAlignment="{TemplateBinding HorizontalContentAlignment}"
								   Margin="{TemplateBinding Padding}" />
					</Grid>
				</ControlTemplate>
			</Setter.Value>
		</Setter>
	</Style>

	<Style x:Name="HyperlinkButton_AlertLinks_Style"
		   TargetType="HyperlinkButton" BasedOn="{StaticResource HyperlinkButton_FooterLinks}">
		<Setter Property="Template">
			<Setter.Value>
				<ControlTemplate TargetType="HyperlinkButton">
					<Grid Cursor="{TemplateBinding Cursor}"
						  Background="{TemplateBinding Background}">
						<TextBlock x:Name="Content"
								   Text="{TemplateBinding Content}"
								   VerticalAlignment="{TemplateBinding VerticalContentAlignment}"
								   HorizontalAlignment="{TemplateBinding HorizontalContentAlignment}"
								   Margin="{TemplateBinding Padding}" />
					</Grid>
				</ControlTemplate>
			</Setter.Value>
		</Setter>
	</Style>
    
    <Style x:Name="Style_InfoToolTip" TargetType="ContentControl">
        <Setter Property="BorderThickness" Value="1"/>
        <Setter Property="Background">
        	<Setter.Value>
        		<LinearGradientBrush EndPoint="0.5,1" StartPoint="0.5,0">
        			<GradientStop Color="#FFEFEFEF" Offset="0.009"/>
        			<GradientStop Color="#FFCCCACA" Offset="1"/>
        		</LinearGradientBrush>
        	</Setter.Value>
        </Setter>
        <Setter Property="BorderBrush" Value="Black"/>
		<Setter Property="Template">
			<Setter.Value>
				<ControlTemplate>
					<Border Background="{TemplateBinding Background}" BorderBrush="{TemplateBinding BorderBrush}" BorderThickness="{TemplateBinding BorderThickness}">
						<ContentPresenter HorizontalAlignment="{TemplateBinding HorizontalContentAlignment}" VerticalAlignment="{TemplateBinding VerticalContentAlignment}"/>
					</Border>
				</ControlTemplate>
			</Setter.Value>
		</Setter>
    </Style>
</ResourceDictionary>
<|MERGE_RESOLUTION|>--- conflicted
+++ resolved
@@ -1,3276 +1,3269 @@
-﻿<ResourceDictionary xmlns="http://schemas.microsoft.com/winfx/2006/xaml/presentation"
-					xmlns:x="http://schemas.microsoft.com/winfx/2006/xaml"
-					xmlns:toolkit="http://schemas.microsoft.com/winfx/2006/xaml/presentation/toolkit"
-					xmlns:i="http://schemas.microsoft.com/expression/2010/interactivity"
-					xmlns:ei="http://schemas.microsoft.com/expression/2010/interactions"
-					xmlns:Editors="clr-namespace:Raven.Studio.Controls.Editors"
-					xmlns:Controls="clr-namespace:System.Windows.Controls"
-					xmlns:System="clr-namespace:System;assembly=mscorlib"
-					xmlns:d="http://schemas.microsoft.com/expression/blend/2008"
-					xmlns:mc="http://schemas.openxmlformats.org/markup-compatibility/2006"
-					xmlns:sdk="http://schemas.microsoft.com/winfx/2006/xaml/presentation/sdk"
-					xmlns:Behaviors="clr-namespace:Raven.Studio.Behaviors"
-                    xmlns:RavenControls="clr-namespace:Raven.Studio.Controls" 
-                    mc:Ignorable="d">
-
-	<ResourceDictionary.MergedDictionaries>
-		<ResourceDictionary Source="Brushes.xaml" />
-        <ResourceDictionary Source="TextBoxStyles.xaml" />
-        <ResourceDictionary Source="Images/Images.xaml" />
-		<ResourceDictionary Source="DataGridStyles.xaml" />
-		<ResourceDictionary Source="TreeViewStyles.xaml" />
-<<<<<<< HEAD
-
-=======
-		<ResourceDictionary Source="SplitButton.xaml" />
-		<ResourceDictionary Source="WatermarkedTextBox.xaml" />
->>>>>>> 6748872b
-	</ResourceDictionary.MergedDictionaries>
-
-	<Style TargetType="ScrollBar">
-		<Setter Property="MinWidth" Value="17"/>
-		<Setter Property="MinHeight" Value="17"/>
-		<Setter Property="IsTabStop" Value="False"/>
-		<Setter Property="Template">
-			<Setter.Value>
-				<ControlTemplate TargetType="ScrollBar">
-					<Grid x:Name="Root" d:DesignWidth="188" d:DesignHeight="220">
-						<Grid.Resources>
-
-							<!-- RepeatButton Templates -->
-							<ControlTemplate x:Key="RepeatButtonTemplate" TargetType="RepeatButton">
-								<Grid x:Name="Root" Background="Transparent">
-									<VisualStateManager.VisualStateGroups>
-										<VisualStateGroup x:Name="CommonStates">
-											<VisualState x:Name="Normal" />
-										</VisualStateGroup>
-									</VisualStateManager.VisualStateGroups>
-								</Grid>
-							</ControlTemplate>
-
-							<!-- Horizontal Inc/Dec Templates -->
-							<ControlTemplate x:Key="HorizontalIncrementTemplate" TargetType="RepeatButton">
-								<Grid x:Name="Root">
-									<VisualStateManager.VisualStateGroups>
-										<VisualStateGroup x:Name="CommonStates">
-											<VisualState x:Name="Normal" />
-											<VisualState x:Name="MouseOver">
-												<Storyboard>
-												</Storyboard>
-											</VisualState>
-											<VisualState x:Name="Pressed">
-												<Storyboard>
-												</Storyboard>
-											</VisualState>
-											<VisualState x:Name="Disabled">
-												<Storyboard>
-													<DoubleAnimation Duration="0:0:0" Storyboard.TargetName="DisabledElement" Storyboard.TargetProperty="Opacity" To=".7" />
-												</Storyboard>
-											</VisualState>
-										</VisualStateGroup>
-									</VisualStateManager.VisualStateGroups>
-									<Rectangle x:Name="Background" Opacity="0" RadiusX="2" RadiusY="2" Fill="Transparent" StrokeThickness="0" />
-									<Rectangle x:Name="Highlight" Opacity="0" RadiusX="1" RadiusY="1" IsHitTestVisible="false" Stroke="#FF6DBDD1" StrokeThickness="1" Margin="1" />
-									<Path Stretch="Uniform" Height="8" Width="4" Data="F1 M 511.047,352.682L 511.047,342.252L 517.145,347.467L 511.047,352.682 Z ">
-										<Path.Fill>
-											<SolidColorBrush x:Name="ButtonColor" Color="#FF333333" />
-										</Path.Fill>
-									</Path>
-									<Rectangle x:Name="DisabledElement" Opacity="0" RadiusX="2" RadiusY="2" Fill="#FFFFFFFF"/>
-								</Grid>
-							</ControlTemplate>
-							<ControlTemplate x:Key="HorizontalDecrementTemplate" TargetType="RepeatButton">
-								<Grid x:Name="Root">
-									<VisualStateManager.VisualStateGroups>
-										<VisualStateGroup x:Name="CommonStates">
-											<VisualState x:Name="Normal" />
-											<VisualState x:Name="MouseOver">
-												<Storyboard>
-												</Storyboard>
-											</VisualState>
-											<VisualState x:Name="Pressed">
-												<Storyboard>
-												</Storyboard>
-											</VisualState>
-											<VisualState x:Name="Disabled">
-												<Storyboard>
-													<DoubleAnimation Duration="0:0:0" Storyboard.TargetName="DisabledElement" Storyboard.TargetProperty="Opacity" To=".7" />
-												</Storyboard>
-											</VisualState>
-										</VisualStateGroup>
-									</VisualStateManager.VisualStateGroups>
-									<Path Stretch="Uniform" Height="8" Width="4" Data="F1 M 110.692,342.252L 110.692,352.682L 104.594,347.467L 110.692,342.252 Z ">
-										<Path.Fill>
-											<SolidColorBrush x:Name="ButtonColor" Color="#FF333333" />
-										</Path.Fill>
-									</Path>
-									<Rectangle x:Name="DisabledElement" Opacity="0" RadiusX="2" RadiusY="2" Fill="#FFFFFFFF"/>
-								</Grid>
-							</ControlTemplate>
-
-							<!-- Vertical Inc/Dec Templates -->
-							<ControlTemplate x:Key="VerticalIncrementTemplate" TargetType="RepeatButton">
-								<Grid x:Name="Root">
-									<VisualStateManager.VisualStateGroups>
-										<VisualStateGroup x:Name="CommonStates">
-											<VisualState x:Name="Normal" />
-											<VisualState x:Name="MouseOver">
-												<Storyboard>
-												</Storyboard>
-											</VisualState>
-											<VisualState x:Name="Pressed">
-												<Storyboard>
-												</Storyboard>
-											</VisualState>
-											<VisualState x:Name="Disabled">
-												<Storyboard>
-													<DoubleAnimation Duration="0:0:0" Storyboard.TargetName="DisabledElement" Storyboard.TargetProperty="Opacity" To=".7" />
-												</Storyboard>
-											</VisualState>
-										</VisualStateGroup>
-									</VisualStateManager.VisualStateGroups>
-									<Rectangle x:Name="Background" RadiusX="2" RadiusY="2" Fill="Transparent" StrokeThickness="1" />
-									<Path Stretch="Uniform" Height="4" Width="8" Data="F1 M 531.107,321.943L 541.537,321.943L 536.322,328.042L 531.107,321.943 Z ">
-										<Path.Fill>
-											<SolidColorBrush x:Name="ButtonColor" Color="#FF333333" />
-										</Path.Fill>
-									</Path>
-									<Rectangle x:Name="DisabledElement" Opacity="0" RadiusX="2" RadiusY="2" Fill="#FFFFFFFF"/>
-								</Grid>
-							</ControlTemplate>
-							<ControlTemplate x:Key="VerticalDecrementTemplate" TargetType="RepeatButton">
-								<Grid x:Name="Root">
-									<VisualStateManager.VisualStateGroups>
-										<VisualStateGroup x:Name="CommonStates">
-											<VisualState x:Name="Normal" />
-											<VisualState x:Name="MouseOver">
-												<Storyboard>
-												</Storyboard>
-											</VisualState>
-											<VisualState x:Name="Pressed">
-												<Storyboard>
-												</Storyboard>
-											</VisualState>
-											<VisualState x:Name="Disabled">
-												<Storyboard>
-													<DoubleAnimation Duration="0:0:0" Storyboard.TargetName="DisabledElement" Storyboard.TargetProperty="Opacity" To=".7" />
-												</Storyboard>
-											</VisualState>
-										</VisualStateGroup>
-									</VisualStateManager.VisualStateGroups>
-									<Rectangle x:Name="Background" RadiusX="2" RadiusY="2" Fill="Transparent" StrokeThickness="1" />
-									<Path Stretch="Uniform" Height="4" Width="8" Data="F1 M 541.537,173.589L 531.107,173.589L 536.322,167.49L 541.537,173.589 Z ">
-										<Path.Fill>
-											<SolidColorBrush x:Name="ButtonColor" Color="#FF333333" />
-										</Path.Fill>
-									</Path>
-									<Rectangle x:Name="DisabledElement" Opacity="0" RadiusX="2" RadiusY="2" Fill="#FFFFFFFF"/>
-								</Grid>
-							</ControlTemplate>
-
-							<!-- Thumb Templates -->
-							<ControlTemplate x:Key="VerticalThumbTemplate" TargetType="Thumb">
-								<Grid>
-									<VisualStateManager.VisualStateGroups>
-										<VisualStateGroup x:Name="CommonStates">
-											<VisualState x:Name="Normal" />
-											<VisualState x:Name="MouseOver">
-												<Storyboard>
-												</Storyboard>
-											</VisualState>
-											<VisualState x:Name="Pressed">
-												<Storyboard>
-												</Storyboard>
-											</VisualState>
-											<VisualState x:Name="Disabled">
-												<Storyboard>
-													<DoubleAnimation Duration="0:0:0" Storyboard.TargetName="ThumbVisual" Storyboard.TargetProperty="Opacity" To="0" />
-												</Storyboard>
-											</VisualState>
-										</VisualStateGroup>
-									</VisualStateManager.VisualStateGroups>
-									<Grid x:Name="ThumbVisual" Margin="1,0,1,0">
-										<Rectangle x:Name="Background" RadiusX="4" RadiusY="4" StrokeThickness="1" Margin="1,0" >
-											<Rectangle.Fill>
-												<LinearGradientBrush EndPoint="1,0.5" StartPoint="0,0.5">
-													<GradientStop Color="#FFE4E4E4" Offset="0.032"/>
-													<GradientStop Color="#FFD1D1D1" Offset="0.973"/>
-													<GradientStop Color="#FFF7F3F3" Offset="1"/>
-													<GradientStop Color="White"/>
-												</LinearGradientBrush>
-											</Rectangle.Fill>
-										</Rectangle>
-									</Grid>
-								</Grid>
-							</ControlTemplate>
-							<ControlTemplate x:Key="HorizontalThumbTemplate" TargetType="Thumb">
-								<Grid>
-									<VisualStateManager.VisualStateGroups>
-										<VisualStateGroup x:Name="CommonStates">
-											<VisualState x:Name="Normal" />
-											<VisualState x:Name="MouseOver">
-												<Storyboard>
-												</Storyboard>
-											</VisualState>
-											<VisualState x:Name="Pressed">
-												<Storyboard>
-												</Storyboard>
-											</VisualState>
-											<VisualState x:Name="Disabled">
-												<Storyboard>
-													<DoubleAnimation Duration="0:0:0" Storyboard.TargetName="ThumbVisual" Storyboard.TargetProperty="Opacity" To="0" />
-												</Storyboard>
-											</VisualState>
-										</VisualStateGroup>
-									</VisualStateManager.VisualStateGroups>
-									<Grid x:Name="ThumbVisual" Margin="0,1,0,1">
-										<Rectangle x:Name="Background" RadiusX="4" RadiusY="4" StrokeThickness="1" Margin="0,1" >
-											<Rectangle.Fill>
-												<LinearGradientBrush EndPoint="0.5,1" StartPoint="0.5,0">
-													<GradientStop Color="#FFE4E4E4" Offset="0.032"/>
-													<GradientStop Color="#FFD1D1D1" Offset="0.973"/>
-													<GradientStop Color="#FFF7F3F3" Offset="1"/>
-													<GradientStop Color="White"/>
-												</LinearGradientBrush>
-											</Rectangle.Fill>
-										</Rectangle>
-									</Grid>
-								</Grid>
-							</ControlTemplate>
-						</Grid.Resources>
-
-						<VisualStateManager.VisualStateGroups>
-							<VisualStateGroup x:Name="CommonStates">
-								<VisualState x:Name="Normal" />
-								<VisualState x:Name="MouseOver" />
-								<VisualState x:Name="Disabled">
-									<Storyboard>
-										<DoubleAnimation Storyboard.TargetName="Root" Storyboard.TargetProperty="Opacity" To="0.5" Duration="0" />
-									</Storyboard>
-								</VisualState>
-							</VisualStateGroup>
-						</VisualStateManager.VisualStateGroups>
-
-						<!-- Horizontal Template -->
-						<Grid x:Name="HorizontalRoot">
-							<Grid.ColumnDefinitions>
-								<ColumnDefinition Width="Auto" />
-								<ColumnDefinition Width="Auto" />
-								<ColumnDefinition Width="Auto" />
-								<ColumnDefinition Width="*" />
-								<ColumnDefinition Width="Auto" />
-							</Grid.ColumnDefinitions>
-
-							<!-- Track Layer -->
-							<Rectangle Grid.RowSpan="5" RadiusX="1" RadiusY="1" StrokeThickness="1" Stroke="#00000000" Fill="Transparent"/>
-							<Rectangle Grid.RowSpan="5" RadiusX="1" RadiusY="1" StrokeThickness="1" Opacity=".375" Stroke="#FFE9E9E9"/>
-							<Rectangle Grid.RowSpan="5" RadiusX="1" RadiusY="1" Margin="1">
-								<Rectangle.Stroke>
-									<LinearGradientBrush EndPoint="0.125,0.5" StartPoint="0.875,0.5">
-										<GradientStop Color="#33FFFFFF"/>
-										<GradientStop Color="#99FFFFFF" Offset="1"/>
-									</LinearGradientBrush>
-								</Rectangle.Stroke>
-							</Rectangle>
-
-							<!-- Repeat Buttons + Thumb -->
-							<RepeatButton x:Name="HorizontalSmallDecrease" Grid.Column="0" Width="16" IsTabStop="False" Interval="50" Template="{StaticResource HorizontalDecrementTemplate}" Margin="1" Background="Transparent" />
-							<RepeatButton x:Name="HorizontalLargeDecrease" Grid.Column="1" Width="0" Template="{StaticResource RepeatButtonTemplate}" Interval="50" IsTabStop="False" Background="Transparent" />
-							<Thumb x:Name="HorizontalThumb" Background="{TemplateBinding Background}"  MinWidth="18" Width="18" Grid.Column="2" Template="{StaticResource HorizontalThumbTemplate}" />
-							<RepeatButton x:Name="HorizontalLargeIncrease" Grid.Column="3" Template="{StaticResource RepeatButtonTemplate}" Interval="50" IsTabStop="False" Background="Transparent" />
-							<RepeatButton x:Name="HorizontalSmallIncrease" Grid.Column="4" Width="16" IsTabStop="False" Interval="50" Template="{StaticResource HorizontalIncrementTemplate}" Margin="1" Background="Transparent" />
-						</Grid>
-
-						<!-- Vertical Template -->
-						<Grid x:Name="VerticalRoot" Visibility="Collapsed">
-							<Grid.RowDefinitions>
-								<RowDefinition Height="Auto" />
-								<RowDefinition Height="Auto" />
-								<RowDefinition Height="Auto" />
-								<RowDefinition Height="*" />
-								<RowDefinition Height="Auto" />
-							</Grid.RowDefinitions>
-
-							<!-- Track Layer -->
-							<Rectangle Grid.RowSpan="5" RadiusX="1" RadiusY="1" StrokeThickness="1" Stroke="#00000000" Fill="Transparent"/>
-							<Rectangle Grid.RowSpan="5" RadiusX="1" RadiusY="1" StrokeThickness="1" Opacity=".375" Stroke="#FFE9E9E9"/>
-							<Rectangle Grid.RowSpan="5" RadiusX="1" RadiusY="1" Margin="1">
-								<Rectangle.Stroke>
-									<LinearGradientBrush EndPoint="0.125,0.5" StartPoint="0.875,0.5">
-										<GradientStop Color="#33FFFFFF"/>
-										<GradientStop Color="#99FFFFFF" Offset="1"/>
-									</LinearGradientBrush>
-								</Rectangle.Stroke>
-							</Rectangle>
-
-							<!-- Repeat Buttons + Thumb -->
-							<RepeatButton x:Name="VerticalSmallDecrease" Grid.Row="0" Height="16" IsTabStop="False" Interval="50" Template="{StaticResource VerticalDecrementTemplate}" Margin="1" />
-							<RepeatButton x:Name="VerticalLargeDecrease" Grid.Row="1" Height="0" Template="{StaticResource RepeatButtonTemplate}" Interval="50" IsTabStop="False" />
-							<Thumb x:Name="VerticalThumb" MinHeight="18" Height="18" Grid.Row="2" Template="{StaticResource VerticalThumbTemplate}" />
-							<RepeatButton x:Name="VerticalLargeIncrease" Grid.Row="3" Template="{StaticResource RepeatButtonTemplate}" Interval="50" IsTabStop="False" />
-							<RepeatButton x:Name="VerticalSmallIncrease" Grid.Row="4" Height="16" IsTabStop="False" Interval="50" Template="{StaticResource VerticalIncrementTemplate}" Margin="1" />
-						</Grid>
-					</Grid>
-				</ControlTemplate>
-			</Setter.Value>
-		</Setter>
-	</Style>
-
-	<Style TargetType="ListBoxItem">
-		<Setter Property="Padding" Value="3" />
-		<Setter Property="HorizontalContentAlignment" Value="Left" />
-		<Setter Property="VerticalContentAlignment" Value="Top" />
-		<Setter Property="Background" Value="Transparent" />
-		<Setter Property="BorderThickness" Value="1"/>
-		<Setter Property="TabNavigation" Value="Local" />
-		<Setter Property="Template">
-			<Setter.Value>
-				<ControlTemplate TargetType="ListBoxItem">
-					<Grid Background="{TemplateBinding Background}">
-						<VisualStateManager.VisualStateGroups>
-							<VisualStateGroup x:Name="CommonStates">
-								<VisualState x:Name="Normal" />
-								<VisualState x:Name="MouseOver">
-									<Storyboard>
-										<DoubleAnimation Storyboard.TargetName="BackgroundRectangle" Storyboard.TargetProperty="Opacity" Duration="0" To=".35"/>
-									</Storyboard>
-								</VisualState>
-								<VisualState x:Name="Disabled">
-									<Storyboard>
-										<DoubleAnimation Storyboard.TargetName="contentPresenter" Storyboard.TargetProperty="Opacity" Duration="0" To=".55" />
-									</Storyboard>
-								</VisualState>
-							</VisualStateGroup>
-							<VisualStateGroup x:Name="SelectionStates">
-								<VisualState x:Name="Unselected" />
-								<VisualState x:Name="Selected">
-									<Storyboard>
-										<DoubleAnimation Storyboard.TargetName="BackgroundRectangle" Storyboard.TargetProperty="Opacity" Duration="0" To="1"/>
-									</Storyboard>
-								</VisualState>
-							</VisualStateGroup>
-							<VisualStateGroup x:Name="FocusStates">
-								<VisualState x:Name="Focused">
-									<Storyboard>
-										<ObjectAnimationUsingKeyFrames Storyboard.TargetName="FocusVisualElement" Storyboard.TargetProperty="Visibility" Duration="0">
-											<DiscreteObjectKeyFrame KeyTime="0">
-												<DiscreteObjectKeyFrame.Value>
-													<Visibility>Visible</Visibility>
-												</DiscreteObjectKeyFrame.Value>
-											</DiscreteObjectKeyFrame>
-										</ObjectAnimationUsingKeyFrames>
-									</Storyboard>
-								</VisualState>
-								<VisualState x:Name="Unfocused"/>
-							</VisualStateGroup>
-						</VisualStateManager.VisualStateGroups>
-						<Rectangle x:Name="BackgroundRectangle" Opacity="0" Fill="#FFC4C4C4" IsHitTestVisible="False" RadiusX="0" RadiusY="0"/>
-						<ContentPresenter
-							  x:Name="contentPresenter"
-							  Content="{TemplateBinding Content}"
-							  ContentTemplate="{TemplateBinding ContentTemplate}"
-							  HorizontalAlignment="{TemplateBinding HorizontalContentAlignment}"
-							  Margin="{TemplateBinding Padding}"/>
-						<Rectangle x:Name="FocusVisualElement" Stroke="#9D9D9D" StrokeThickness="1" Visibility="Collapsed" RadiusX="1" RadiusY="1" />
-					</Grid>
-				</ControlTemplate>
-			</Setter.Value>
-		</Setter>
-	</Style>
-
-	<Style TargetType="ComboBoxItem">
-		<Setter Property="Padding" Value="3" />
-		<Setter Property="HorizontalContentAlignment" Value="Left" />
-		<Setter Property="VerticalContentAlignment" Value="Top" />
-		<Setter Property="Background" Value="Transparent" />
-		<Setter Property="BorderThickness" Value="1"/>
-		<Setter Property="TabNavigation" Value="Local" />
-		<Setter Property="Template">
-			<Setter.Value>
-				<ControlTemplate TargetType="ListBoxItem">
-					<Grid Background="{TemplateBinding Background}">
-						<VisualStateManager.VisualStateGroups>
-							<VisualStateGroup x:Name="CommonStates">
-								<VisualState x:Name="Normal" />
-								<VisualState x:Name="MouseOver">
-									<Storyboard>
-										<DoubleAnimation Storyboard.TargetName="BackgroundRectangle2" Storyboard.TargetProperty="Opacity" Duration="0" To=".35"/>
-									</Storyboard>
-								</VisualState>
-								<VisualState x:Name="Disabled">
-									<Storyboard>
-										<DoubleAnimation Storyboard.TargetName="contentPresenter" Storyboard.TargetProperty="Opacity" Duration="0" To=".55" />
-									</Storyboard>
-								</VisualState>
-							</VisualStateGroup>
-							<VisualStateGroup x:Name="SelectionStates">
-								<VisualState x:Name="Unselected" />
-								<VisualState x:Name="Selected">
-									<Storyboard>
-										<DoubleAnimation Storyboard.TargetName="BackgroundRectangle" Storyboard.TargetProperty="Opacity" Duration="0" To="1"/>
-									</Storyboard>
-								</VisualState>
-							</VisualStateGroup>
-							<VisualStateGroup x:Name="FocusStates">
-								<VisualState x:Name="Focused">
-									<Storyboard>
-										<ObjectAnimationUsingKeyFrames Storyboard.TargetName="FocusVisualElement" Storyboard.TargetProperty="Visibility" Duration="0">
-											<DiscreteObjectKeyFrame KeyTime="0">
-												<DiscreteObjectKeyFrame.Value>
-													<Visibility>Visible</Visibility>
-												</DiscreteObjectKeyFrame.Value>
-											</DiscreteObjectKeyFrame>
-										</ObjectAnimationUsingKeyFrames>
-									</Storyboard>
-								</VisualState>
-								<VisualState x:Name="Unfocused"/>
-							</VisualStateGroup>
-						</VisualStateManager.VisualStateGroups>
-						<Rectangle x:Name="BackgroundRectangle" Opacity="0" Fill="Gainsboro" IsHitTestVisible="False" RadiusX="0" RadiusY="0"/>
-						<Rectangle x:Name="BackgroundRectangle2" Opacity="0" Fill="Gainsboro" IsHitTestVisible="False" RadiusX="0" RadiusY="0"/>
-						<ContentPresenter
-							  x:Name="contentPresenter"
-							  Content="{TemplateBinding Content}"
-							  ContentTemplate="{TemplateBinding ContentTemplate}"
-							  HorizontalAlignment="{TemplateBinding HorizontalContentAlignment}"
-							  Margin="{TemplateBinding Padding}"/>
-						<Rectangle x:Name="FocusVisualElement" Stroke="#9D9D9D" StrokeThickness="1" Visibility="Collapsed" RadiusX="1" RadiusY="1" />
-					</Grid>
-				</ControlTemplate>
-			</Setter.Value>
-		</Setter>
-	</Style>
-	<Style x:Key="Style_ScrollBar_Slim" TargetType="ScrollBar">
-		<Setter Property="MinWidth" Value="8"/>
-		<Setter Property="MinHeight" Value="8"/>
-		<Setter Property="IsTabStop" Value="False"/>
-		<Setter Property="Template">
-			<Setter.Value>
-				<ControlTemplate TargetType="ScrollBar">
-					<Grid x:Name="Root" d:DesignWidth="188" d:DesignHeight="220">
-						<Grid.Resources>
-
-							<!-- RepeatButton Templates -->
-							<ControlTemplate x:Key="RepeatButtonTemplate" TargetType="RepeatButton">
-								<Grid x:Name="Root" Background="Transparent">
-									<VisualStateManager.VisualStateGroups>
-										<VisualStateGroup x:Name="CommonStates">
-											<VisualState x:Name="Normal" />
-										</VisualStateGroup>
-									</VisualStateManager.VisualStateGroups>
-								</Grid>
-							</ControlTemplate>
-
-							<!-- Horizontal Inc/Dec Templates -->
-							<ControlTemplate x:Key="HorizontalIncrementTemplate" TargetType="RepeatButton">
-								<Grid x:Name="Root">
-									<VisualStateManager.VisualStateGroups>
-										<VisualStateGroup x:Name="CommonStates">
-											<VisualState x:Name="Normal" />
-											<VisualState x:Name="MouseOver">
-												<Storyboard/>
-											</VisualState>
-											<VisualState x:Name="Pressed">
-												<Storyboard/>
-											</VisualState>
-											<VisualState x:Name="Disabled">
-												<Storyboard>
-													<DoubleAnimation Duration="0:0:0" Storyboard.TargetName="DisabledElement" Storyboard.TargetProperty="Opacity" To=".7" />
-												</Storyboard>
-											</VisualState>
-										</VisualStateGroup>
-									</VisualStateManager.VisualStateGroups>
-									<Rectangle x:Name="Background" Opacity="0" RadiusX="1" RadiusY="1" Fill="Transparent" StrokeThickness="0" />
-									<Rectangle x:Name="Highlight" Opacity="0" RadiusX="1" RadiusY="1" IsHitTestVisible="false" Stroke="#FF6DBDD1" StrokeThickness="1" Margin="1" />
-									<Path Stretch="Uniform" Height="4" Width="2" Data="F1 M 511.047,352.682L 511.047,342.252L 517.145,347.467L 511.047,352.682 Z ">
-										<Path.Fill>
-											<SolidColorBrush x:Name="ButtonColor" Color="#FF333333" />
-										</Path.Fill>
-									</Path>
-									<Rectangle x:Name="DisabledElement" Opacity="0" RadiusX="1" RadiusY="1" Fill="#FFFFFFFF"/>
-								</Grid>
-							</ControlTemplate>
-							<ControlTemplate x:Key="HorizontalDecrementTemplate" TargetType="RepeatButton">
-								<Grid x:Name="Root">
-									<VisualStateManager.VisualStateGroups>
-										<VisualStateGroup x:Name="CommonStates">
-											<VisualState x:Name="Normal" />
-											<VisualState x:Name="MouseOver">
-												<Storyboard/>
-											</VisualState>
-											<VisualState x:Name="Pressed">
-												<Storyboard/>
-											</VisualState>
-											<VisualState x:Name="Disabled">
-												<Storyboard>
-													<DoubleAnimation Duration="0:0:0" Storyboard.TargetName="DisabledElement" Storyboard.TargetProperty="Opacity" To=".7" />
-												</Storyboard>
-											</VisualState>
-										</VisualStateGroup>
-									</VisualStateManager.VisualStateGroups>
-									<Path Stretch="Uniform" Height="4" Width="2" Data="F1 M 110.692,342.252L 110.692,352.682L 104.594,347.467L 110.692,342.252 Z ">
-										<Path.Fill>
-											<SolidColorBrush x:Name="ButtonColor" Color="#FF333333" />
-										</Path.Fill>
-									</Path>
-									<Rectangle x:Name="DisabledElement" Opacity="0" RadiusX="1" RadiusY="1" Fill="#FFFFFFFF"/>
-								</Grid>
-							</ControlTemplate>
-
-							<!-- Vertical Inc/Dec Templates -->
-							<ControlTemplate x:Key="VerticalIncrementTemplate" TargetType="RepeatButton">
-								<Grid x:Name="Root">
-									<VisualStateManager.VisualStateGroups>
-										<VisualStateGroup x:Name="CommonStates">
-											<VisualState x:Name="Normal" />
-											<VisualState x:Name="MouseOver">
-												<Storyboard/>
-											</VisualState>
-											<VisualState x:Name="Pressed">
-												<Storyboard/>
-											</VisualState>
-											<VisualState x:Name="Disabled">
-												<Storyboard>
-													<DoubleAnimation Duration="0:0:0" Storyboard.TargetName="DisabledElement" Storyboard.TargetProperty="Opacity" To=".7" />
-												</Storyboard>
-											</VisualState>
-										</VisualStateGroup>
-									</VisualStateManager.VisualStateGroups>
-									<Rectangle x:Name="Background" RadiusX="1" RadiusY="1" Fill="Transparent" StrokeThickness="1" />
-									<Path Stretch="Uniform" Height="2" Width="4" Data="F1 M 531.107,321.943L 541.537,321.943L 536.322,328.042L 531.107,321.943 Z ">
-										<Path.Fill>
-											<SolidColorBrush x:Name="ButtonColor" Color="#FF333333" />
-										</Path.Fill>
-									</Path>
-									<Rectangle x:Name="DisabledElement" Opacity="0" RadiusX="1" RadiusY="1" Fill="#FFFFFFFF"/>
-								</Grid>
-							</ControlTemplate>
-							<ControlTemplate x:Key="VerticalDecrementTemplate" TargetType="RepeatButton">
-								<Grid x:Name="Root">
-									<VisualStateManager.VisualStateGroups>
-										<VisualStateGroup x:Name="CommonStates">
-											<VisualState x:Name="Normal" />
-											<VisualState x:Name="MouseOver">
-												<Storyboard/>
-											</VisualState>
-											<VisualState x:Name="Pressed">
-												<Storyboard/>
-											</VisualState>
-											<VisualState x:Name="Disabled">
-												<Storyboard>
-													<DoubleAnimation Duration="0:0:0" Storyboard.TargetName="DisabledElement" Storyboard.TargetProperty="Opacity" To=".7" />
-												</Storyboard>
-											</VisualState>
-										</VisualStateGroup>
-									</VisualStateManager.VisualStateGroups>
-									<Rectangle x:Name="Background" RadiusX="2" RadiusY="2" Fill="Transparent" StrokeThickness="1" />
-									<Path Stretch="Uniform" Height="2" Width="4" Data="F1 M 541.537,173.589L 531.107,173.589L 536.322,167.49L 541.537,173.589 Z ">
-										<Path.Fill>
-											<SolidColorBrush x:Name="ButtonColor" Color="#FF333333" />
-										</Path.Fill>
-									</Path>
-									<Rectangle x:Name="DisabledElement" Opacity="0" RadiusX="1" RadiusY="1" Fill="#FFFFFFFF"/>
-								</Grid>
-							</ControlTemplate>
-
-							<!-- Thumb Templates -->
-							<ControlTemplate x:Key="VerticalThumbTemplate" TargetType="Thumb">
-								<Grid>
-									<VisualStateManager.VisualStateGroups>
-										<VisualStateGroup x:Name="CommonStates">
-											<VisualState x:Name="Normal" />
-											<VisualState x:Name="MouseOver">
-												<Storyboard/>
-											</VisualState>
-											<VisualState x:Name="Pressed">
-												<Storyboard/>
-											</VisualState>
-											<VisualState x:Name="Disabled">
-												<Storyboard>
-													<DoubleAnimation Duration="0:0:0" Storyboard.TargetName="ThumbVisual" Storyboard.TargetProperty="Opacity" To="0" />
-												</Storyboard>
-											</VisualState>
-										</VisualStateGroup>
-									</VisualStateManager.VisualStateGroups>
-									<Grid x:Name="ThumbVisual" Margin="1,0,1,0">
-										<Rectangle x:Name="Background" RadiusX="2" RadiusY="2" StrokeThickness="1" Margin="1,0" >
-											<Rectangle.Fill>
-												<LinearGradientBrush EndPoint="1,0.5" StartPoint="0,0.5">
-													<GradientStop Color="#FFACACAC" Offset="0.032"/>
-													<GradientStop Color="#FFA6A6A6" Offset="0.973"/>
-													<GradientStop Color="#FFF7F3F3" Offset="1"/>
-													<GradientStop Color="White"/>
-												</LinearGradientBrush>
-											</Rectangle.Fill>
-										</Rectangle>
-									</Grid>
-								</Grid>
-							</ControlTemplate>
-							<ControlTemplate x:Key="HorizontalThumbTemplate" TargetType="Thumb">
-								<Grid>
-									<VisualStateManager.VisualStateGroups>
-										<VisualStateGroup x:Name="CommonStates">
-											<VisualState x:Name="Normal" />
-											<VisualState x:Name="MouseOver">
-												<Storyboard/>
-											</VisualState>
-											<VisualState x:Name="Pressed">
-												<Storyboard/>
-											</VisualState>
-											<VisualState x:Name="Disabled">
-												<Storyboard>
-													<DoubleAnimation Duration="0:0:0" Storyboard.TargetName="ThumbVisual" Storyboard.TargetProperty="Opacity" To="0" />
-												</Storyboard>
-											</VisualState>
-										</VisualStateGroup>
-									</VisualStateManager.VisualStateGroups>
-									<Grid x:Name="ThumbVisual" Margin="0,1,0,1">
-										<Rectangle x:Name="Background" RadiusX="1" RadiusY="1" StrokeThickness="1" Margin="0,1" >
-											<Rectangle.Fill>
-												<LinearGradientBrush EndPoint="0.5,1" StartPoint="0.5,0">
-													<GradientStop Color="#FFACACAC" Offset="0.032"/>
-													<GradientStop Color="#FFA6A6A6" Offset="0.973"/>
-													<GradientStop Color="#FFF7F3F3" Offset="1"/>
-													<GradientStop Color="White"/>
-												</LinearGradientBrush>
-											</Rectangle.Fill>
-										</Rectangle>
-									</Grid>
-								</Grid>
-							</ControlTemplate>
-						</Grid.Resources>
-
-						<VisualStateManager.VisualStateGroups>
-							<VisualStateGroup x:Name="CommonStates">
-								<VisualState x:Name="Normal" />
-								<VisualState x:Name="MouseOver" />
-								<VisualState x:Name="Disabled">
-									<Storyboard>
-										<DoubleAnimation Storyboard.TargetName="Root" Storyboard.TargetProperty="Opacity" To="0.5" Duration="0" />
-									</Storyboard>
-								</VisualState>
-							</VisualStateGroup>
-						</VisualStateManager.VisualStateGroups>
-
-						<!-- Horizontal Template -->
-						<Grid x:Name="HorizontalRoot">
-							<Grid.ColumnDefinitions>
-								<ColumnDefinition Width="Auto" />
-								<ColumnDefinition Width="Auto" />
-								<ColumnDefinition Width="Auto" />
-								<ColumnDefinition Width="*" />
-								<ColumnDefinition Width="Auto" />
-							</Grid.ColumnDefinitions>
-
-							<!-- Track Layer -->
-							<Rectangle Grid.RowSpan="5" RadiusX="1" RadiusY="1" StrokeThickness="1" Stroke="#00000000" Fill="Transparent"/>
-							<Rectangle Grid.RowSpan="5" RadiusX="1" RadiusY="1" StrokeThickness="1" Opacity=".375" Stroke="#FFE9E9E9"/>
-							<Rectangle Grid.RowSpan="5" RadiusX="1" RadiusY="1" Margin="1">
-								<Rectangle.Stroke>
-									<LinearGradientBrush EndPoint="0.125,0.5" StartPoint="0.875,0.5">
-										<GradientStop Color="#33FFFFFF"/>
-										<GradientStop Color="#99FFFFFF" Offset="1"/>
-									</LinearGradientBrush>
-								</Rectangle.Stroke>
-							</Rectangle>
-
-							<!-- Repeat Buttons + Thumb -->
-							<RepeatButton x:Name="HorizontalSmallDecrease" Grid.Column="0" Width="8" IsTabStop="False" Interval="50" Template="{StaticResource HorizontalDecrementTemplate}" Margin="1" Background="Transparent" />
-							<RepeatButton x:Name="HorizontalLargeDecrease" Grid.Column="1" Width="0" Template="{StaticResource RepeatButtonTemplate}" Interval="50" IsTabStop="False" Background="Transparent" />
-							<Thumb x:Name="HorizontalThumb" Background="{TemplateBinding Background}"  MinWidth="9" Width="9" Grid.Column="2" Template="{StaticResource HorizontalThumbTemplate}" />
-							<RepeatButton x:Name="HorizontalLargeIncrease" Grid.Column="3" Template="{StaticResource RepeatButtonTemplate}" Interval="50" IsTabStop="False" Background="Transparent" />
-							<RepeatButton x:Name="HorizontalSmallIncrease" Grid.Column="4" Width="8" IsTabStop="False" Interval="50" Template="{StaticResource HorizontalIncrementTemplate}" Margin="1" Background="Transparent" />
-						</Grid>
-
-						<!-- Vertical Template -->
-						<Grid x:Name="VerticalRoot" Visibility="Collapsed">
-							<Grid.RowDefinitions>
-								<RowDefinition Height="Auto" />
-								<RowDefinition Height="Auto" />
-								<RowDefinition Height="Auto" />
-								<RowDefinition Height="*" />
-								<RowDefinition Height="Auto" />
-							</Grid.RowDefinitions>
-
-							<!-- Track Layer -->
-							<Rectangle Grid.RowSpan="5" RadiusX="1" RadiusY="1" StrokeThickness="1" Stroke="#00000000" Fill="Transparent"/>
-							<Rectangle Grid.RowSpan="5" RadiusX="1" RadiusY="1" StrokeThickness="1" Opacity=".375" Stroke="#FFE9E9E9"/>
-							<Rectangle Grid.RowSpan="5" RadiusX="1" RadiusY="1" Margin="1">
-								<Rectangle.Stroke>
-									<LinearGradientBrush EndPoint="0.125,0.5" StartPoint="0.875,0.5">
-										<GradientStop Color="#33FFFFFF"/>
-										<GradientStop Color="#99FFFFFF" Offset="1"/>
-									</LinearGradientBrush>
-								</Rectangle.Stroke>
-							</Rectangle>
-
-							<!-- Repeat Buttons + Thumb -->
-							<RepeatButton x:Name="VerticalSmallDecrease" Grid.Row="0" Height="8" IsTabStop="False" Interval="50" Template="{StaticResource VerticalDecrementTemplate}" Margin="1" />
-							<RepeatButton x:Name="VerticalLargeDecrease" Grid.Row="1" Height="0" Template="{StaticResource RepeatButtonTemplate}" Interval="50" IsTabStop="False" />
-							<Thumb x:Name="VerticalThumb" MinHeight="18" Height="9" Grid.Row="2" Template="{StaticResource VerticalThumbTemplate}" />
-							<RepeatButton x:Name="VerticalLargeIncrease" Grid.Row="3" Template="{StaticResource RepeatButtonTemplate}" Interval="50" IsTabStop="False" />
-							<RepeatButton x:Name="VerticalSmallIncrease" Grid.Row="4" Height="8" IsTabStop="False" Interval="50" Template="{StaticResource VerticalIncrementTemplate}" Margin="1" />
-						</Grid>
-					</Grid>
-				</ControlTemplate>
-			</Setter.Value>
-		</Setter>
-	</Style>
-
-    <Style x:Key="Style_Button_Default" TargetType="Button">
-        <Setter Property="Background" Value="#FF1F3B53"/>
-        <Setter Property="Foreground" Value="#FF000000"/>
-        <Setter Property="Padding" Value="5"/>
-        <Setter Property="BorderThickness" Value="1"/>
-        <Setter Property="BorderBrush" Value="#BBAFB2"></Setter>
-        <Setter Property="MinHeight" Value="30"/>
-        <Setter Property="Template">
-            <Setter.Value>
-                <ControlTemplate TargetType="Button">
-                    <Grid>
-                        <VisualStateManager.VisualStateGroups>
-                            <VisualStateGroup x:Name="CommonStates">
-                                <VisualState x:Name="Normal"/>
-                                <VisualState x:Name="MouseOver">
-                                    <Storyboard>
-                                        <DoubleAnimation Duration="0" Storyboard.TargetName="BackgroundAnimation" Storyboard.TargetProperty="Opacity" To="1"/>
-                                        <ColorAnimation Duration="0" Storyboard.TargetName="BackgroundGradient" Storyboard.TargetProperty="(Rectangle.Fill).(GradientBrush.GradientStops)[1].(GradientStop.Color)" To="#F2FFFFFF"/>
-                                    </Storyboard>
-                                </VisualState>
-                                <VisualState x:Name="Pressed">
-                                    <Storyboard>
-                                        <DoubleAnimation Duration="0" Storyboard.TargetName="BackgroundAnimation" Storyboard.TargetProperty="Opacity" To="1"/>
-                                        <ColorAnimation Duration="0" Storyboard.TargetName="BackgroundGradient" Storyboard.TargetProperty="(Rectangle.Fill).(GradientBrush.GradientStops)[1].(GradientStop.Color)" To="{StaticResource Brush_Button_PressedColor}"/>
-                                    </Storyboard>
-                                </VisualState>
-                                <VisualState x:Name="Disabled">
-                                    <Storyboard>
-                                        <DoubleAnimation Duration="0" Storyboard.TargetName="DisabledVisualElement" Storyboard.TargetProperty="Opacity" To=".55"/>
-                                    </Storyboard>
-                                </VisualState>
-                            </VisualStateGroup>
-                            <VisualStateGroup x:Name="FocusStates">
-                                <VisualState x:Name="Focused">
-                                    <Storyboard>
-                                        <DoubleAnimation Duration="0" Storyboard.TargetName="FocusVisualElement" Storyboard.TargetProperty="Opacity" To="1"/>
-                                    </Storyboard>
-                                </VisualState>
-                                <VisualState x:Name="Unfocused" />
-                            </VisualStateGroup>
-                        </VisualStateManager.VisualStateGroups>
-                        <Border x:Name="Background" CornerRadius="0" Background="White" BorderThickness="{TemplateBinding BorderThickness}" BorderBrush="{TemplateBinding BorderBrush}">
-                            <Grid Background="{TemplateBinding Background}"  Margin="1">
-                                <Border Opacity="0"  x:Name="BackgroundAnimation" Background="#FF448DCA" />
-                                <Rectangle x:Name="BackgroundGradient" >
-                                    <Rectangle.Fill>
-                                        <LinearGradientBrush EndPoint="0.5,1" StartPoint="0.5,0">
-                                            <GradientStop Color="#FFF7F7F7" Offset="0.049"/>
-                                            <GradientStop Color="#FFE8E8E8" Offset="0.74"/>
-                                        </LinearGradientBrush>
-                                    </Rectangle.Fill>
-                                </Rectangle>
-                            </Grid>
-                        </Border>
-                        <ContentPresenter
-                              x:Name="contentPresenter"
-                              Content="{TemplateBinding Content}"
-                              ContentTemplate="{TemplateBinding ContentTemplate}"
-                              VerticalAlignment="{TemplateBinding VerticalContentAlignment}"
-                              HorizontalAlignment="{TemplateBinding HorizontalContentAlignment}"
-                              Margin="{TemplateBinding Padding}"/>
-                        <Rectangle x:Name="DisabledVisualElement" RadiusX="0" RadiusY="0" Fill="#FFFFFFFF" Opacity="0" IsHitTestVisible="false" />
-                        <Rectangle x:Name="FocusVisualElement" RadiusX="0" RadiusY="0" Margin="2" Stroke="#D5D5D5" StrokeThickness="1" Opacity="0" IsHitTestVisible="false" />
-                    </Grid>
-                </ControlTemplate>
-            </Setter.Value>
-        </Setter>
-    </Style>
-
-    <Style TargetType="Button" BasedOn="{StaticResource Style_Button_Default}"/>
-
-    <!-- ******MAIN PAGE STYLES****** -->
-	<!-- **************************** -->
-	<!-- Primary Color Brushes -->
-  <SolidColorBrush x:Key="NavigationBackgroundColorBrush" Color="#FF484848"/>
-  <SolidColorBrush x:Key="NavigationForegroundColorBrush" Color="#FFFFFFFF"/>
-  <SolidColorBrush x:Key="HighLightColorBrush" Color="#FF0097FC"/>
-  <SolidColorBrush x:Key="HoverHyperlinkForegroundColorBrush" Color="#FFEBF7FF"/>
-  <SolidColorBrush x:Key="HoverHyperLinkBackgroundColorBrush" Color="#FF747474"/>
-  <SolidColorBrush x:Key="BodyTextColorBrush" Color="#FF313131"/>
-
-  <!-- LayoutRoot Grid Style -->
-  <Style x:Key="LayoutRootGridStyle" TargetType="Grid">
-	<Setter Property="Background" Value="#FFFFFFFF"/>
-  </Style>
-
-  <!-- Content Border Style -->
-  <Style x:Key="ContentBorderStyle" TargetType="Border">
-	<Setter Property="Background">
-	  <Setter.Value>
-		<LinearGradientBrush EndPoint="0.5,0.045" StartPoint="0.5,0">
-		  <GradientStop Color="#6FCCCCCC"/>
-		  <GradientStop Color="#00CCCCCC" Offset="1"/>
-		</LinearGradientBrush>
-	  </Setter.Value>
-	</Setter>
-	<Setter Property="BorderBrush" Value="#FFFFFFFF"/>
-	<Setter Property="BorderThickness" Value="0,3,0,0"/>
-	<Setter Property="Margin" Value="0,42,0,0"/>
-	<Setter Property="VerticalAlignment" Value="Stretch"/>
-	<Setter Property="HorizontalAlignment" Value="Stretch"/>
-  </Style>
-
-  <!-- Content Frame Style -->
-  <Style x:Key="ContentFrameStyle" TargetType="sdk:Frame">
-	<Setter Property="Background" Value="Transparent"/>
-	<Setter Property="BorderBrush" Value="Transparent"/>
-	<Setter Property="Padding" Value="0,0,0,15"/>
-	<Setter Property="VerticalContentAlignment" Value="Stretch"/>
-	<Setter Property="HorizontalContentAlignment" Value="Stretch"/>
-  </Style>
-
-  <!-- Navigation Grid Style -->
-  <Style x:Key="NavigationGridStyle" TargetType="Grid">
-	<Setter Property="Background" Value="{StaticResource NavigationBackgroundColorBrush}"/>
-	<Setter Property="Margin" Value="0"/>
-	<Setter Property="VerticalAlignment" Value="Top"/>
-  </Style>
-
-  <!-- Branding Border Style -->
-  <Style x:Key="BrandingBorderStyle" TargetType="Border">
-	<Setter Property="Height" Value="42"/>
-	<Setter Property="Margin" Value="25,0,25,0"/>
-	<Setter Property="VerticalAlignment" Value="Top"/>
-	<Setter Property="HorizontalAlignment" Value="Left"/>
-  </Style>
-
-  <!-- Branding StackPanel Style -->
-  <Style x:Key="BrandingStackPanelStyle" TargetType="StackPanel">
-	<Setter Property="HorizontalAlignment" Value="Left"/>
-	<Setter Property="Orientation" Value="Horizontal"/>
-  </Style>
-
-  <!-- Logo Path Style -->
-  <Style x:Key="LogoIcon" TargetType="ContentControl">
-	<Setter Property="Height" Value="24"/>
-	<Setter Property="Width" Value="24"/>
-	<Setter Property="Margin" Value="0,1,10,0"/>
-	<Setter Property="Template">
-	  <Setter.Value>
-		<ControlTemplate TargetType="ContentControl">
-		  <Grid>
-			<Path UseLayoutRounding='False' Fill="{StaticResource HighLightColorBrush}" Stretch="Fill" Data="M8,0 C12.417931,2.8898596E-06 16,3.5814998 16,8 C16,12.417819 12.41803,16 8,16 C3.5816212,16 6.1398991E-06,12.417912 0,8 C1.5351338E-06,6.8954077 0.22386749,5.8431153 0.62867981,4.8860393 C0.65398115,4.82622 0.6799894,4.7667723 0.70669389,4.7077074 L0.73170543,4.6541386 L5.6357112,9.5581446 L3.7429986,11.450858 L3.7429986,11.493001 L11.669835,11.493001 L11.669835,3.5661643 L11.627691,3.5661643 L9.7349787,5.4588776 L4.8993444,0.62324351 L5.0666013,0.55490673 C5.5510159,0.36389247 6.0585575,0.21878535 6.5838675,0.12495131 C6.8465204,0.078035071 7.1136146,0.043936942 7.3844767,0.023327276 C7.5199089,0.013022465 7.6562829,0.0060896641 7.7935166,0.0026129775 C7.862133,0.00087448902 7.9309645,4.5157563E-08 8,0 z"/>
-		  </Grid>
-		</ControlTemplate>
-	  </Setter.Value>
-	</Setter>
-  </Style>
-
-  <!-- ApplicationName Style -->
-  <Style x:Key="ApplicationNameStyle" TargetType="TextBlock">
-	<Setter Property="Foreground" Value="{StaticResource NavigationForegroundColorBrush}"/>
-	<Setter Property="FontSize" Value="14"/>
-	<Setter Property="FontWeight" Value="Bold"/>
-	<Setter Property="Margin" Value="0,2,0,0"/>
-	<Setter Property="VerticalAlignment" Value="Center"/>
-	<Setter Property="Effect">
-	  <Setter.Value>
-		<DropShadowEffect BlurRadius="10" Opacity="0.25" ShadowDepth="0"/>
-	  </Setter.Value>
-	</Setter>
-  </Style>
-
-	<!-- Links Border Style -->
-  <Style x:Key="LinksBorderStyle" TargetType="Border">
-	<Setter Property="Height" Value="42"/>
-	<Setter Property="Margin" Value="25,0,25,0"/>
-	<Setter Property="HorizontalAlignment" Value="Right"/>
-  </Style>
-
-  <!-- Links StackPanel Style -->
-  <Style x:Key="LinksStackPanelStyle" TargetType="StackPanel">
-	<Setter Property="VerticalAlignment" Value="Center"/>
-	<Setter Property="HorizontalAlignment" Value="Left"/>
-	<Setter Property="Orientation" Value="Horizontal"/>
-  </Style>
-
-  <!-- Link Style -->
-  <Style x:Key="LinkStyle" TargetType="HyperlinkButton">
-	<Setter Property="Background" Value="{StaticResource HighLightColorBrush}"/>
-	<Setter Property="BorderThickness" Value="1"/>
-	<Setter Property="BorderBrush" Value="#FF9D9492"/>
-	<Setter Property="Foreground" Value="{StaticResource NavigationForegroundColorBrush}"/>
-	<Setter Property="FontSize" Value="12"/>
-	<Setter Property="Cursor" Value="Hand"/>
-	<Setter Property="MinHeight" Value="28"/>
-	<Setter Property="MinWidth" Value="78"/>
-	<Setter Property="VerticalContentAlignment" Value="Center"/>
-	<Setter Property="HorizontalContentAlignment" Value="Center"/>
-	<Setter Property="Padding" Value="8,4,8,4"/>
-	<Setter Property="Template">
-	  <Setter.Value>
-		<ControlTemplate TargetType="HyperlinkButton">
-		  <Grid x:Name="ButtonGrid" Cursor="{TemplateBinding Cursor}">
-			<VisualStateManager.VisualStateGroups>
-			  <VisualStateGroup x:Name="CommonStates">
-				<VisualState x:Name="Normal"/>
-				<VisualState x:Name="MouseOver">
-				  <Storyboard>
-					<ObjectAnimationUsingKeyFrames BeginTime="00:00:00" Duration="00:00:00.0010000" Storyboard.TargetName="InteractiveElementBorder" Storyboard.TargetProperty="(UIElement.Visibility)">
-					  <DiscreteObjectKeyFrame KeyTime="00:00:00">
-						<DiscreteObjectKeyFrame.Value>
-						  <Visibility>Visible</Visibility>
-						</DiscreteObjectKeyFrame.Value>
-					  </DiscreteObjectKeyFrame>
-					</ObjectAnimationUsingKeyFrames>
-					<DoubleAnimationUsingKeyFrames BeginTime="00:00:00" Duration="00:00:00.0010000" Storyboard.TargetName="InteractiveElementBorder" Storyboard.TargetProperty="(UIElement.Opacity)">
-					  <EasingDoubleKeyFrame KeyTime="00:00:00" Value="0.95"/>
-					</DoubleAnimationUsingKeyFrames>
-					<DoubleAnimationUsingKeyFrames BeginTime="00:00:00" Duration="00:00:00.0010000" Storyboard.TargetName="ContentPresenter" Storyboard.TargetProperty="(UIElement.Effect).(DropShadowEffect.BlurRadius)">
-					  <EasingDoubleKeyFrame KeyTime="00:00:00" Value="10"/>
-					</DoubleAnimationUsingKeyFrames>
-					<DoubleAnimationUsingKeyFrames BeginTime="00:00:00" Duration="00:00:00.0010000" Storyboard.TargetName="ContentPresenter" Storyboard.TargetProperty="(UIElement.Opacity)">
-					  <EasingDoubleKeyFrame KeyTime="00:00:00" Value="0"/>
-					</DoubleAnimationUsingKeyFrames>
-					<DoubleAnimationUsingKeyFrames BeginTime="00:00:00" Duration="00:00:00.0010000" Storyboard.TargetName="InteractiveBorder" Storyboard.TargetProperty="(UIElement.Opacity)">
-					  <EasingDoubleKeyFrame KeyTime="00:00:00" Value="1"/>
-					</DoubleAnimationUsingKeyFrames>
-				  </Storyboard>
-				</VisualState>
-				<VisualState x:Name="Pressed">
-				  <Storyboard>
-					<ObjectAnimationUsingKeyFrames BeginTime="00:00:00" Duration="00:00:00.0010000" Storyboard.TargetName="InteractiveElementBorder" Storyboard.TargetProperty="(UIElement.Visibility)">
-					  <DiscreteObjectKeyFrame KeyTime="00:00:00">
-						<DiscreteObjectKeyFrame.Value>
-						  <Visibility>Visible</Visibility>
-						</DiscreteObjectKeyFrame.Value>
-					  </DiscreteObjectKeyFrame>
-					</ObjectAnimationUsingKeyFrames>
-					<DoubleAnimationUsingKeyFrames BeginTime="00:00:00" Duration="00:00:00.0010000" Storyboard.TargetName="InteractiveElementBorder" Storyboard.TargetProperty="(UIElement.Opacity)">
-					  <EasingDoubleKeyFrame KeyTime="00:00:00" Value="0.8"/>
-					</DoubleAnimationUsingKeyFrames>
-					<DoubleAnimationUsingKeyFrames BeginTime="00:00:00" Duration="00:00:00.0010000" Storyboard.TargetName="ContentPresenter" Storyboard.TargetProperty="(UIElement.Effect).(DropShadowEffect.BlurRadius)">
-					  <EasingDoubleKeyFrame KeyTime="00:00:00" Value="5"/>
-					</DoubleAnimationUsingKeyFrames>
-					<DoubleAnimationUsingKeyFrames BeginTime="00:00:00" Duration="00:00:00.0010000" Storyboard.TargetName="ContentPresenter" Storyboard.TargetProperty="(UIElement.Opacity)">
-					  <EasingDoubleKeyFrame KeyTime="00:00:00" Value="0.5"/>
-					</DoubleAnimationUsingKeyFrames>
-					<DoubleAnimationUsingKeyFrames BeginTime="00:00:00" Duration="00:00:00.0010000" Storyboard.TargetName="InteractiveBorder" Storyboard.TargetProperty="(UIElement.Opacity)">
-					  <EasingDoubleKeyFrame KeyTime="00:00:00" Value="1"/>
-					</DoubleAnimationUsingKeyFrames>
-				  </Storyboard>
-				</VisualState>
-				<VisualState x:Name="Disabled">
-				  <Storyboard>
-					<ObjectAnimationUsingKeyFrames Duration="0" Storyboard.TargetName="DisabledOverlay" Storyboard.TargetProperty="Visibility">
-					  <DiscreteObjectKeyFrame KeyTime="0">
-						<DiscreteObjectKeyFrame.Value>
-						  <Visibility>Visible</Visibility>
-						</DiscreteObjectKeyFrame.Value>
-					  </DiscreteObjectKeyFrame>
-					</ObjectAnimationUsingKeyFrames>
-					<ObjectAnimationUsingKeyFrames BeginTime="00:00:00" Duration="00:00:00.0010000" Storyboard.TargetName="ContentPresenter" Storyboard.TargetProperty="(FrameworkElement.HorizontalAlignment)">
-					  <DiscreteObjectKeyFrame KeyTime="00:00:00">
-						<DiscreteObjectKeyFrame.Value>
-						  <HorizontalAlignment>Center</HorizontalAlignment>
-						</DiscreteObjectKeyFrame.Value>
-					  </DiscreteObjectKeyFrame>
-					</ObjectAnimationUsingKeyFrames>
-					<ObjectAnimationUsingKeyFrames BeginTime="00:00:00" Duration="00:00:00.0010000" Storyboard.TargetName="ContentPresenter" Storyboard.TargetProperty="(FrameworkElement.VerticalAlignment)">
-					  <DiscreteObjectKeyFrame KeyTime="00:00:00">
-						<DiscreteObjectKeyFrame.Value>
-						  <VerticalAlignment>Center</VerticalAlignment>
-						</DiscreteObjectKeyFrame.Value>
-					  </DiscreteObjectKeyFrame>
-					</ObjectAnimationUsingKeyFrames>
-					<ObjectAnimationUsingKeyFrames BeginTime="00:00:00" Duration="00:00:00.0010000" Storyboard.TargetName="DisabledOverlay" Storyboard.TargetProperty="(FrameworkElement.HorizontalAlignment)">
-					  <DiscreteObjectKeyFrame KeyTime="00:00:00">
-						<DiscreteObjectKeyFrame.Value>
-						  <HorizontalAlignment>Center</HorizontalAlignment>
-						</DiscreteObjectKeyFrame.Value>
-					  </DiscreteObjectKeyFrame>
-					</ObjectAnimationUsingKeyFrames>
-					<ObjectAnimationUsingKeyFrames BeginTime="00:00:00" Duration="00:00:00.0010000" Storyboard.TargetName="DisabledOverlay" Storyboard.TargetProperty="(FrameworkElement.VerticalAlignment)">
-					  <DiscreteObjectKeyFrame KeyTime="00:00:00">
-						<DiscreteObjectKeyFrame.Value>
-						  <VerticalAlignment>Center</VerticalAlignment>
-						</DiscreteObjectKeyFrame.Value>
-					  </DiscreteObjectKeyFrame>
-					</ObjectAnimationUsingKeyFrames>
-					<DoubleAnimationUsingKeyFrames BeginTime="00:00:00" Duration="00:00:00.0010000" Storyboard.TargetName="ContentPresenter" Storyboard.TargetProperty="(UIElement.Opacity)">
-					  <EasingDoubleKeyFrame KeyTime="00:00:00" Value="0"/>
-					</DoubleAnimationUsingKeyFrames>
-					<DoubleAnimationUsingKeyFrames BeginTime="00:00:00" Duration="00:00:00.0010000" Storyboard.TargetName="DisabledOverlay" Storyboard.TargetProperty="(UIElement.Opacity)">
-					  <EasingDoubleKeyFrame KeyTime="00:00:00" Value="0.5"/>
-					</DoubleAnimationUsingKeyFrames>
-				  </Storyboard>
-				</VisualState>
-			  </VisualStateGroup>
-			  <VisualStateGroup x:Name="LinkStates">
-				<VisualState x:Name="ActiveLink">
-				  <Storyboard>
-					<DoubleAnimationUsingKeyFrames BeginTime="00:00:00" Duration="00:00:00.0010000" Storyboard.TargetName="ActiveBorder" Storyboard.TargetProperty="(UIElement.Opacity)">
-					  <EasingDoubleKeyFrame KeyTime="00:00:00" Value="1"/>
-					</DoubleAnimationUsingKeyFrames>
-					<DoubleAnimationUsingKeyFrames BeginTime="00:00:00" Duration="00:00:00.0010000" Storyboard.TargetName="ContentBorder" Storyboard.TargetProperty="(UIElement.Opacity)">
-					  <EasingDoubleKeyFrame KeyTime="00:00:00" Value="1"/>
-					</DoubleAnimationUsingKeyFrames>
-				  </Storyboard>
-				</VisualState>
-				<VisualState x:Name="InactiveLink"/>
-			  </VisualStateGroup>
-			  <VisualStateGroup x:Name="FocusStates">
-				<VisualState x:Name="Focused">
-				  <Storyboard>
-					<DoubleAnimationUsingKeyFrames Storyboard.TargetName="FocusVisualElement" Storyboard.TargetProperty="Opacity">
-					  <SplineDoubleKeyFrame KeyTime="0" Value="0.35"/>
-					</DoubleAnimationUsingKeyFrames>
-					<DoubleAnimationUsingKeyFrames BeginTime="00:00:00" Duration="00:00:00.0010000" Storyboard.TargetName="FocusVisualElement" Storyboard.TargetProperty="(Rectangle.RadiusX)">
-					  <EasingDoubleKeyFrame KeyTime="00:00:00" Value="1"/>
-					</DoubleAnimationUsingKeyFrames>
-					<DoubleAnimationUsingKeyFrames BeginTime="00:00:00" Duration="00:00:00.0010000" Storyboard.TargetName="FocusVisualElement" Storyboard.TargetProperty="(Rectangle.RadiusY)">
-					  <EasingDoubleKeyFrame KeyTime="00:00:00" Value="1"/>
-					</DoubleAnimationUsingKeyFrames>
-				  </Storyboard>
-				</VisualState>
-				<VisualState x:Name="Unfocused"/>
-			  </VisualStateGroup>
-			</VisualStateManager.VisualStateGroups>
-			<Rectangle x:Name="FocusVisualElement" Stroke="{TemplateBinding BorderBrush}" StrokeThickness="2" Opacity="0" Margin="-1" RadiusX="1" RadiusY="1"/>
-			<Border x:Name="ActiveBorder" MinWidth="{TemplateBinding MinWidth}" MinHeight="{TemplateBinding MinHeight}" Background="{TemplateBinding Background}" BorderBrush="{TemplateBinding BorderBrush}" BorderThickness="{TemplateBinding BorderThickness}" CornerRadius="1" Opacity="0"/>
-			<Border x:Name="ContentBorder" MinWidth="{TemplateBinding MinWidth}" MinHeight="{TemplateBinding MinHeight}" Opacity="1">
-			  <ContentPresenter x:Name="ContentPresenter" HorizontalAlignment="{TemplateBinding HorizontalContentAlignment}" VerticalAlignment="{TemplateBinding VerticalContentAlignment}" Margin="{TemplateBinding Padding}" Content="{TemplateBinding Content}" ContentTemplate="{TemplateBinding ContentTemplate}" Opacity="1">
-				<ContentPresenter.Effect>
-				  <DropShadowEffect ShadowDepth="0" Color="#FF484848" Opacity="0.65" BlurRadius="0"/>
-				</ContentPresenter.Effect>
-			  </ContentPresenter>
-			</Border>
-			<Border x:Name="InteractiveBorder" MinWidth="{TemplateBinding MinWidth}" MinHeight="{TemplateBinding MinHeight}" Background="{StaticResource HoverHyperLinkBackgroundColorBrush}" BorderThickness="1,1,1,1" Opacity="0" BorderBrush="{StaticResource HoverHyperLinkBackgroundColorBrush}" CornerRadius="1,1,1,1"/>
-			<Border x:Name="InteractiveElementBorder" HorizontalAlignment="{TemplateBinding HorizontalContentAlignment}" VerticalAlignment="{TemplateBinding VerticalContentAlignment}" Visibility="Collapsed">
-			  <TextBlock x:Name="InteractiveElement" Foreground="{StaticResource HoverHyperlinkForegroundColorBrush}" FontSize="{TemplateBinding FontSize}" FontWeight="{TemplateBinding FontWeight}" HorizontalAlignment="{TemplateBinding HorizontalContentAlignment}" VerticalAlignment="{TemplateBinding VerticalContentAlignment}" Margin="{TemplateBinding Padding}" Text="{TemplateBinding Content}"/>
-			</Border>
-			<TextBlock x:Name="DisabledOverlay" HorizontalAlignment="{TemplateBinding HorizontalContentAlignment}" VerticalAlignment="{TemplateBinding VerticalContentAlignment}" Margin="{TemplateBinding Padding}" Text="{TemplateBinding Content}" Foreground="#FFAAAAAA" Visibility="Collapsed"/>
-		  </Grid>
-		</ControlTemplate>
-	  </Setter.Value>
-	</Setter>
-  </Style>
-
-  <!-- Divider Style -->
-  <Style x:Key="DividerStyle" TargetType="Rectangle">
-	<Setter Property="Fill" Value="#1FFFFFFF"/>
-	<Setter Property="Stroke" Value="Transparent"/>
-	<Setter Property="Width" Value="1"/>
-	<Setter Property="Margin" Value="2,4,2,4"/>
-  </Style>
-
-  <!-- ******CONTENT PAGE STYLES****** -->
-  <!-- ******************************* -->
-  <!-- Page Style -->
-  <Style x:Key="PageStyle" TargetType="sdk:Page"/>
-
-  <!-- Page ScrollViewer Style -->
-  <Style x:Key="PageScrollViewerStyle" TargetType="ScrollViewer">
-	<Setter Property="BorderBrush" Value="Transparent"/>
-	<Setter Property="BorderThickness" Value="0,1,0,1"/>
-	<Setter Property="Margin" Value="-58,-15,-58,-15"/>
-	<Setter Property="Padding" Value="58,0,58,0"/>
-	<Setter Property="VerticalScrollBarVisibility" Value="Auto"/>
-	<Setter Property="HorizontalScrollBarVisibility" Value="Auto"/>
-  </Style>
-
-  <!-- Content Panel Style -->
-  <Style x:Key="ContentPanelStyle" TargetType="StackPanel"/>
-
-  <!-- Header Text Style -->
-  <Style x:Key="Style_Text_Header" TargetType="TextBlock">
-	<Setter Property="Foreground" Value="{StaticResource Brush_ContrastColor}"/>
-	<Setter Property="FontFamily" Value="Arial"/>
-	<Setter Property="FontSize" Value="16"/>
-	<Setter Property="FontWeight" Value="Bold"/>
-	<Setter Property="TextWrapping" Value="NoWrap"/>
-	<Setter Property="Margin" Value="0,0,0,0"/>
-	<Setter Property="HorizontalAlignment" Value="Left"/>
-  </Style>
-	
-	<!-- Sub Text Style -->
-	<Style x:Key="Style_Text_VerticalHeader" TargetType="TextBlock">
-	<Setter Property="Foreground" Value="{StaticResource Brush_ContrastColor}"/>
-	<Setter Property="FontFamily" Value="Arial"/>
-	<Setter Property="FontSize" Value="16"/>
-	<Setter Property="FontWeight" Value="Bold"/>
-	<Setter Property="TextWrapping" Value="Wrap"/>
-	<Setter Property="Margin" Value="0,0,4,0"/>
-	<Setter Property="VerticalAlignment" Value="Center"/>
-  </Style>
-
-  <!-- Content Text Style -->
-  <Style x:Key="ContentTextStyle" TargetType="TextBlock">
-		<Setter Property="Foreground" Value="{StaticResource BodyTextColorBrush}"/>
-			<Setter Property="FontFamily" Value="Arial"/>
-			<Setter Property="FontSize" Value="13"/>
-		<Setter Property="TextWrapping" Value="Wrap"/>
-		<Setter Property="Margin" Value="0,2,0,2"/>
-		<Setter Property="HorizontalAlignment" Value="Left"/>
-  </Style>
-
-  <!-- Page HyperlinkButton Style -->	
-  <Style x:Key="PageHyperlinkButtonStyle" TargetType="HyperlinkButton">
-	<Setter Property="TargetName" Value="_new"/>
-	<Setter Property="FontSize" Value="12"/>
-	<Setter Property="VerticalAlignment" Value="Center"/>
-  </Style>
-
-
-    <ItemsPanelTemplate x:Key="VirtualizingWrapPanel">
-        <RavenControls:VirtualizingWrapPanel/>
-    </ItemsPanelTemplate>
-    
-    <!-- Documents panel -->
-	<ItemsPanelTemplate x:Key="FluidWrapPanel">
-		<toolkit:WrapPanel>
-			
-		</toolkit:WrapPanel>
-	</ItemsPanelTemplate>
-    
-    <ItemsPanelTemplate x:Key="VerticalFluidWrapPanel">
-		<toolkit:WrapPanel Orientation="Vertical">
-			<i:Interaction.Behaviors>
-				
-			</i:Interaction.Behaviors>
-		</toolkit:WrapPanel>
-	</ItemsPanelTemplate>
-
-	<Style x:Name="Style_ItemsControl_Fluid"
-		   TargetType="ItemsControl">
-		<Setter Property="ItemsPanel"
-				Value="{StaticResource FluidWrapPanel}" />
-		<Setter Property="ScrollViewer.VerticalScrollBarVisibility"
-				Value="Disabled" />
-		<Setter Property="ScrollViewer.HorizontalScrollBarVisibility"
-				Value="Disabled" />
-		<Setter Property="BorderThickness"
-				Value="0" />
-	</Style>
-
-	<Style x:Name="Style_ItemsControl_IndexFields"
-		   TargetType="ItemsControl">
-		<Setter Property="ItemsPanel"
-				Value="{StaticResource FluidWrapPanel}" />
-		<Setter Property="ScrollViewer.VerticalScrollBarVisibility"
-				Value="Disabled" />
-		<Setter Property="ScrollViewer.HorizontalScrollBarVisibility"
-				Value="Disabled" />
-		<Setter Property="BorderThickness"
-				Value="1" />
-		<Setter Property="Background" Value="White"/>
-		<Setter Property="Template">
-			<Setter.Value>
-				<ControlTemplate TargetType="ItemsControl">
-					<Border BorderBrush="{TemplateBinding BorderBrush}" Background="{TemplateBinding Background}" CornerRadius="4"
-							BorderThickness="{TemplateBinding BorderThickness}">
-						<ItemsPresenter/>
-					</Border>
-				</ControlTemplate>
-			</Setter.Value>
-		</Setter>
-		<Setter Property="BorderBrush" Value="#FFE9E9E9"/>
-	</Style>
-	
-	<Style x:Name="Style_ItemsControl_QuerySortyBy"
-		   TargetType="ItemsControl">
-		<Setter Property="ItemsPanel"
-				Value="{StaticResource FluidWrapPanel}" />
-		<Setter Property="ScrollViewer.VerticalScrollBarVisibility"
-				Value="Disabled" />
-		<Setter Property="ScrollViewer.HorizontalScrollBarVisibility"
-				Value="Disabled" />
-		<Setter Property="BorderThickness"
-				Value="1" />
-		<Setter Property="BorderBrush" Value="#FFE9E9E9"/>
-	</Style>
-	
-	
-
-	<Style x:Name="Style_ListBox_Fluid"
-		   TargetType="ListBox">
-		<Setter Property="ItemsPanel"
-				Value="{StaticResource FluidWrapPanel}" />
-		<Setter Property="ScrollViewer.VerticalScrollBarVisibility"
-				Value="Disabled" />
-		<Setter Property="ScrollViewer.HorizontalScrollBarVisibility"
-				Value="Disabled" />
-		<Setter Property="BorderThickness"
-				Value="0" />
-	</Style>
-
-	<Style x:Name="Style_ListBox_VerticalFluid"
-		   TargetType="ListBox">
-		<Setter Property="ItemsPanel"
-				Value="{StaticResource VerticalFluidWrapPanel}" />
-		<Setter Property="ScrollViewer.VerticalScrollBarVisibility"
-				Value="Disabled" />
-		<Setter Property="ScrollViewer.HorizontalScrollBarVisibility"
-				Value="Auto" />
-		<Setter Property="BorderThickness"
-				Value="0" />
-	</Style>
-
-	<Style x:Name="Style_ItemsControl_References"
-		   TargetType="ItemsControl">
-		<Setter Property="ScrollViewer.VerticalScrollBarVisibility"
-				Value="Auto" />
-		<Setter Property="ScrollViewer.HorizontalScrollBarVisibility"
-				Value="Auto" />
-		<Setter Property="BorderThickness"
-				Value="0" />
-		<Setter Property="Template">
-			<Setter.Value>
-				<ControlTemplate TargetType="ItemsControl">
-					<ScrollViewer BorderThickness="0" VerticalScrollBarVisibility="{TemplateBinding ScrollViewer.VerticalScrollBarVisibility}">
-						<ItemsPresenter Margin="{TemplateBinding Padding}"/>
-					</ScrollViewer>
-				</ControlTemplate>
-			</Setter.Value>
-		</Setter>
-	</Style>
-
-	<Style x:Name="Collections_FluidList" BasedOn="{StaticResource Style_ListBox_Fluid}"
-		   TargetType="ListBox">
-		<Setter Property="MaxHeight"
-				Value="400" />
-		<Setter Property="Background"
-				Value="Transparent" />
-	</Style>
-
-	<Style x:Name="Databases_FluidList" BasedOn="{StaticResource Style_ListBox_Fluid}"
-		   TargetType="ListBox">
-		<Setter Property="Background"
-				Value="Transparent" />
-	</Style>
-
-	<Style x:Key="Style_ListBoxItem_Index" TargetType="ListBoxItem">
-		<Setter Property="Padding" Value="0"/>
-		<Setter Property="Template">
-			<Setter.Value>
-				<ControlTemplate TargetType="ListBoxItem">
-					<Grid Margin="8" d:DesignWidth="241" d:DesignHeight="112">
-						<VisualStateManager.VisualStateGroups>
-							<VisualStateGroup x:Name="SelectionStates">
-								<VisualState x:Name="Unselected"/>
-								<VisualState x:Name="Selected">
-								</VisualState>
-								<VisualState x:Name="SelectedUnfocused"/>
-							</VisualStateGroup>
-						</VisualStateManager.VisualStateGroups>
-						<ContentPresenter VerticalAlignment="{TemplateBinding VerticalContentAlignment}" HorizontalAlignment="{TemplateBinding HorizontalContentAlignment}"/>
-					</Grid>
-				</ControlTemplate>
-			</Setter.Value>
-		</Setter>
-	</Style>
-
-	<Style x:Name="Style_ListBox_Indexes"
-		   BasedOn="{StaticResource Style_ListBox_VerticalFluid}"
-		   TargetType="ListBox">
-		<Setter Property="Background"
-				Value="Transparent" />
-		<Setter Property="ItemContainerStyle" Value="{StaticResource Style_ListBoxItem_Index}"/>
-	</Style>
-
-	<Style x:Key="Style_ListBoxItem_HeaderOptions" TargetType="ListBoxItem">
-		<Setter Property="HorizontalContentAlignment" Value="Left" />
-		<Setter Property="VerticalContentAlignment" Value="Top" />
-		<Setter Property="Background">
-			<Setter.Value>
-				<LinearGradientBrush EndPoint="0.5,1" StartPoint="0.5,0">
-					<GradientStop Color="#02494949" Offset="0"/>
-					<GradientStop Color="#0E494949" Offset="1"/>
-				</LinearGradientBrush>
-			</Setter.Value>
-		</Setter>
-		<Setter Property="Foreground" Value="#FF000000"/>
-		<Setter Property="Padding" Value="3"/>
-		<Setter Property="BorderThickness" Value="1"/>
-		<Setter Property="BorderBrush" Value="#19121212"/>
-		<Setter Property="Margin" Value="4,0"/>
-		<Setter Property="TabNavigation" Value="Local" />
-		<Setter Property="Template">
-			<Setter.Value>
-				<ControlTemplate TargetType="ListBoxItem">
-					<Grid Background="{TemplateBinding Background}">
-						<Grid.Resources>
-							<LinearGradientBrush x:Key="PressedBrush"  EndPoint="0.5,1" StartPoint="0.5,0">
-								<GradientStop Color="#0E494949" Offset="0"/>
-								<GradientStop Color="#27494949" Offset="1"/>
-							</LinearGradientBrush>
-						</Grid.Resources>
-						<VisualStateManager.VisualStateGroups>
-							<VisualStateGroup x:Name="CommonStates">
-								<VisualState x:Name="Normal" />
-								<VisualState x:Name="MouseOver">
-									<Storyboard>
-										<DoubleAnimation Storyboard.TargetName="border" Storyboard.TargetProperty="Opacity" Duration="0" To="1"/>
-									</Storyboard>
-								</VisualState>
-								<VisualState x:Name="Disabled">
-									<Storyboard>
-										<DoubleAnimation Storyboard.TargetName="contentPresenter" Storyboard.TargetProperty="Opacity" Duration="0" To=".55" />
-									</Storyboard>
-								</VisualState>
-							</VisualStateGroup>
-							<VisualStateGroup x:Name="SelectionStates">
-								<VisualState x:Name="Unselected" />
-								<VisualState x:Name="Selected">
-									<Storyboard>
-										<DoubleAnimation Storyboard.TargetName="ActiveBorder" Storyboard.TargetProperty="Opacity" Duration="0" To="1"/>
-									</Storyboard>
-								</VisualState>
-							</VisualStateGroup>
-							<VisualStateGroup x:Name="FocusStates">
-								<VisualState x:Name="Focused" />
-							  <VisualState x:Name="Unfocused"/>
-							</VisualStateGroup>
-						</VisualStateManager.VisualStateGroups>
-						<Border x:Name="ActiveBorder" BorderBrush="{TemplateBinding BorderBrush}" BorderThickness="1" Opacity="0" CornerRadius="3" Background="{StaticResource PressedBrush}"/>
-						<Border x:Name="border" BorderBrush="{TemplateBinding BorderBrush}" BorderThickness="1" Opacity="0" CornerRadius="3" Background="{TemplateBinding Background}"/>
-						<ContentPresenter
-								  x:Name="contentPresenter"
-								  Content="{TemplateBinding Content}"
-								  ContentTemplate="{TemplateBinding ContentTemplate}"
-								  HorizontalAlignment="{TemplateBinding HorizontalContentAlignment}"
-								  Margin="{TemplateBinding Padding}"/>
-					</Grid>
-				</ControlTemplate>
-			</Setter.Value>
-		</Setter>
-	</Style>
-	
-	<Style x:Name="Style_ListBox_HeaderOptions"
-		   TargetType="ListBox">
-		<Setter Property="ItemsPanel">
-		  <Setter.Value>
-				<ItemsPanelTemplate>
-					<StackPanel Orientation="Horizontal"/>
-				</ItemsPanelTemplate>
-			</Setter.Value>
-		</Setter>
-	  <Setter Property="ScrollViewer.VerticalScrollBarVisibility"
-				Value="Disabled" />
-		<Setter Property="ScrollViewer.HorizontalScrollBarVisibility"
-				Value="Disabled" />
-		<Setter Property="BorderThickness"
-				Value="0" />
-		<Setter Property="Background"
-				Value="Transparent" />
-		<Setter Property="ItemContainerStyle" Value="{StaticResource Style_ListBoxItem_HeaderOptions}"/>
-	</Style>
-	
-	<!-- Form Styles -->
-	<Style x:Key="FormButton"
-		   TargetType="Button">
-		<Setter Property="Background"
-				Value="{StaticResource ButtonBackgroundBrush}" />
-		<Setter Property="Foreground"
-				Value="{StaticResource ButtonForegroundBrush}" />
-		<Setter Property="Padding"
-				Value="4,2" />
-		<Setter Property="Template">
-			<Setter.Value>
-				<ControlTemplate TargetType="Button">
-					<Grid>
-						<VisualStateManager.VisualStateGroups>
-							<VisualStateGroup x:Name="CommonStates">
-								<VisualStateGroup.Transitions>
-									<VisualTransition GeneratedDuration="0:0:0.2">
-										<VisualTransition.GeneratedEasingFunction>
-											<CubicEase EasingMode="EaseInOut" />
-										</VisualTransition.GeneratedEasingFunction>
-									</VisualTransition>
-								</VisualStateGroup.Transitions>
-								<VisualState x:Name="Normal" />
-								<VisualState x:Name="MouseOver">
-									<Storyboard>
-										<DoubleAnimation Duration="0"
-														 To="1"
-														 Storyboard.TargetProperty="(UIElement.Opacity)"
-														 Storyboard.TargetName="hover" />
-									</Storyboard>
-								</VisualState>
-								<VisualState x:Name="Pressed">
-									<Storyboard>
-										<DoubleAnimation Duration="0"
-														 To="1"
-														 Storyboard.TargetProperty="(UIElement.Opacity)"
-														 Storyboard.TargetName="pressed" />
-									</Storyboard>
-								</VisualState>
-								<VisualState x:Name="Disabled">
-									<Storyboard>
-										<DoubleAnimation Duration="0"
-														 To="0.65"
-														 Storyboard.TargetProperty="Opacity"
-														 Storyboard.TargetName="disabled" />
-									</Storyboard>
-								</VisualState>
-							</VisualStateGroup>
-							<VisualStateGroup x:Name="FocusStates">
-								<VisualStateGroup.Transitions>
-									<VisualTransition GeneratedDuration="0:0:0.1">
-										<VisualTransition.GeneratedEasingFunction>
-											<CubicEase EasingMode="EaseInOut" />
-										</VisualTransition.GeneratedEasingFunction>
-									</VisualTransition>
-								</VisualStateGroup.Transitions>
-								<VisualState x:Name="Focused">
-									<Storyboard>
-										<DoubleAnimation Duration="0"
-														 To="1"
-														 Storyboard.TargetProperty="Opacity"
-														 Storyboard.TargetName="focus" />
-									</Storyboard>
-								</VisualState>
-								<VisualState x:Name="Unfocused" />
-							</VisualStateGroup>
-						</VisualStateManager.VisualStateGroups>
-						<Border x:Name="Background"
-								BorderBrush="{TemplateBinding BorderBrush}"
-								BorderThickness="{TemplateBinding BorderThickness}"
-								CornerRadius="3"
-								Background="{StaticResource ButtonBackgroundBrush}" />
-						<Border x:Name="hover"
-								Background="{StaticResource ButtonForegroundPressedBrush}"
-								Opacity="0"
-								CornerRadius="3" />
-						<Border x:Name="pressed"
-								Background="{StaticResource ButtonForegroundHoverBrush}"
-								Opacity="0"
-								CornerRadius="3" />
-						<ContentPresenter x:Name="contentPresenter"
-										  ContentTemplate="{TemplateBinding ContentTemplate}"
-										  Content="{TemplateBinding Content}"
-										  HorizontalAlignment="{TemplateBinding HorizontalContentAlignment}"
-										  Margin="{TemplateBinding Padding}"
-										  VerticalAlignment="{TemplateBinding VerticalContentAlignment}" />
-						<Rectangle x:Name="disabled"
-								   Fill="White"
-								   IsHitTestVisible="false"
-								   RadiusY="2"
-								   RadiusX="2"
-								   Opacity="0" />
-						<Rectangle x:Name="focus"
-								   IsHitTestVisible="false"
-								   RadiusY="2"
-								   RadiusX="2"
-								   Stroke="{StaticResource AccentTextBrush}"
-								   StrokeThickness="1"
-								   Opacity="0" />
-					</Grid>
-				</ControlTemplate>
-			</Setter.Value>
-		</Setter>
-		<Setter Property="BorderThickness"
-				Value="0" />
-		<Setter Property="FontSize"
-				Value="9.333" />
-		<Setter Property="Margin"
-				Value="0,2,2,2" />
-	</Style>
-
-	<Style TargetType="Editors:LinqEditor">
-		<Setter Property="Background"
-				Value="{StaticResource Brush_TextBox_Background}" />
-	</Style>
-	<Style TargetType="Editors:JsonEditor">
-		<Setter Property="Background"
-				Value="{StaticResource Brush_TextBox_Background}" />
-	</Style>
-	<Style TargetType="Editors:QueryEditor">
-		<Setter Property="Background"
-				Value="{StaticResource Brush_TextBox_Background}" />
-	</Style>
-	<Style TargetType="Editors:XamlEditor">
-		<Setter Property="Background"
-				Value="{StaticResource Brush_TextBox_Background}" />
-	</Style>
-
-	<Style x:Key="PagePadding"
-		   TargetType="Grid">
-		<Setter Property="Margin"
-				Value="58,0,58,0" />
-	</Style>
-
-	<Style x:Key="Style_Text_HeaderLink" TargetType="HyperlinkButton">
-		<Setter Property="FontFamily" Value="Arial"/>
-		<Setter Property="FontWeight" Value="Bold"/>
-		<Setter Property="FontSize" Value="12"/>
-		<Setter Property="Foreground" Value="#FF666666"/>
-		<Setter Property="VerticalContentAlignment" Value="Center"/>
-		<Setter Property="Padding" Value="14,6"/>
-		<Setter Property="Template">
-			<Setter.Value>
-				<ControlTemplate TargetType="HyperlinkButton">
-					<Grid Cursor="{TemplateBinding Cursor}"
-						  Background="{TemplateBinding Background}">
-						<VisualStateManager.VisualStateGroups>
-							<VisualStateGroup x:Name="CommonStates">
-								<VisualState x:Name="Normal"/>
-								<VisualState x:Name="MouseOver">
-									<Storyboard>
-									</Storyboard>
-								</VisualState>
-								<VisualState x:Name="Pressed">
-									<Storyboard>
-									</Storyboard>
-								</VisualState>
-								<VisualState x:Name="Disabled">
-									<Storyboard>
-									</Storyboard>
-								</VisualState>
-							</VisualStateGroup>
-							<VisualStateGroup x:Name="LinkStates">
-								<VisualState x:Name="ActiveLink">
-									<Storyboard>
-										<DoubleAnimationUsingKeyFrames BeginTime="00:00:00" Duration="00:00:00.0010000" Storyboard.TargetName="ActiveBorder" Storyboard.TargetProperty="(UIElement.Opacity)">
-											<EasingDoubleKeyFrame KeyTime="00:00:00" Value="1"/>
-											<EasingDoubleKeyFrame KeyTime="0:0:0.1" Value="1"/>
-										</DoubleAnimationUsingKeyFrames>
-										<ObjectAnimationUsingKeyFrames Storyboard.TargetProperty="(UIElement.Visibility)" Storyboard.TargetName="ActiveBorder">
-											<DiscreteObjectKeyFrame KeyTime="0">
-												<DiscreteObjectKeyFrame.Value>
-													<Visibility>Visible</Visibility>
-												</DiscreteObjectKeyFrame.Value>
-											</DiscreteObjectKeyFrame>
-										</ObjectAnimationUsingKeyFrames>
-										<ColorAnimation Duration="0" To="White" Storyboard.TargetProperty="(TextBlock.Foreground).(SolidColorBrush.Color)" Storyboard.TargetName="Content" d:IsOptimized="True"/>
-									</Storyboard>
-								</VisualState>
-								<VisualState x:Name="InactiveLink"/>
-							</VisualStateGroup>
-							<VisualStateGroup x:Name="FocusStates">
-								<VisualState x:Name="Focused">
-									<Storyboard>
-									</Storyboard>
-								</VisualState>
-								<VisualState x:Name="Unfocused"/>
-							</VisualStateGroup>
-						</VisualStateManager.VisualStateGroups>
-						
-						<Border x:Name="ActiveBorder" Visibility="Collapsed">
-							<Border.Background>
-								<LinearGradientBrush EndPoint="0.5,1" StartPoint="0.5,0">
-									<GradientStop Color="#FFC64266" Offset="0"/>
-									<GradientStop Color="#FFBE214B" Offset="0.014"/>
-									<GradientStop Color="#FF75213C" Offset="0.479"/>
-									<GradientStop Color="#FF57001C" Offset="0.535"/>
-									<GradientStop Color="#FF300116" Offset="0.986"/>
-									<GradientStop Color="#FF5F404E" Offset="1"/>
-								</LinearGradientBrush>
-							</Border.Background>
-							
-						</Border>
-						<TextBlock x:Name="Content"
-								   Text="{TemplateBinding Content}"
-								   VerticalAlignment="{TemplateBinding VerticalContentAlignment}"
-								   HorizontalAlignment="{TemplateBinding HorizontalContentAlignment}"
-								   Margin="{TemplateBinding Padding}" />
-							
-					</Grid>
-				</ControlTemplate>
-			</Setter.Value>
-		</Setter>
-	</Style>
-
-	<Style x:Key="Style_Separator_HeaderLink" TargetType="Controls:Separator">
-		<Setter Property="Template">
-			<Setter.Value>
-				<ControlTemplate TargetType="Controls:Separator">
-					<StackPanel Orientation="Horizontal">
-						<Path Data="M0,0 L0,1" Stretch="Fill" UseLayoutRounding="True">
-							<Path.Stroke>
-								<LinearGradientBrush EndPoint="0.5,1" StartPoint="0.5,0">
-									<GradientStop Color="#EBEBEB" Offset="0"/>
-                                    <GradientStop Color="#EBEBEB" Offset="1"/>
-								</LinearGradientBrush>
-							</Path.Stroke>
-						</Path>
-                        <Path Data="M0,0 L0,1" Stretch="Fill" UseLayoutRounding="True">
-							<Path.Stroke>
-								<LinearGradientBrush EndPoint="0.5,1" StartPoint="0.5,0">
-									<GradientStop Color="White" Offset="0"/>
-									<GradientStop Color="White" Offset="1"/>
-								</LinearGradientBrush>
-							</Path.Stroke>
-						</Path>
-					</StackPanel>
-				</ControlTemplate>
-			</Setter.Value>
-		</Setter>
-	</Style>
-		
-	<Thickness x:Key="Margin_MainPageLeftRight">15,0</Thickness>
-
-	<Thickness x:Key="Margin_ContentPage">0,15,0,0</Thickness>
-		
-	<Style x:Key="Style_ComboBox_MouseOverOnlyChrome" TargetType="ComboBox">
-		<Setter Property="Padding" Value="6,2,25,2"/>
-		<Setter Property="Background" Value="Transparent"/>
-		<Setter Property="HorizontalContentAlignment" Value="Left"/>
-		<Setter Property="VerticalContentAlignment" Value="Center"/>
-		<Setter Property="BorderThickness" Value="1"/>
-		<Setter Property="TabNavigation" Value="Once"/>
-		<Setter Property="ScrollViewer.HorizontalScrollBarVisibility" Value="Auto"/>
-		<Setter Property="ScrollViewer.VerticalScrollBarVisibility" Value="Auto"/>
-		<Setter Property="Template">
-			<Setter.Value>
-				<ControlTemplate TargetType="ComboBox">
-					<Grid>
-						<Grid.Resources>
-							<Style x:Name="comboToggleStyle1" TargetType="ToggleButton">
-								<Setter Property="Foreground" Value="Black"/>
-								<Setter Property="Background" Value="Transparent"/>
-								<Setter Property="BorderThickness" Value="1"/>
-								<Setter Property="Padding" Value="3"/>
-								<Setter Property="Template">
-									<Setter.Value>
-										<ControlTemplate TargetType="ToggleButton">
-											<Grid>
-												<VisualStateManager.VisualStateGroups>
-													<VisualStateGroup x:Name="CommonStates">
-														<VisualState x:Name="Normal"/>
-														<VisualState x:Name="MouseOver">
-															<Storyboard>
-																<ObjectAnimationUsingKeyFrames Duration="0" Storyboard.TargetProperty="Visibility" Storyboard.TargetName="contentPresenter">
-																	<DiscreteObjectKeyFrame KeyTime="0">
-																		<DiscreteObjectKeyFrame.Value>
-																			<Visibility>Visible</Visibility>
-																		</DiscreteObjectKeyFrame.Value>
-																	</DiscreteObjectKeyFrame>
-																</ObjectAnimationUsingKeyFrames>
-															</Storyboard>
-														</VisualState>
-														<VisualState x:Name="Pressed">
-															<Storyboard>
-																<ObjectAnimationUsingKeyFrames Duration="0" Storyboard.TargetProperty="Visibility" Storyboard.TargetName="contentPresenter">
-																	<DiscreteObjectKeyFrame KeyTime="0">
-																		<DiscreteObjectKeyFrame.Value>
-																			<Visibility>Visible</Visibility>
-																		</DiscreteObjectKeyFrame.Value>
-																	</DiscreteObjectKeyFrame>
-																</ObjectAnimationUsingKeyFrames>
-															</Storyboard>
-														</VisualState>
-														<VisualState x:Name="Disabled"/>
-													</VisualStateGroup>
-													<VisualStateGroup x:Name="CheckStates">
-														<VisualState x:Name="Checked"/>
-														<VisualState x:Name="Unchecked"/>
-													</VisualStateGroup>
-													<VisualStateGroup x:Name="FocusStates">
-														<VisualState x:Name="Focused">
-															<Storyboard>
-																<ObjectAnimationUsingKeyFrames Duration="0" Storyboard.TargetProperty="Visibility" Storyboard.TargetName="FocusVisualElement">
-																	<DiscreteObjectKeyFrame KeyTime="0">
-																		<DiscreteObjectKeyFrame.Value>
-																			<Visibility>Visible</Visibility>
-																		</DiscreteObjectKeyFrame.Value>
-																	</DiscreteObjectKeyFrame>
-																</ObjectAnimationUsingKeyFrames>
-															</Storyboard>
-														</VisualState>
-														<VisualState x:Name="Unfocused"/>
-													</VisualStateGroup>
-												</VisualStateManager.VisualStateGroups>
-												<Rectangle x:Name="Background" Fill="Transparent" RadiusY="3" RadiusX="3"/>
-												<ContentPresenter x:Name="contentPresenter" ContentTemplate="{TemplateBinding ContentTemplate}" Content="{TemplateBinding Content}" 
-																  HorizontalAlignment="{TemplateBinding HorizontalContentAlignment}" 
-																  Margin="{TemplateBinding Padding}" 
-																  VerticalAlignment="{TemplateBinding VerticalContentAlignment}"
-																  Visibility="Collapsed"/>
-												<Rectangle x:Name="FocusVisualElement" IsHitTestVisible="false" Margin="1" RadiusY="3.5" RadiusX="3.5" Stroke="#FF6DBDD1" StrokeThickness="1" Visibility="Collapsed"/>
-											</Grid>
-										</ControlTemplate>
-									</Setter.Value>
-								</Setter>
-							</Style>
-						</Grid.Resources>
-						
-						<VisualStateManager.VisualStateGroups>
-							<VisualStateGroup x:Name="CommonStates">
-								<VisualState x:Name="Normal"/>
-								<VisualState x:Name="MouseOver"/>
-							  <VisualState x:Name="Disabled">
-									<Storyboard>
-										<DoubleAnimation Duration="00:00:00" To=".55" Storyboard.TargetProperty="(UIElement.Opacity)" Storyboard.TargetName="DisabledVisualElement"/>
-									</Storyboard>
-								</VisualState>
-							</VisualStateGroup>
-							<VisualStateGroup x:Name="FocusStates">
-								<VisualState x:Name="Focused"/>
-								<VisualState x:Name="Unfocused"/>
-								<VisualState x:Name="FocusedDropDown">
-									<Storyboard>
-										<ObjectAnimationUsingKeyFrames Duration="00:00:00" Storyboard.TargetProperty="(UIElement.Visibility)" Storyboard.TargetName="PopupBorder">
-											<DiscreteObjectKeyFrame KeyTime="00:00:00">
-												<DiscreteObjectKeyFrame.Value>
-													<Visibility>Visible</Visibility>
-												</DiscreteObjectKeyFrame.Value>
-											</DiscreteObjectKeyFrame>
-										</ObjectAnimationUsingKeyFrames>
-									</Storyboard>
-								</VisualState>
-							</VisualStateGroup>
-							<VisualStateGroup x:Name="ValidationStates">
-								<VisualState x:Name="Valid"/>
-								<VisualState x:Name="InvalidUnfocused"/>
-								<VisualState x:Name="InvalidFocused"/>
-							</VisualStateGroup>
-						</VisualStateManager.VisualStateGroups>
-						
-						<Border x:Name="ContentPresenterBorder">
-							<Grid>
-								<ToggleButton x:Name="DropDownToggle" BorderBrush="{TemplateBinding BorderBrush}" BorderThickness="{TemplateBinding BorderThickness}" Background="{TemplateBinding Background}" HorizontalAlignment="Stretch" HorizontalContentAlignment="Right" Margin="0" Style="{StaticResource comboToggleStyle1}" 
-											  VerticalAlignment="Stretch">
-									<Path x:Name="BtnArrow" Data="F1 M 301.14,-189.041L 311.57,-189.041L 306.355,-182.942L 301.14,-189.041 Z " HorizontalAlignment="Right" Height="4" Margin="0,0,6,0" Stretch="Uniform" Width="8">
-										<Path.Fill>
-											<SolidColorBrush x:Name="BtnArrowColor" Color="#FF333333"/>
-										</Path.Fill>
-									</Path>
-								</ToggleButton>
-								<ContentPresenter x:Name="ContentPresenter" HorizontalAlignment="{TemplateBinding HorizontalContentAlignment}" Margin="{TemplateBinding Padding}" VerticalAlignment="{TemplateBinding VerticalContentAlignment}">
-									<TextBlock Text=" "/>
-								</ContentPresenter>
-							</Grid>
-						</Border>
-						
-						<Rectangle x:Name="DisabledVisualElement" Fill="White" IsHitTestVisible="false" Opacity="0" RadiusY="3" RadiusX="3"/>
-						
-						<Popup x:Name="Popup">
-							<Border x:Name="PopupBorder" BorderBrush="{TemplateBinding BorderBrush}" BorderThickness="{TemplateBinding BorderThickness}" CornerRadius="3" HorizontalAlignment="Stretch" Height="Auto">
-								<Border.Background>
-									<LinearGradientBrush EndPoint="0.5,1" StartPoint="0.5,0">
-										<GradientStop Color="#FFFFFFFF" Offset="0"/>
-										<GradientStop Color="#FFFEFEFE" Offset="1"/>
-									</LinearGradientBrush>
-								</Border.Background>
-								<ScrollViewer x:Name="ScrollViewer" BorderThickness="0" Padding="1">
-									<ItemsPresenter/>
-								</ScrollViewer>
-							</Border>
-						</Popup>
-					</Grid>
-				</ControlTemplate>
-			</Setter.Value>
-		</Setter>
-	</Style>
-
-	<Style x:Key="Style_ComboBox_MutedChrome_Breadcrumb" TargetType="ComboBox">
-		<Setter Property="FontSize" Value="14"/>
-		<Setter Property="BorderBrush" Value="LightGray"/>
-		<Setter Property="Background" Value="Transparent"/>
-		<Setter Property="Template">
-			<Setter.Value>
-				<ControlTemplate TargetType="ComboBox">
-					<Grid>
-						<Grid.Resources>
-							<Style x:Name="comboToggleStyle" TargetType="ToggleButton">
-								<Setter Property="Foreground" Value="Black"/>
-								<Setter Property="Background" Value="Transparent"/>
-								<Setter Property="BorderBrush" Value="LightGray">
-								</Setter>
-								<Setter Property="BorderThickness" Value="1"/>
-								<Setter Property="Padding" Value="2"/>
-								<Setter Property="Template">
-									<Setter.Value>
-										<ControlTemplate TargetType="ToggleButton">
-											<Grid>
-												<VisualStateManager.VisualStateGroups>
-													<VisualStateGroup x:Name="CommonStates">
-														<VisualState x:Name="Normal"/>
-														<VisualState x:Name="MouseOver">
-															<Storyboard>
-															</Storyboard>
-														</VisualState>
-														<VisualState x:Name="Pressed">
-															<Storyboard>
-															</Storyboard>
-														</VisualState>
-														<VisualState x:Name="Disabled" />
-													</VisualStateGroup>
-													<VisualStateGroup x:Name="CheckStates">
-														<VisualState x:Name="Checked">
-															<Storyboard>
-															</Storyboard>
-														</VisualState>
-														<VisualState x:Name="Unchecked"/>
-													</VisualStateGroup>
-													<VisualStateGroup x:Name="FocusStates">
-														<VisualState x:Name="Focused">
-															
-														</VisualState>
-														<VisualState x:Name="Unfocused" />
-													</VisualStateGroup>
-												</VisualStateManager.VisualStateGroups>
-												<Rectangle x:Name="Background" RadiusX="3" RadiusY="3" Fill="{TemplateBinding Background}" StrokeThickness="{TemplateBinding BorderThickness}" Stroke="{TemplateBinding BorderBrush}"/>
-												<ContentPresenter
-													  x:Name="contentPresenter"
-													  Content="{TemplateBinding Content}"
-													  ContentTemplate="{TemplateBinding ContentTemplate}"
-													  HorizontalAlignment="{TemplateBinding HorizontalContentAlignment}"
-													  VerticalAlignment="{TemplateBinding VerticalContentAlignment}"
-													  Margin="{TemplateBinding Padding}"/>
-											</Grid>
-										</ControlTemplate>
-									</Setter.Value>
-								</Setter>
-							</Style>
-						</Grid.Resources>
-						<VisualStateManager.VisualStateGroups>
-							<VisualStateGroup x:Name="CommonStates">
-								<VisualState x:Name="Normal" />
-								<VisualState x:Name="MouseOver" />
-								<VisualState x:Name="Disabled">
-									<Storyboard>
-										<DoubleAnimation Duration="00:00:00" Storyboard.TargetName="DisabledVisualElement" Storyboard.TargetProperty="(UIElement.Opacity)" To=".55"/>
-									</Storyboard>
-								</VisualState>
-							</VisualStateGroup>
-							<VisualStateGroup x:Name="FocusStates">
-								<VisualState x:Name="Focused">
-									<Storyboard>
-									</Storyboard>
-								</VisualState>
-								<VisualState x:Name="Unfocused"/>
-								<VisualState x:Name="FocusedDropDown">
-									<Storyboard>
-										<ObjectAnimationUsingKeyFrames Duration="00:00:00" Storyboard.TargetName="PopupBorder" Storyboard.TargetProperty="(UIElement.Visibility)">
-											<DiscreteObjectKeyFrame KeyTime="00:00:00">
-												<DiscreteObjectKeyFrame.Value>
-													<Visibility>Visible</Visibility>
-												</DiscreteObjectKeyFrame.Value>
-											</DiscreteObjectKeyFrame>
-										</ObjectAnimationUsingKeyFrames>
-									</Storyboard>
-								</VisualState>
-							</VisualStateGroup>
-							<VisualStateGroup x:Name="ValidationStates">
-								<VisualState x:Name="Valid"/>
-								<VisualState x:Name="InvalidUnfocused">
-									<Storyboard>
-									</Storyboard>
-								</VisualState>
-								<VisualState x:Name="InvalidFocused">
-									<Storyboard>
-										
-									</Storyboard>
-								</VisualState>
-							</VisualStateGroup>
-						</VisualStateManager.VisualStateGroups>
-						<Border x:Name="ContentPresenterBorder">
-							<Grid>
-								<ToggleButton x:Name="DropDownToggle" Style="{StaticResource comboToggleStyle}"  HorizontalAlignment="Stretch" VerticalAlignment="Stretch"  Margin="0" HorizontalContentAlignment="Right" Background="{TemplateBinding Background}" BorderThickness="{TemplateBinding BorderThickness}" BorderBrush="{TemplateBinding BorderBrush}">
-									<Path x:Name="BtnArrow" Height="4" Width="8" Stretch="Uniform" Data="F1 M 301.14,-189.041L 311.57,-189.041L 306.355,-182.942L 301.14,-189.041 Z " Margin="0,0,6,0" HorizontalAlignment="Right">
-										<Path.Fill>
-											<SolidColorBrush x:Name="BtnArrowColor" Color="#FF333333"/>
-										</Path.Fill>
-									</Path>
-								</ToggleButton>
-								<ContentPresenter x:Name="ContentPresenter" 
-												Margin="{TemplateBinding Padding}"  
-												HorizontalAlignment="{TemplateBinding HorizontalContentAlignment}" 
-												VerticalAlignment="{TemplateBinding VerticalContentAlignment}">
-									<TextBlock Text=" " />
-								</ContentPresenter>
-							</Grid>
-						</Border>
-						<Rectangle x:Name="DisabledVisualElement" RadiusX="3" RadiusY="3" Fill="White" Opacity="0" IsHitTestVisible="false" />
-						
-						<Popup x:Name="Popup">
-							<Border x:Name="PopupBorder" HorizontalAlignment="Stretch" Height="Auto" BorderThickness="{TemplateBinding BorderThickness}" BorderBrush="{TemplateBinding BorderBrush}" CornerRadius="3">
-								<Border.Background>
-									<LinearGradientBrush EndPoint="0.5,1" StartPoint="0.5,0">
-										<GradientStop Color="#FFFFFFFF" Offset="0"/>
-										<GradientStop Color="#FFFEFEFE" Offset="1"/>
-									</LinearGradientBrush>
-								</Border.Background>
-								<ScrollViewer x:Name="ScrollViewer" BorderThickness="0" Padding="1">
-									<ItemsPresenter/>
-								</ScrollViewer>
-							</Border>
-						</Popup>
-					</Grid>
-				</ControlTemplate>
-			</Setter.Value>
-		</Setter>
-	</Style>
-	
-	<ControlTemplate x:Key="ControlTemplate_ListBox_MainPageTabs" TargetType="ListBox">
-		<Grid>
-			<Grid.RowDefinitions>
-				<RowDefinition Height="Auto"/>
-				<RowDefinition Height="*"/>
-				<RowDefinition Height="Auto"/>
-			</Grid.RowDefinitions>
-			
-			<Rectangle Height="4" Grid.Row="0" Fill="#FFA23D54"/>
-			
-			<Rectangle Height="4" Grid.Row="2" Fill="#FFA23D54"/>
-			
-			<Border BorderBrush="#FFE2E2E2" BorderThickness="1" Grid.Row="1" Margin="4,0,0,0" Background="#FFFBFBFB"/>
-			
-			<ItemsPresenter Grid.Row="1" Margin="0,10" />
-		</Grid>
-	</ControlTemplate>
-	
-	<Style x:Key="Style_ListBoxItem_MainPageTab" TargetType="ListBoxItem">
-		<Setter Property="VerticalContentAlignment" Value="Center"/>
-		<Setter Property="Padding" Value="15,6,0,6"/>
-		<Setter Property="Template">
-			<Setter.Value>
-				<ControlTemplate TargetType="ListBoxItem">
-					<Grid Margin="0,6,0,0">
-						<VisualStateManager.VisualStateGroups>
-							<VisualStateGroup x:Name="SelectionStates">
-								<VisualState x:Name="Unselected"/>
-								<VisualState x:Name="Selected">
-									<Storyboard>
-										<ObjectAnimationUsingKeyFrames Storyboard.TargetProperty="(Border.Background)" Storyboard.TargetName="border">
-												<DiscreteObjectKeyFrame KeyTime="0">
-													<DiscreteObjectKeyFrame.Value>
-														<LinearGradientBrush EndPoint="0.5,1" StartPoint="0.5,0">
-															<GradientStop Color="#FF9D2144" Offset="0.026"/>
-															<GradientStop Color="#FF7C223E" Offset="0.921"/>
-														</LinearGradientBrush>
-													</DiscreteObjectKeyFrame.Value>
-												</DiscreteObjectKeyFrame>
-											</ObjectAnimationUsingKeyFrames>
-											<ObjectAnimationUsingKeyFrames Storyboard.TargetProperty="(Control.Foreground)" Storyboard.TargetName="ContentPresenter">
-												<DiscreteObjectKeyFrame KeyTime="0">
-													<DiscreteObjectKeyFrame.Value>
-														<SolidColorBrush Color="White"/>
-													</DiscreteObjectKeyFrame.Value>
-												</DiscreteObjectKeyFrame>
-											</ObjectAnimationUsingKeyFrames>
-										</Storyboard>
-								</VisualState>
-								<VisualState x:Name="SelectedUnfocused"/>
-							</VisualStateGroup>
-						</VisualStateManager.VisualStateGroups>
-						<Path Data="M0,3 L3,0 L3,3 L0,3 z" Fill="Black" HorizontalAlignment="Left" Margin="0,-4,0,0.125" Stretch="Fill" Stroke="Black" UseLayoutRounding="False" VerticalAlignment="Top" StrokeStartLineCap="Square" Width="5" Height="5"/>
-						<Border x:Name="border" BorderBrush="Black">
-							<Border.Background>
-								<LinearGradientBrush EndPoint="0.5,1" StartPoint="0.5,0">
-									<GradientStop Color="Gainsboro" Offset="0.054"/>
-									<GradientStop Color="#FFCACACA" Offset="0.929"/>
-								</LinearGradientBrush>
-							</Border.Background>
-							<ContentControl x:Name="ContentPresenter" Margin="{TemplateBinding Padding}" HorizontalAlignment="{TemplateBinding HorizontalContentAlignment}" VerticalAlignment="{TemplateBinding VerticalContentAlignment}"
-								Content="{TemplateBinding Content}" ContentTemplate="{TemplateBinding ContentTemplate}" Foreground="{TemplateBinding Foreground}"/>
-						</Border>
-					</Grid>
-				</ControlTemplate>
-			</Setter.Value>
-		</Setter>
-		<Setter Property="Foreground" Value="#FF666666"/>
-		<Setter Property="FontFamily" Value="Arial"/>
-		<Setter Property="FontWeight" Value="Bold"/>
-		<Setter Property="FontSize" Value="14.667"/>
-		
-	</Style>
-		
-	<Style x:Key="Style_ListBoxItem_Document" TargetType="ListBoxItem">
-		<Setter Property="VerticalContentAlignment" Value="Stretch"/>
-		<Setter Property="HorizontalContentAlignment" Value="Stretch"/>
-		<Setter Property="Template">
-			<Setter.Value>
-				<ControlTemplate TargetType="ListBoxItem">
-					<Grid Margin="8" d:DesignWidth="241" d:DesignHeight="112">
-						<VisualStateManager.VisualStateGroups>
-							<VisualStateGroup x:Name="SelectionStates">
-								<VisualState x:Name="Unselected"/>
-								<VisualState x:Name="Selected">
-									<Storyboard>
-										<ColorAnimation Duration="0:0:0.05"
-														To="{StaticResource Color_Contrast}"
-														Storyboard.TargetProperty="(Border.Background).(SolidColorBrush.Color)"
-														Storyboard.TargetName="InnerMargin"
-														d:IsOptimized="True" />
-									</Storyboard>
-								</VisualState>
-							</VisualStateGroup>
-						</VisualStateManager.VisualStateGroups>
-                        <Rectangle Margin="-4" Fill="#03000000"/>
-						<Border x:Name="OuterBorder" BorderThickness="1" BorderBrush="#CBCBCB" />
-					  <Border x:Name="InnerMargin" Background="White" Margin="1">
-						<Border x:Name="border" BorderBrush="Black" Margin="3" Padding="4,0,0,0">
-						  <Border.Background>
-							<LinearGradientBrush EndPoint="0.5,1" StartPoint="0.5,0">
-							  <GradientStop Color="#FFF6F6F3" Offset="0"/>
-							  <GradientStop Color="#FFF6F6F3" Offset="1"/>
-							</LinearGradientBrush>
-						  </Border.Background>
-						  <ContentPresenter VerticalAlignment="{TemplateBinding VerticalContentAlignment}" HorizontalAlignment="{TemplateBinding HorizontalContentAlignment}"/>
-						</Border>
-					  </Border>
-					</Grid>
-				</ControlTemplate>
-			</Setter.Value>
-		</Setter>		
-	</Style>
-
-    <Style x:Key="Style_ListBoxItem_Collection" TargetType="ListBoxItem">
-        <Setter Property="VerticalContentAlignment" Value="Stretch"/>
-        <Setter Property="HorizontalContentAlignment" Value="Stretch"/>
-        <Setter Property="Margin" Value="8"/>
-        <Setter Property="MinWidth" Value="120"/>
-        <Setter Property="Template">
-            <Setter.Value>
-                <ControlTemplate TargetType="ListBoxItem">
-                    <Grid Margin="8" d:DesignWidth="241" d:DesignHeight="112">
-                        <VisualStateManager.VisualStateGroups>
-                            <VisualStateGroup x:Name="SelectionStates">
-                                <VisualState x:Name="Unselected"/>
-                                <VisualState x:Name="Selected">
-                                    <Storyboard>
-                                        <ColorAnimation Duration="0:0:0.00"
-														To="{StaticResource Color_Contrast}"
-														Storyboard.TargetProperty="(Border.Background).(SolidColorBrush.Color)"
-														Storyboard.TargetName="InnerMargin"
-														d:IsOptimized="True" />
-                                        <ColorAnimation Duration="0:0:0.00"
-														To="{StaticResource Color_Contrast}"
-														Storyboard.TargetProperty="(Border.BorderBrush).(SolidColorBrush.Color)"
-														Storyboard.TargetName="OuterBorder"
-														d:IsOptimized="True" />
-                                        <ColorAnimation Duration="0:0:0.00"
-														To="{StaticResource Color_Contrast}"
-														Storyboard.TargetProperty="(Border.BorderBrush).(SolidColorBrush.Color)"
-														Storyboard.TargetName="OuterBorder2"
-														d:IsOptimized="True" />
-                                    </Storyboard>
-                                </VisualState>
-                            </VisualStateGroup>
-                        </VisualStateManager.VisualStateGroups>
-                        
-                        <Border x:Name="OuterBorder" BorderThickness="1" BorderBrush="#CBCBCB" Margin="8,-8,-8,8"/>
-                        <Border x:Name="OuterBorder2" BorderThickness="1" BorderBrush="#CBCBCB" Margin="4,-4,-4,4" Background="White"/>
-                        <Rectangle Margin="-4" Fill="#03000000"/>
-                        <Border x:Name="OuterBorder3" BorderThickness="1" BorderBrush="#CBCBCB" />
-                        <Border x:Name="InnerMargin" Background="White" Margin="1">
-                            <Border x:Name="border" BorderBrush="Black" Margin="3" Padding="4,0,0,0">
-                                <Border.Background>
-                                    <LinearGradientBrush EndPoint="0.5,1" StartPoint="0.5,0">
-                                        <GradientStop Color="#FFF6F6F3" Offset="0"/>
-                                        <GradientStop Color="#FFF6F6F3" Offset="1"/>
-                                    </LinearGradientBrush>
-                                </Border.Background>
-                                <ContentPresenter VerticalAlignment="{TemplateBinding VerticalContentAlignment}" HorizontalAlignment="{TemplateBinding HorizontalContentAlignment}"/>
-                            </Border>
-                        </Border>
-                    </Grid>
-                </ControlTemplate>
-            </Setter.Value>
-        </Setter>
-    </Style>
-    
-
-    <Style x:Key="Style_ListBoxItem_Database" TargetType="ListBoxItem">
-		<Setter Property="VerticalContentAlignment" Value="Stretch"/>
-		<Setter Property="HorizontalContentAlignment" Value="Stretch"/>
-		<Setter Property="Padding" Value="15,6,60,6"/>
-		<Setter Property="Width" Value="200"/>
-		<Setter Property="Template">
-			<Setter.Value>
-				<ControlTemplate TargetType="ListBoxItem">
-					<Grid Margin="8" d:DesignWidth="241" d:DesignHeight="112">
-						<VisualStateManager.VisualStateGroups>
-							<VisualStateGroup x:Name="CommonStates">
-								<VisualState x:Name="Normal" />
-								<VisualState x:Name="MouseOver">
-								</VisualState>
-								<VisualState x:Name="Disabled">
-								</VisualState>
-							</VisualStateGroup>
-							<VisualStateGroup x:Name="FocusStates">
-								<VisualState x:Name="Focused">
-								</VisualState>
-								<VisualState x:Name="Unfocused"/>
-							</VisualStateGroup>
-							<VisualStateGroup x:Name="SelectionStates">
-								<VisualState x:Name="Unselected"/>
-								<VisualState x:Name="Selected">
-									<Storyboard>
-										<ColorAnimation Duration="0:0:0.05" To="{StaticResource Color_Contrast}" Storyboard.TargetProperty="(Border.Effect).(DropShadowEffect.Color)" Storyboard.TargetName="OuterBorder" d:IsOptimized="True"/>
-										<ColorAnimation Duration="0:0:0.05" To="{StaticResource Color_Contrast}" Storyboard.TargetProperty="(Border.BorderBrush).(SolidColorBrush.Color)" Storyboard.TargetName="OuterBorder" d:IsOptimized="True"/>
-										<DoubleAnimation Duration="0:0:0.05" To="1" Storyboard.TargetProperty="(Border.Effect).(DropShadowEffect.Opacity)" Storyboard.TargetName="OuterBorder" d:IsOptimized="True"/>
-									</Storyboard>
-								</VisualState>
-							</VisualStateGroup>
-						</VisualStateManager.VisualStateGroups>
-						<Border x:Name="OuterBorder" BorderThickness="1" Margin="0" CornerRadius="4">
-							<Border.BorderBrush>
-								<SolidColorBrush Color="Transparent"/>
-							</Border.BorderBrush>
-							<Border.Effect>
-								<DropShadowEffect Opacity="0.28" BlurRadius="7" ShadowDepth="1" Direction="0"/>
-							</Border.Effect>
-							<Border.Background>
-								<LinearGradientBrush EndPoint="0.5,1" StartPoint="0.5,0">
-									<GradientStop Color="#FFFEFEFE" Offset="0.025"/>
-									<GradientStop Color="#FFF1F1F1" Offset="0.825"/>
-								</LinearGradientBrush>
-							</Border.Background>
-						</Border>
-						<ContentPresenter VerticalAlignment="{TemplateBinding VerticalContentAlignment}" HorizontalAlignment="{TemplateBinding HorizontalContentAlignment}"/>
-					</Grid>
-				</ControlTemplate>
-			</Setter.Value>
-		</Setter>
-	</Style>
-
-	<Style x:Name="DocumentList"
-		   TargetType="ListBox">
-		<Setter Property="ItemsPanel"
-				Value="{StaticResource FluidWrapPanel}" />
-		<Setter Property="ScrollViewer.VerticalScrollBarVisibility"
-				Value="Disabled" />
-		<Setter Property="ScrollViewer.HorizontalScrollBarVisibility"
-				Value="Disabled" />
-		<Setter Property="SelectionMode"
-				Value="Extended" />
-		<Setter Property="BorderThickness"
-				Value="0" />
-		<Setter Property="Background" Value="Transparent"/>
-		<Setter Property="ItemContainerStyle"
-				Value="{StaticResource Style_ListBoxItem_Document}"/>
-	</Style>
-
-    <Style x:Name="StealthPagingDocumentList"
-		   TargetType="ListBox">
-        <Setter Property="ItemsPanel"
-				Value="{StaticResource VirtualizingWrapPanel}" />
-        <Setter Property="ScrollViewer.VerticalScrollBarVisibility"
-				Value="Auto" />
-        <Setter Property="ScrollViewer.HorizontalScrollBarVisibility"
-				Value="Disabled" />
-        <Setter Property="SelectionMode"
-				Value="Extended" />
-        <Setter Property="BorderThickness"
-				Value="0" />
-        <Setter Property="Background" Value="Transparent"/>
-        <Setter Property="ItemContainerStyle"
-				Value="{StaticResource Style_ListBoxItem_Document}"/>
-<<<<<<< HEAD
-=======
-        <Setter Property="Template">
-            <Setter.Value>
-                <ControlTemplate>
-                    <Border CornerRadius="2" 
-			                BorderBrush="{TemplateBinding BorderBrush}"
-			                BorderThickness="{TemplateBinding BorderThickness}">
-                        <!-- We set the TabNavigation to Cycle on this ScrollViewer to work around a bug which causes the ListBox to loose focus when navigating down (with Down Arrow or Page Down) from the last visible item
-                        (or even when navigating Up/Down on an item that is only partially visible at the bottom of the screen) -->
-                        <ScrollViewer x:Name="ScrollViewer" Padding="{TemplateBinding Padding}" Background="{TemplateBinding Background}" BorderBrush="Transparent" BorderThickness="0" TabNavigation="Cycle" IsTabStop="False">
-                            <ItemsPresenter />
-                        </ScrollViewer>
-                    </Border>
-                </ControlTemplate>
-            </Setter.Value>
-        </Setter>
->>>>>>> 6748872b
-    </Style>
-
-    <Style x:Key="Style_ListBox_MainTabs" TargetType="ListBox">
-		<Setter Property="Template" Value="{StaticResource ControlTemplate_ListBox_MainPageTabs}"/>
-		<Setter Property="ItemContainerStyle" Value="{StaticResource Style_ListBoxItem_MainPageTab}"/>
-	</Style>
-
-  <!-- Link Style -->
-	<Style x:Key="Style_Link_Command" TargetType="HyperlinkButton">
-		<Setter Property="Background" Value="Transparent"/>
-		<Setter Property="BorderThickness" Value="1"/>
-		<Setter Property="BorderBrush" Value="{x:Null}"/>
-		<Setter Property="Foreground" Value="#FFA1A1A1"/>
-		<Setter Property="FontSize" Value="12"/>
-		<Setter Property="Cursor" Value="Hand"/>
-		<Setter Property="MinHeight" Value="0"/>
-		<Setter Property="MinWidth" Value="0"/>
-		<Setter Property="VerticalContentAlignment" Value="Center"/>
-		<Setter Property="HorizontalContentAlignment" Value="Left"/>
-		<Setter Property="Padding" Value="2"/>
-		<Setter Property="Template">
-			<Setter.Value>
-				<ControlTemplate TargetType="HyperlinkButton">
-					<Grid x:Name="ButtonGrid" Cursor="{TemplateBinding Cursor}">
-						<VisualStateManager.VisualStateGroups>
-							<VisualStateGroup x:Name="CommonStates">
-								<VisualState x:Name="Normal"/>
-								<VisualState x:Name="MouseOver">
-									<Storyboard>
-										<ObjectAnimationUsingKeyFrames BeginTime="00:00:00" Duration="00:00:00.0010000" Storyboard.TargetName="InteractiveElementBorder" Storyboard.TargetProperty="(UIElement.Visibility)">
-											<DiscreteObjectKeyFrame KeyTime="00:00:00">
-												<DiscreteObjectKeyFrame.Value>
-													<Visibility>Visible</Visibility>
-												</DiscreteObjectKeyFrame.Value>
-											</DiscreteObjectKeyFrame>
-										</ObjectAnimationUsingKeyFrames>
-										<DoubleAnimationUsingKeyFrames BeginTime="00:00:00" Duration="00:00:00.0010000" Storyboard.TargetName="InteractiveElementBorder" Storyboard.TargetProperty="(UIElement.Opacity)">
-											<EasingDoubleKeyFrame KeyTime="00:00:00" Value="0.95"/>
-										</DoubleAnimationUsingKeyFrames>
-										<DoubleAnimationUsingKeyFrames BeginTime="00:00:00" Duration="00:00:00.0010000" Storyboard.TargetName="Content" Storyboard.TargetProperty="(UIElement.Opacity)">
-											<EasingDoubleKeyFrame KeyTime="00:00:00" Value="0"/>
-										</DoubleAnimationUsingKeyFrames>
-										<DoubleAnimationUsingKeyFrames BeginTime="00:00:00" Duration="00:00:00.0010000" Storyboard.TargetName="InteractiveBorder" Storyboard.TargetProperty="(UIElement.Opacity)">
-											<EasingDoubleKeyFrame KeyTime="00:00:00" Value="1"/>
-										</DoubleAnimationUsingKeyFrames>
-									</Storyboard>
-								</VisualState>
-								<VisualState x:Name="Pressed">
-									<Storyboard>
-										<ObjectAnimationUsingKeyFrames BeginTime="00:00:00" Duration="00:00:00.0010000" Storyboard.TargetName="InteractiveElementBorder" Storyboard.TargetProperty="(UIElement.Visibility)">
-											<DiscreteObjectKeyFrame KeyTime="00:00:00">
-												<DiscreteObjectKeyFrame.Value>
-													<Visibility>Visible</Visibility>
-												</DiscreteObjectKeyFrame.Value>
-											</DiscreteObjectKeyFrame>
-										</ObjectAnimationUsingKeyFrames>
-										<DoubleAnimationUsingKeyFrames BeginTime="00:00:00" Duration="00:00:00.0010000" Storyboard.TargetName="InteractiveElementBorder" Storyboard.TargetProperty="(UIElement.Opacity)">
-											<EasingDoubleKeyFrame KeyTime="00:00:00" Value="0.8"/>
-										</DoubleAnimationUsingKeyFrames>
-										<DoubleAnimationUsingKeyFrames BeginTime="00:00:00" Duration="00:00:00.0010000" Storyboard.TargetName="Content" Storyboard.TargetProperty="(UIElement.Opacity)">
-											<EasingDoubleKeyFrame KeyTime="00:00:00" Value="0.5"/>
-										</DoubleAnimationUsingKeyFrames>
-										<DoubleAnimationUsingKeyFrames BeginTime="00:00:00" Duration="00:00:00.0010000" Storyboard.TargetName="InteractiveBorder" Storyboard.TargetProperty="(UIElement.Opacity)">
-											<EasingDoubleKeyFrame KeyTime="00:00:00" Value="1"/>
-										</DoubleAnimationUsingKeyFrames>
-									</Storyboard>
-								</VisualState>
-								<VisualState x:Name="Disabled">
-									<Storyboard>
-										<ObjectAnimationUsingKeyFrames Duration="0" Storyboard.TargetName="DisabledOverlay" Storyboard.TargetProperty="Visibility">
-											<DiscreteObjectKeyFrame KeyTime="0">
-												<DiscreteObjectKeyFrame.Value>
-													<Visibility>Visible</Visibility>
-												</DiscreteObjectKeyFrame.Value>
-											</DiscreteObjectKeyFrame>
-										</ObjectAnimationUsingKeyFrames>
-										<DoubleAnimationUsingKeyFrames BeginTime="00:00:00" Duration="00:00:00.0010000" Storyboard.TargetName="Content" Storyboard.TargetProperty="(UIElement.Opacity)">
-											<EasingDoubleKeyFrame KeyTime="00:00:00" Value="0"/>
-										</DoubleAnimationUsingKeyFrames>
-										<DoubleAnimationUsingKeyFrames BeginTime="00:00:00" Duration="00:00:00.0010000" Storyboard.TargetName="DisabledOverlay" Storyboard.TargetProperty="(UIElement.Opacity)">
-											<EasingDoubleKeyFrame KeyTime="00:00:00" Value="0.5"/>
-										</DoubleAnimationUsingKeyFrames>
-									</Storyboard>
-								</VisualState>
-							</VisualStateGroup>
-							<VisualStateGroup x:Name="LinkStates">
-								<VisualState x:Name="ActiveLink">
-									<Storyboard>
-										<DoubleAnimationUsingKeyFrames BeginTime="00:00:00" Duration="00:00:00.0010000" Storyboard.TargetName="ActiveBorder" Storyboard.TargetProperty="(UIElement.Opacity)">
-											<EasingDoubleKeyFrame KeyTime="00:00:00" Value="1"/>
-										</DoubleAnimationUsingKeyFrames>
-										<DoubleAnimationUsingKeyFrames BeginTime="00:00:00" Duration="00:00:00.0010000" Storyboard.TargetName="Content" Storyboard.TargetProperty="(UIElement.Opacity)">
-											<EasingDoubleKeyFrame KeyTime="00:00:00" Value="1"/>
-										</DoubleAnimationUsingKeyFrames>
-									</Storyboard>
-								</VisualState>
-								<VisualState x:Name="InactiveLink"/>
-							</VisualStateGroup>
-							<VisualStateGroup x:Name="FocusStates">
-								<VisualState x:Name="Focused">
-									<Storyboard>
-										<DoubleAnimationUsingKeyFrames Storyboard.TargetName="FocusVisualElement" Storyboard.TargetProperty="Opacity">
-											<SplineDoubleKeyFrame KeyTime="0" Value="0.35"/>
-										</DoubleAnimationUsingKeyFrames>
-										<DoubleAnimationUsingKeyFrames BeginTime="00:00:00" Duration="00:00:00.0010000" Storyboard.TargetName="FocusVisualElement" Storyboard.TargetProperty="(Rectangle.RadiusX)">
-											<EasingDoubleKeyFrame KeyTime="00:00:00" Value="1"/>
-										</DoubleAnimationUsingKeyFrames>
-										<DoubleAnimationUsingKeyFrames BeginTime="00:00:00" Duration="00:00:00.0010000" Storyboard.TargetName="FocusVisualElement" Storyboard.TargetProperty="(Rectangle.RadiusY)">
-											<EasingDoubleKeyFrame KeyTime="00:00:00" Value="1"/>
-										</DoubleAnimationUsingKeyFrames>
-									</Storyboard>
-								</VisualState>
-								<VisualState x:Name="Unfocused"/>
-							</VisualStateGroup>
-						</VisualStateManager.VisualStateGroups>
-						<Rectangle x:Name="FocusVisualElement" Stroke="{TemplateBinding BorderBrush}" StrokeThickness="2" Opacity="0" Margin="-1" RadiusX="1" RadiusY="1"/>
-						<Border x:Name="ActiveBorder" MinWidth="{TemplateBinding MinWidth}" MinHeight="{TemplateBinding MinHeight}" Background="{TemplateBinding Background}" BorderBrush="{TemplateBinding BorderBrush}" BorderThickness="{TemplateBinding BorderThickness}" CornerRadius="1" Opacity="0" Margin="{TemplateBinding Padding}"/>
-						<Border x:Name="ContentBorder" MinWidth="{TemplateBinding MinWidth}" MinHeight="{TemplateBinding MinHeight}" Opacity="1" Margin="{TemplateBinding Padding}">
-							<TextBlock x:Name="Content" Foreground="Black" FontSize="{TemplateBinding FontSize}" FontWeight="{TemplateBinding FontWeight}" Text="{TemplateBinding Content}" HorizontalAlignment="{TemplateBinding HorizontalContentAlignment}" VerticalAlignment="{TemplateBinding VerticalContentAlignment}"/>
-						</Border>
-						<Border x:Name="InteractiveBorder" MinWidth="{TemplateBinding MinWidth}" MinHeight="{TemplateBinding MinHeight}" BorderThickness="1,1,1,1" Opacity="0" CornerRadius="1,1,1,1" Margin="{TemplateBinding Padding}"/>
-						<Border x:Name="InteractiveElementBorder" Visibility="Collapsed" Margin="{TemplateBinding Padding}"  MinWidth="{TemplateBinding MinWidth}" MinHeight="{TemplateBinding MinHeight}">
-							<TextBlock x:Name="InteractiveElement" Foreground="{StaticResource Brush_ContrastColor}" FontSize="{TemplateBinding FontSize}" FontWeight="{TemplateBinding FontWeight}" Text="{TemplateBinding Content}" HorizontalAlignment="{TemplateBinding HorizontalContentAlignment}" VerticalAlignment="{TemplateBinding VerticalContentAlignment}"/>
-						</Border>
-						<TextBlock x:Name="DisabledOverlay" Text="{TemplateBinding Content}" Foreground="#FFAAAAAA" Visibility="Collapsed" HorizontalAlignment="Center" VerticalAlignment="Center" Margin="{TemplateBinding Padding}"/>
-					</Grid>
-				</ControlTemplate>
-			</Setter.Value>
-		</Setter>
-		<Setter Property="FontWeight" Value="Normal"/>
-	</Style>
-
-	<Style x:Key="Style_Link_Shortcut" TargetType="HyperlinkButton">
-		<Setter Property="Background" Value="Transparent"/>
-		<Setter Property="BorderThickness" Value="1"/>
-		<Setter Property="BorderBrush" Value="{x:Null}"/>
-		<Setter Property="Foreground" Value="#FF707DC2"/>
-		<Setter Property="FontSize" Value="12"/>
-		<Setter Property="Cursor" Value="Hand"/>
-		<Setter Property="MinHeight" Value="0"/>
-		<Setter Property="MinWidth" Value="0"/>
-		<Setter Property="VerticalContentAlignment" Value="Center"/>
-		<Setter Property="HorizontalContentAlignment" Value="Center"/>
-		<Setter Property="Padding" Value="2"/>
-		<Setter Property="Template">
-			<Setter.Value>
-				<ControlTemplate TargetType="HyperlinkButton">
-					<Grid x:Name="ButtonGrid" Cursor="{TemplateBinding Cursor}">
-						<VisualStateManager.VisualStateGroups>
-							<VisualStateGroup x:Name="CommonStates">
-								<VisualState x:Name="Normal"/>
-								<VisualState x:Name="MouseOver">
-									<Storyboard>
-										<ObjectAnimationUsingKeyFrames BeginTime="00:00:00" Duration="00:00:00.0010000" Storyboard.TargetName="InteractiveElementBorder" Storyboard.TargetProperty="(UIElement.Visibility)">
-											<DiscreteObjectKeyFrame KeyTime="00:00:00">
-												<DiscreteObjectKeyFrame.Value>
-													<Visibility>Visible</Visibility>
-												</DiscreteObjectKeyFrame.Value>
-											</DiscreteObjectKeyFrame>
-										</ObjectAnimationUsingKeyFrames>
-										<DoubleAnimationUsingKeyFrames BeginTime="00:00:00" Duration="00:00:00.0010000" Storyboard.TargetName="InteractiveElementBorder" Storyboard.TargetProperty="(UIElement.Opacity)">
-											<EasingDoubleKeyFrame KeyTime="00:00:00" Value="0.95"/>
-										</DoubleAnimationUsingKeyFrames>
-										<DoubleAnimationUsingKeyFrames BeginTime="00:00:00" Duration="00:00:00.0010000" Storyboard.TargetName="ContentPresenter" Storyboard.TargetProperty="(UIElement.Opacity)">
-											<EasingDoubleKeyFrame KeyTime="00:00:00" Value="0"/>
-										</DoubleAnimationUsingKeyFrames>
-										<DoubleAnimationUsingKeyFrames BeginTime="00:00:00" Duration="00:00:00.0010000" Storyboard.TargetName="InteractiveBorder" Storyboard.TargetProperty="(UIElement.Opacity)">
-											<EasingDoubleKeyFrame KeyTime="00:00:00" Value="1"/>
-										</DoubleAnimationUsingKeyFrames>
-									</Storyboard>
-								</VisualState>
-								<VisualState x:Name="Pressed">
-									<Storyboard>
-										<ObjectAnimationUsingKeyFrames BeginTime="00:00:00" Duration="00:00:00.0010000" Storyboard.TargetName="InteractiveElementBorder" Storyboard.TargetProperty="(UIElement.Visibility)">
-											<DiscreteObjectKeyFrame KeyTime="00:00:00">
-												<DiscreteObjectKeyFrame.Value>
-													<Visibility>Visible</Visibility>
-												</DiscreteObjectKeyFrame.Value>
-											</DiscreteObjectKeyFrame>
-										</ObjectAnimationUsingKeyFrames>
-										<DoubleAnimationUsingKeyFrames BeginTime="00:00:00" Duration="00:00:00.0010000" Storyboard.TargetName="InteractiveElementBorder" Storyboard.TargetProperty="(UIElement.Opacity)">
-											<EasingDoubleKeyFrame KeyTime="00:00:00" Value="0.8"/>
-										</DoubleAnimationUsingKeyFrames>
-										<DoubleAnimationUsingKeyFrames BeginTime="00:00:00" Duration="00:00:00.0010000" Storyboard.TargetName="ContentPresenter" Storyboard.TargetProperty="(UIElement.Opacity)">
-											<EasingDoubleKeyFrame KeyTime="00:00:00" Value="0.5"/>
-										</DoubleAnimationUsingKeyFrames>
-										<DoubleAnimationUsingKeyFrames BeginTime="00:00:00" Duration="00:00:00.0010000" Storyboard.TargetName="InteractiveBorder" Storyboard.TargetProperty="(UIElement.Opacity)">
-											<EasingDoubleKeyFrame KeyTime="00:00:00" Value="1"/>
-										</DoubleAnimationUsingKeyFrames>
-									</Storyboard>
-								</VisualState>
-								<VisualState x:Name="Disabled">
-									<Storyboard>
-										<ObjectAnimationUsingKeyFrames Duration="0" Storyboard.TargetName="DisabledOverlay" Storyboard.TargetProperty="Visibility">
-											<DiscreteObjectKeyFrame KeyTime="0">
-												<DiscreteObjectKeyFrame.Value>
-													<Visibility>Visible</Visibility>
-												</DiscreteObjectKeyFrame.Value>
-											</DiscreteObjectKeyFrame>
-										</ObjectAnimationUsingKeyFrames>
-										<DoubleAnimationUsingKeyFrames BeginTime="00:00:00" Duration="00:00:00.0010000" Storyboard.TargetName="ContentPresenter" Storyboard.TargetProperty="(UIElement.Opacity)">
-											<EasingDoubleKeyFrame KeyTime="00:00:00" Value="0"/>
-										</DoubleAnimationUsingKeyFrames>
-										<DoubleAnimationUsingKeyFrames BeginTime="00:00:00" Duration="00:00:00.0010000" Storyboard.TargetName="DisabledOverlay" Storyboard.TargetProperty="(UIElement.Opacity)">
-											<EasingDoubleKeyFrame KeyTime="00:00:00" Value="0.5"/>
-										</DoubleAnimationUsingKeyFrames>
-									</Storyboard>
-								</VisualState>
-							</VisualStateGroup>
-							<VisualStateGroup x:Name="LinkStates">
-								<VisualState x:Name="ActiveLink">
-									<Storyboard>
-									</Storyboard>
-								</VisualState>
-								<VisualState x:Name="InactiveLink"/>
-							</VisualStateGroup>
-							<VisualStateGroup x:Name="FocusStates">
-								<VisualState x:Name="Focused">
-									<Storyboard>
-										<DoubleAnimationUsingKeyFrames Storyboard.TargetName="FocusVisualElement" Storyboard.TargetProperty="Opacity">
-											<SplineDoubleKeyFrame KeyTime="0" Value="0.35"/>
-										</DoubleAnimationUsingKeyFrames>
-										<DoubleAnimationUsingKeyFrames BeginTime="00:00:00" Duration="00:00:00.0010000" Storyboard.TargetName="FocusVisualElement" Storyboard.TargetProperty="(Rectangle.RadiusX)">
-											<EasingDoubleKeyFrame KeyTime="00:00:00" Value="1"/>
-										</DoubleAnimationUsingKeyFrames>
-										<DoubleAnimationUsingKeyFrames BeginTime="00:00:00" Duration="00:00:00.0010000" Storyboard.TargetName="FocusVisualElement" Storyboard.TargetProperty="(Rectangle.RadiusY)">
-											<EasingDoubleKeyFrame KeyTime="00:00:00" Value="1"/>
-										</DoubleAnimationUsingKeyFrames>
-									</Storyboard>
-								</VisualState>
-								<VisualState x:Name="Unfocused"/>
-							</VisualStateGroup>
-						</VisualStateManager.VisualStateGroups>
-						<Grid.ColumnDefinitions>
-						</Grid.ColumnDefinitions>
-						<Rectangle x:Name="FocusVisualElement" Stroke="{TemplateBinding BorderBrush}" StrokeThickness="2" Opacity="0" Margin="-1" RadiusX="1" RadiusY="1"/>
-						<Border MinWidth="{TemplateBinding MinWidth}" MinHeight="{TemplateBinding MinHeight}" Background="{TemplateBinding Background}" BorderBrush="{TemplateBinding BorderBrush}" BorderThickness="{TemplateBinding BorderThickness}" Margin="{TemplateBinding Padding}"/>
-						<Border x:Name="InteractiveBorder" MinWidth="{TemplateBinding MinWidth}" MinHeight="{TemplateBinding MinHeight}" BorderThickness="1,1,1,1" Opacity="0" CornerRadius="1,1,1,1" Margin="{TemplateBinding Padding}"/>
-						
-						<Grid Grid.Column="1" Margin="4,0,0,0">
-							<Border x:Name="ContentBorder" MinWidth="{TemplateBinding MinWidth}" MinHeight="{TemplateBinding MinHeight}" Opacity="1" Margin="{TemplateBinding Padding}">
-								<ContentPresenter x:Name="ContentPresenter" Content="{TemplateBinding Content}" ContentTemplate="{TemplateBinding ContentTemplate}" Opacity="1" HorizontalAlignment="Center" VerticalAlignment="Center"/>
-							</Border>
-							
-							<Border x:Name="InteractiveElementBorder" Visibility="Collapsed" Margin="{TemplateBinding Padding}">
-								<TextBlock x:Name="InteractiveElement" Foreground="{StaticResource Brush_ContrastColor}" FontSize="{TemplateBinding FontSize}" FontWeight="{TemplateBinding FontWeight}" Text="{TemplateBinding Content}" HorizontalAlignment="Center" VerticalAlignment="Center"
-										   TextDecorations="Underline"/>
-							</Border>
-							<TextBlock x:Name="DisabledOverlay" Text="{TemplateBinding Content}" Foreground="#FFAAAAAA" Visibility="Collapsed" HorizontalAlignment="Center" VerticalAlignment="Center" Margin="{TemplateBinding Padding}"/>
-							</Grid> 
-						</Grid>
-				</ControlTemplate>
-			</Setter.Value>
-		</Setter>
-		<Setter Property="FontWeight" Value="Normal"/>
-	</Style>
-
-	<Style x:Key="Style_Link_DrillDown" TargetType="HyperlinkButton" BasedOn="{StaticResource Style_Link_Command}">
-		<Setter Property="Foreground" Value="Black"/>
-	</Style>
-	
-	<Style x:Key="Style_ScrollViewer_Unintrusive" TargetType="ScrollViewer">
-		<Setter Property="VerticalScrollBarVisibility" Value="Auto"/>
-		<Setter Property="HorizontalScrollBarVisibility" Value="Disabled"/>
-		<Setter Property="BorderThickness" Value="0"/>
-		<Setter Property="Padding" Value="0"/>
-		<Setter Property="Background" Value="Transparent"/>
-	</Style>
-	
-	<Style x:Key="Style_ScrollViewer_SlimScrollbars" TargetType="ScrollViewer">
-		<Setter Property="HorizontalContentAlignment" Value="Left"/>
-		<Setter Property="VerticalContentAlignment" Value="Top"/>
-		<Setter Property="VerticalScrollBarVisibility" Value="Visible"/>
-		<Setter Property="Padding" Value="4"/>
-		<Setter Property="BorderThickness" Value="1"/>
-		<Setter Property="BorderBrush">
-			<Setter.Value>
-				<LinearGradientBrush EndPoint="0.5,1" StartPoint="0.5,0">
-					<GradientStop Color="#FFA3AEB9" Offset="0"/>
-					<GradientStop Color="#FF8399A9" Offset="0.375"/>
-					<GradientStop Color="#FF718597" Offset="0.375"/>
-					<GradientStop Color="#FF617584" Offset="1"/>
-				</LinearGradientBrush>
-			</Setter.Value>
-		</Setter>
-		<Setter Property="Template">
-			<Setter.Value>
-				<ControlTemplate TargetType="ScrollViewer">
-					<Border BorderBrush="{TemplateBinding BorderBrush}" BorderThickness="{TemplateBinding BorderThickness}" CornerRadius="2">
-						<Grid Background="{TemplateBinding Background}">
-							<Grid.ColumnDefinitions>
-								<ColumnDefinition Width="*"/>
-								<ColumnDefinition Width="Auto"/>
-							</Grid.ColumnDefinitions>
-							<Grid.RowDefinitions>
-								<RowDefinition Height="*"/>
-								<RowDefinition Height="Auto"/>
-							</Grid.RowDefinitions>
-							<ScrollContentPresenter x:Name="ScrollContentPresenter" Cursor="{TemplateBinding Cursor}" ContentTemplate="{TemplateBinding ContentTemplate}" Margin="{TemplateBinding Padding}"/>
-							<Rectangle Grid.Column="1" Fill="#FFE9EEF4" Grid.Row="1"/>
-							<ScrollBar x:Name="VerticalScrollBar" Grid.Column="1" IsTabStop="False" Maximum="{TemplateBinding ScrollableHeight}" Margin="0,-1,-1,-1" Minimum="0" Orientation="Vertical" Grid.Row="0" Visibility="{TemplateBinding ComputedVerticalScrollBarVisibility}" Value="{TemplateBinding VerticalOffset}" ViewportSize="{TemplateBinding ViewportHeight}" Width="9" Style="{StaticResource Style_ScrollBar_Slim}"/>
-							<ScrollBar x:Name="HorizontalScrollBar" Grid.Column="0" Height="9" Style="{StaticResource Style_ScrollBar_Slim}" IsTabStop="False" Maximum="{TemplateBinding ScrollableWidth}" Margin="-1,0,-1,-1" Minimum="0" Orientation="Horizontal" Grid.Row="1" Visibility="{TemplateBinding ComputedHorizontalScrollBarVisibility}" Value="{TemplateBinding HorizontalOffset}" ViewportSize="{TemplateBinding ViewportWidth}"/>
-						</Grid>
-					</Border>
-				</ControlTemplate>
-			</Setter.Value>
-		</Setter>
-	</Style>
-	
-	<Style x:Key="Style_TextBox_ReadOnly_LogsDetails"
-		   TargetType="TextBox">
-		<Setter Property="IsReadOnly" Value="True"/>
-		<Setter Property="BorderThickness"
-				Value="0" />
-		<Setter Property="Background" Value="Transparent"/>
-		<Setter Property="Template">
-			<Setter.Value>
-				<ControlTemplate TargetType="TextBox">
-					<Grid x:Name="RootElement">
-						<VisualStateManager.VisualStateGroups>
-							<VisualStateGroup x:Name="CommonStates">
-								<VisualState x:Name="Normal"/>
-								<VisualState x:Name="MouseOver">
-									<Storyboard>
-										<ColorAnimation Storyboard.TargetName="MouseOverBorder" Storyboard.TargetProperty="(Border.BorderBrush).(SolidColorBrush.Color)" To="#FF99C1E2" Duration="0"/>
-									</Storyboard>
-								</VisualState>
-								<VisualState x:Name="Disabled">
-									<Storyboard>
-										<DoubleAnimation Storyboard.TargetName="DisabledVisualElement" Storyboard.TargetProperty="Opacity" To="1" Duration="0"/>
-									</Storyboard>
-								</VisualState>
-								<VisualState x:Name="ReadOnly">
-								</VisualState>
-							</VisualStateGroup>
-							<VisualStateGroup x:Name="FocusStates">
-								<VisualState x:Name="Focused">
-									<Storyboard>
-										<DoubleAnimation Storyboard.TargetName="FocusVisualElement" Storyboard.TargetProperty="Opacity" To="1" Duration="0"/>
-									</Storyboard>
-								</VisualState>
-								<VisualState x:Name="Unfocused">
-									<Storyboard>
-										<DoubleAnimation Storyboard.TargetName="FocusVisualElement" Storyboard.TargetProperty="Opacity" To="0" Duration="0"/>
-									</Storyboard>
-								</VisualState>
-							</VisualStateGroup>
-							<VisualStateGroup x:Name="ValidationStates">
-								<VisualState x:Name="Valid"/>
-								<VisualState x:Name="InvalidUnfocused">
-									<Storyboard>
-										<ObjectAnimationUsingKeyFrames Storyboard.TargetName="ValidationErrorElement" Storyboard.TargetProperty="Visibility">
-											<DiscreteObjectKeyFrame KeyTime="0">
-												<DiscreteObjectKeyFrame.Value>
-													<Visibility>Visible</Visibility>
-												</DiscreteObjectKeyFrame.Value>
-											</DiscreteObjectKeyFrame>
-										</ObjectAnimationUsingKeyFrames>
-									</Storyboard>
-								</VisualState>
-								<VisualState x:Name="InvalidFocused">
-									<Storyboard>
-										<ObjectAnimationUsingKeyFrames Storyboard.TargetName="ValidationErrorElement" Storyboard.TargetProperty="Visibility">
-											<DiscreteObjectKeyFrame KeyTime="0">
-												<DiscreteObjectKeyFrame.Value>
-													<Visibility>Visible</Visibility>
-												</DiscreteObjectKeyFrame.Value>
-											</DiscreteObjectKeyFrame>
-										</ObjectAnimationUsingKeyFrames>
-										<ObjectAnimationUsingKeyFrames Storyboard.TargetName="validationTooltip" Storyboard.TargetProperty="IsOpen">
-											<DiscreteObjectKeyFrame KeyTime="0">
-												<DiscreteObjectKeyFrame.Value>
-													<System:Boolean>True</System:Boolean>
-												</DiscreteObjectKeyFrame.Value>
-											</DiscreteObjectKeyFrame>
-										</ObjectAnimationUsingKeyFrames>
-									</Storyboard>
-								</VisualState>
-							</VisualStateGroup>
-						</VisualStateManager.VisualStateGroups>
-						<Border x:Name="Border" BorderThickness="{TemplateBinding BorderThickness}" CornerRadius="1" Opacity="1" Background="{TemplateBinding Background}" BorderBrush="{TemplateBinding BorderBrush}">
-							<Grid>
-								<Border x:Name="MouseOverBorder" BorderThickness="1" BorderBrush="Transparent">
-									<ScrollViewer x:Name="ContentElement" Padding="{TemplateBinding Padding}" BorderThickness="0" IsTabStop="False"/>
-								</Border>
-							</Grid>
-						</Border>
-						<Border x:Name="DisabledVisualElement" Background="#A5F7F7F7" BorderBrush="#A5F7F7F7" BorderThickness="{TemplateBinding BorderThickness}" Opacity="0" IsHitTestVisible="False"/>
-						<Border x:Name="FocusVisualElement" BorderBrush="#FF6DBDD1" BorderThickness="{TemplateBinding BorderThickness}" Margin="1" Opacity="0" IsHitTestVisible="False"/>
-						<Border x:Name="ValidationErrorElement" BorderThickness="1" CornerRadius="1" BorderBrush="#FFDB000C" Visibility="Collapsed">
-							<Grid Width="12" Height="12" HorizontalAlignment="Right" Margin="1,-4,-4,0" VerticalAlignment="Top" Background="Transparent">
-								<Path Margin="1,3,0,0" Data="M 1,0 L6,0 A 2,2 90 0 1 8,2 L8,7 z" Fill="#FFDC000C"/>
-								<Path Margin="1,3,0,0" Data="M 0,0 L2,0 L 8,6 L8,8" Fill="#ffffff"/>
-							</Grid>
-						</Border>
-					</Grid>
-				</ControlTemplate>
-			</Setter.Value>
-		</Setter>
-	</Style>
-
-	<Style x:Key="Style_HeaderedContentControl" TargetType="toolkit:HeaderedContentControl">
-		<Setter Property="Template">
-			<Setter.Value>
-				<ControlTemplate TargetType="toolkit:HeaderedContentControl">
-					<Grid>
-						<Grid.RowDefinitions>
-							<RowDefinition Height="Auto"/>
-							<RowDefinition Height="Auto" MinHeight="40"/>
-						</Grid.RowDefinitions>
-						<Border BorderThickness="1" CornerRadius="4" Grid.RowSpan="2" BorderBrush="#FFEAE7E4"/>
-						<Border BorderThickness="0" Margin="1" CornerRadius="4,4,0,0" Background="{StaticResource Brush_HeaderBackground}">
-						</Border>
-						<ContentPresenter Grid.Row="0" Content="{TemplateBinding Header}" ContentTemplate="{TemplateBinding HeaderTemplate}"/>
-						<ContentPresenter Grid.Row="1" Content="{TemplateBinding Content}" ContentTemplate="{TemplateBinding ContentTemplate}"/>
-					</Grid>
-				</ControlTemplate>
-			</Setter.Value>
-		</Setter>
-	</Style>
-
-	<Style x:Key="Style_HeaderedContentControl_Stretch" TargetType="toolkit:HeaderedContentControl">
-		<Setter Property="Template">
-			<Setter.Value>
-				<ControlTemplate TargetType="toolkit:HeaderedContentControl">
-					<Grid>
-						<Grid.RowDefinitions>
-							<RowDefinition Height="Auto"/>
-							<RowDefinition Height="*" MinHeight="40"/>
-						</Grid.RowDefinitions>
-						<Border BorderThickness="1" CornerRadius="4" Grid.RowSpan="2" BorderBrush="#FFEAE7E4"/>
-						<Border BorderThickness="0" Margin="1" CornerRadius="4,4,0,0" Background="{StaticResource Brush_HeaderBackground}">
-						</Border>
-						<ContentPresenter Grid.Row="0" Content="{TemplateBinding Header}" ContentTemplate="{TemplateBinding HeaderTemplate}"/>
-						<ContentPresenter Grid.Row="1" Content="{TemplateBinding Content}" ContentTemplate="{TemplateBinding ContentTemplate}"/>
-					</Grid>
-				</ControlTemplate>
-			</Setter.Value>
-		</Setter>
-	</Style>
-
-	<Style x:Key="Style_TextBlock_Breadcrumb" TargetType="TextBlock">
-		<Setter Property="Foreground" Value="{StaticResource Brush_ContrastColor}"/>
-		<Setter Property="FontSize" Value="14"/>
-	</Style>
-
-
-	<Style x:Key="Style_TextBlock_InlineSubHeader" TargetType="TextBlock">
-		<Setter Property="VerticalAlignment" Value="Center"/>
-		<Setter Property="FontWeight" Value="Bold"/>
-	</Style>
-
-	<Style x:Key="Style_TextBlock_GroupHeader" TargetType="TextBlock">
-		<Setter Property="Foreground" Value="{StaticResource Brush_ContrastColor}"/>
-		<Setter Property="FontSize" Value="14"/>
-		<Setter Property="FontWeight" Value="Bold"/>
-	</Style>
-	
-	<Style x:Key="Style_TextBlock_PagePartHeader" TargetType="TextBlock">
-		<Setter Property="Foreground" Value="{StaticResource Brush_ContrastColor}"/>
-		<Setter Property="FontSize" Value="12"/>
-	</Style>
-
-	<Style x:Key="Style_TextBlock_FieldName" TargetType="TextBlock">
-		<Setter Property="Foreground" Value="{StaticResource Brush_ContrastColor}"/>
-		<Setter Property="FontStyle" Value="Italic"/>
-	</Style>
-
-	<Style x:Key="Style_TextBlock_Breadcrumb_Initial" TargetType="TextBlock">
-		<Setter Property="Foreground" Value="#FFA1A1A1"/>
-		<Setter Property="FontSize" Value="14"/>
-	</Style>
-	
-	<Style x:Key="Style_Link_Breadcrumb_Initial" TargetType="HyperlinkButton">
-		<Setter Property="Background" Value="Transparent"/>
-		<Setter Property="BorderThickness" Value="1"/>
-		<Setter Property="BorderBrush" Value="{x:Null}"/>
-		<Setter Property="Foreground" Value="#FFA1A1A1"/>
-		<Setter Property="FontSize" Value="14"/>
-		<Setter Property="Cursor" Value="Hand"/>
-		<Setter Property="MinHeight" Value="0"/>
-		<Setter Property="MinWidth" Value="0"/>
-		<Setter Property="VerticalContentAlignment" Value="Center"/>
-		<Setter Property="HorizontalContentAlignment" Value="Center"/>
-		<Setter Property="Padding" Value="2"/>
-		<Setter Property="Template">
-			<Setter.Value>
-				<ControlTemplate TargetType="HyperlinkButton">
-					<Grid x:Name="ButtonGrid" Cursor="{TemplateBinding Cursor}">
-						<VisualStateManager.VisualStateGroups>
-							<VisualStateGroup x:Name="CommonStates">
-								<VisualState x:Name="Normal"/>
-								<VisualState x:Name="MouseOver">
-									<Storyboard>
-										<ObjectAnimationUsingKeyFrames BeginTime="00:00:00" Duration="00:00:00.0010000" Storyboard.TargetName="InteractiveElementBorder" Storyboard.TargetProperty="(UIElement.Visibility)">
-											<DiscreteObjectKeyFrame KeyTime="00:00:00">
-												<DiscreteObjectKeyFrame.Value>
-													<Visibility>Visible</Visibility>
-												</DiscreteObjectKeyFrame.Value>
-											</DiscreteObjectKeyFrame>
-										</ObjectAnimationUsingKeyFrames>
-										<DoubleAnimationUsingKeyFrames BeginTime="00:00:00" Duration="00:00:00.0010000" Storyboard.TargetName="InteractiveElementBorder" Storyboard.TargetProperty="(UIElement.Opacity)">
-											<EasingDoubleKeyFrame KeyTime="00:00:00" Value="0.95"/>
-										</DoubleAnimationUsingKeyFrames>
-										<DoubleAnimationUsingKeyFrames BeginTime="00:00:00" Duration="00:00:00.0010000" Storyboard.TargetName="ContentPresenter" Storyboard.TargetProperty="(UIElement.Opacity)">
-											<EasingDoubleKeyFrame KeyTime="00:00:00" Value="0"/>
-										</DoubleAnimationUsingKeyFrames>
-										<DoubleAnimationUsingKeyFrames BeginTime="00:00:00" Duration="00:00:00.0010000" Storyboard.TargetName="InteractiveBorder" Storyboard.TargetProperty="(UIElement.Opacity)">
-											<EasingDoubleKeyFrame KeyTime="00:00:00" Value="1"/>
-										</DoubleAnimationUsingKeyFrames>
-									</Storyboard>
-								</VisualState>
-								<VisualState x:Name="Pressed">
-									<Storyboard>
-										<ObjectAnimationUsingKeyFrames BeginTime="00:00:00" Duration="00:00:00.0010000" Storyboard.TargetName="InteractiveElementBorder" Storyboard.TargetProperty="(UIElement.Visibility)">
-											<DiscreteObjectKeyFrame KeyTime="00:00:00">
-												<DiscreteObjectKeyFrame.Value>
-													<Visibility>Visible</Visibility>
-												</DiscreteObjectKeyFrame.Value>
-											</DiscreteObjectKeyFrame>
-										</ObjectAnimationUsingKeyFrames>
-										<DoubleAnimationUsingKeyFrames BeginTime="00:00:00" Duration="00:00:00.0010000" Storyboard.TargetName="InteractiveElementBorder" Storyboard.TargetProperty="(UIElement.Opacity)">
-											<EasingDoubleKeyFrame KeyTime="00:00:00" Value="0.8"/>
-										</DoubleAnimationUsingKeyFrames>
-										<DoubleAnimationUsingKeyFrames BeginTime="00:00:00" Duration="00:00:00.0010000" Storyboard.TargetName="ContentPresenter" Storyboard.TargetProperty="(UIElement.Opacity)">
-											<EasingDoubleKeyFrame KeyTime="00:00:00" Value="0.5"/>
-										</DoubleAnimationUsingKeyFrames>
-										<DoubleAnimationUsingKeyFrames BeginTime="00:00:00" Duration="00:00:00.0010000" Storyboard.TargetName="InteractiveBorder" Storyboard.TargetProperty="(UIElement.Opacity)">
-											<EasingDoubleKeyFrame KeyTime="00:00:00" Value="1"/>
-										</DoubleAnimationUsingKeyFrames>
-									</Storyboard>
-								</VisualState>
-								<VisualState x:Name="Disabled">
-									<Storyboard>
-										<ObjectAnimationUsingKeyFrames Duration="0" Storyboard.TargetName="DisabledOverlay" Storyboard.TargetProperty="Visibility">
-											<DiscreteObjectKeyFrame KeyTime="0">
-												<DiscreteObjectKeyFrame.Value>
-													<Visibility>Visible</Visibility>
-												</DiscreteObjectKeyFrame.Value>
-											</DiscreteObjectKeyFrame>
-										</ObjectAnimationUsingKeyFrames>
-										<DoubleAnimationUsingKeyFrames BeginTime="00:00:00" Duration="00:00:00.0010000" Storyboard.TargetName="ContentPresenter" Storyboard.TargetProperty="(UIElement.Opacity)">
-											<EasingDoubleKeyFrame KeyTime="00:00:00" Value="0"/>
-										</DoubleAnimationUsingKeyFrames>
-										<DoubleAnimationUsingKeyFrames BeginTime="00:00:00" Duration="00:00:00.0010000" Storyboard.TargetName="DisabledOverlay" Storyboard.TargetProperty="(UIElement.Opacity)">
-											<EasingDoubleKeyFrame KeyTime="00:00:00" Value="0.5"/>
-										</DoubleAnimationUsingKeyFrames>
-									</Storyboard>
-								</VisualState>
-							</VisualStateGroup>
-							<VisualStateGroup x:Name="LinkStates">
-								<VisualState x:Name="ActiveLink">
-									<Storyboard>
-										<DoubleAnimationUsingKeyFrames BeginTime="00:00:00" Duration="00:00:00.0010000" Storyboard.TargetName="ActiveBorder" Storyboard.TargetProperty="(UIElement.Opacity)">
-											<EasingDoubleKeyFrame KeyTime="00:00:00" Value="1"/>
-										</DoubleAnimationUsingKeyFrames>
-										<DoubleAnimationUsingKeyFrames BeginTime="00:00:00" Duration="00:00:00.0010000" Storyboard.TargetName="ContentBorder" Storyboard.TargetProperty="(UIElement.Opacity)">
-											<EasingDoubleKeyFrame KeyTime="00:00:00" Value="1"/>
-										</DoubleAnimationUsingKeyFrames>
-									</Storyboard>
-								</VisualState>
-								<VisualState x:Name="InactiveLink"/>
-							</VisualStateGroup>
-							<VisualStateGroup x:Name="FocusStates">
-								<VisualState x:Name="Focused">
-									<Storyboard>
-										<DoubleAnimationUsingKeyFrames Storyboard.TargetName="FocusVisualElement" Storyboard.TargetProperty="Opacity">
-											<SplineDoubleKeyFrame KeyTime="0" Value="0.35"/>
-										</DoubleAnimationUsingKeyFrames>
-										<DoubleAnimationUsingKeyFrames BeginTime="00:00:00" Duration="00:00:00.0010000" Storyboard.TargetName="FocusVisualElement" Storyboard.TargetProperty="(Rectangle.RadiusX)">
-											<EasingDoubleKeyFrame KeyTime="00:00:00" Value="1"/>
-										</DoubleAnimationUsingKeyFrames>
-										<DoubleAnimationUsingKeyFrames BeginTime="00:00:00" Duration="00:00:00.0010000" Storyboard.TargetName="FocusVisualElement" Storyboard.TargetProperty="(Rectangle.RadiusY)">
-											<EasingDoubleKeyFrame KeyTime="00:00:00" Value="1"/>
-										</DoubleAnimationUsingKeyFrames>
-									</Storyboard>
-								</VisualState>
-								<VisualState x:Name="Unfocused"/>
-							</VisualStateGroup>
-						</VisualStateManager.VisualStateGroups>
-						<Rectangle x:Name="FocusVisualElement" Stroke="{TemplateBinding BorderBrush}" StrokeThickness="2" Opacity="0" Margin="-1" RadiusX="1" RadiusY="1"/>
-						<Border x:Name="ActiveBorder" MinWidth="{TemplateBinding MinWidth}" MinHeight="{TemplateBinding MinHeight}" Background="{TemplateBinding Background}" BorderBrush="{TemplateBinding BorderBrush}" BorderThickness="{TemplateBinding BorderThickness}" CornerRadius="1" Opacity="0" Margin="{TemplateBinding Padding}"/>
-						<Border x:Name="ContentBorder" MinWidth="{TemplateBinding MinWidth}" MinHeight="{TemplateBinding MinHeight}" Opacity="1" Margin="{TemplateBinding Padding}">
-							<ContentPresenter x:Name="ContentPresenter" Content="{TemplateBinding Content}" ContentTemplate="{TemplateBinding ContentTemplate}" Opacity="1" HorizontalAlignment="Center" VerticalAlignment="Center"/>
-						</Border>
-						<Border x:Name="InteractiveBorder" MinWidth="{TemplateBinding MinWidth}" MinHeight="{TemplateBinding MinHeight}" BorderThickness="1,1,1,1" Opacity="0" CornerRadius="1,1,1,1" Margin="{TemplateBinding Padding}"/>
-						<Border x:Name="InteractiveElementBorder" Visibility="Collapsed" Margin="{TemplateBinding Padding}">
-							<TextBlock x:Name="InteractiveElement" Foreground="{StaticResource Brush_ContrastColor}" FontSize="{TemplateBinding FontSize}" FontWeight="{TemplateBinding FontWeight}" Text="{TemplateBinding Content}" HorizontalAlignment="Center" VerticalAlignment="Center"/>
-						</Border>
-						<TextBlock x:Name="DisabledOverlay" Text="{TemplateBinding Content}" Foreground="#FFAAAAAA" Visibility="Collapsed" HorizontalAlignment="Center" VerticalAlignment="Center" Margin="{TemplateBinding Padding}"/>
-					</Grid>
-				</ControlTemplate>
-			</Setter.Value>
-		</Setter>
-		<Setter Property="FontWeight" Value="Normal"/>
-	</Style>
-	<ControlTemplate x:Key="ControlTemplate_Button" TargetType="Button"/>
-	
-	<Style x:Key="Style_Button_MouseOverChrome" TargetType="ButtonBase">
-	  <Setter Property="Background">
-		<Setter.Value>
-			<LinearGradientBrush EndPoint="0.5,1" StartPoint="0.5,0">
-				<GradientStop Color="#02494949" Offset="0"/>
-				<GradientStop Color="#0E494949" Offset="1"/>
-			</LinearGradientBrush>
-		</Setter.Value>
-	  </Setter>
-	  <Setter Property="Foreground" Value="#FF000000"/>
-	  <Setter Property="Padding" Value="3"/>
-	  <Setter Property="BorderThickness" Value="1"/>
-	  <Setter Property="BorderBrush" Value="#19121212"/>
-	  <Setter Property="Template">
-		  <Setter.Value>
-			  <ControlTemplate TargetType="ButtonBase">
-				  <Grid>
-					<Grid.Resources>
-						<LinearGradientBrush x:Key="PressedBrush" EndPoint="0.5,1" StartPoint="0.5,0">
-							<GradientStop Color="#0C2D2D2D" Offset="0"/>
-							<GradientStop Color="#1A4D4D4D" Offset="1"/>
-						</LinearGradientBrush>             	
-					</Grid.Resources>
-					  <VisualStateManager.VisualStateGroups>
-						  <VisualStateGroup x:Name="CommonStates">
-							  <VisualState x:Name="Normal"/>
-							  <VisualState x:Name="MouseOver">
-								<Storyboard>
-									<DoubleAnimation Duration="0:0:0.1" To="1" Storyboard.TargetProperty="(UIElement.Opacity)" Storyboard.TargetName="border" d:IsOptimized="True"/>
-								</Storyboard>
-							  </VisualState>
-							  <VisualState x:Name="Pressed">
-								<Storyboard>
-									<DoubleAnimation Duration="0:0:0.1" To="1" Storyboard.TargetProperty="(UIElement.Opacity)" Storyboard.TargetName="border" d:IsOptimized="True"/>
-									<ObjectAnimationUsingKeyFrames Duration="0:0:0.01" Storyboard.TargetProperty="(Border.Background)" Storyboard.TargetName="border" d:IsOptimized="True">
-										<DiscreteObjectKeyFrame KeyTime="0:0:0.01" Value="{StaticResource PressedBrush}"/>
-									</ObjectAnimationUsingKeyFrames>
-								</Storyboard>
-							  </VisualState>
-							  <VisualState x:Name="Disabled">
-								  <Storyboard>
-									  <DoubleAnimation Duration="0" Storyboard.TargetName="DisabledVisualElement" Storyboard.TargetProperty="Opacity" To=".55"/>
-								  </Storyboard>
-							  </VisualState>
-						  </VisualStateGroup>
-						  <VisualStateGroup x:Name="FocusStates">
-							  <VisualState x:Name="Focused"/>
-							  <VisualState x:Name="Unfocused" />
-						  </VisualStateGroup>
-					  </VisualStateManager.VisualStateGroups>
-					  <Border x:Name="border" BorderBrush="{TemplateBinding BorderBrush}" BorderThickness="1" Opacity="0" CornerRadius="3" Background="{TemplateBinding Background}"/>
-					<ContentPresenter
-						x:Name="contentPresenter"
-						Content="{TemplateBinding Content}"
-						ContentTemplate="{TemplateBinding ContentTemplate}"
-						VerticalAlignment="{TemplateBinding VerticalContentAlignment}"
-						HorizontalAlignment="{TemplateBinding HorizontalContentAlignment}"
-						Margin="{TemplateBinding Padding}"/>
-					<Rectangle x:Name="DisabledVisualElement" RadiusX="3" RadiusY="3" Fill="#FFFFFFFF" Opacity="0" IsHitTestVisible="false" />
-				  </Grid>
-			  </ControlTemplate>
-		  </Setter.Value>
-	  </Setter>
-	</Style>
-
-	<Style x:Key="Style_Link_MouseOverChrome" TargetType="HyperlinkButton">
-		<Setter Property="Background">
-			<Setter.Value>
-				<LinearGradientBrush EndPoint="0.5,1" StartPoint="0.5,0">
-					<GradientStop Color="#02494949" Offset="0"/>
-					<GradientStop Color="#0E494949" Offset="1"/>
-				</LinearGradientBrush>
-			</Setter.Value>
-		</Setter>
-		<Setter Property="Foreground" Value="#FF000000"/>
-		<Setter Property="Padding" Value="3"/>
-		<Setter Property="BorderThickness" Value="1"/>
-		<Setter Property="BorderBrush" Value="#19121212"/>
-		<Setter Property="Template">
-			<Setter.Value>
-				<ControlTemplate TargetType="HyperlinkButton">
-					<Grid>
-						<Grid.Resources>
-							<LinearGradientBrush x:Key="PressedBrush" EndPoint="0.5,1" StartPoint="0.5,0">
-								<GradientStop Color="#0C2D2D2D" Offset="0"/>
-								<GradientStop Color="#1A4D4D4D" Offset="1"/>
-							</LinearGradientBrush>
-						</Grid.Resources>
-						<VisualStateManager.VisualStateGroups>
-							<VisualStateGroup x:Name="CommonStates">
-								<VisualState x:Name="Normal"/>
-								<VisualState x:Name="MouseOver">
-									<Storyboard>
-										<DoubleAnimation Duration="0:0:0.1" To="1" Storyboard.TargetProperty="(UIElement.Opacity)" Storyboard.TargetName="border" d:IsOptimized="True"/>
-									</Storyboard>
-								</VisualState>
-								<VisualState x:Name="Pressed">
-									<Storyboard>
-										<DoubleAnimation Duration="0:0:0.1" To="1" Storyboard.TargetProperty="(UIElement.Opacity)" Storyboard.TargetName="border" d:IsOptimized="True"/>
-										<ObjectAnimationUsingKeyFrames Duration="0:0:0.01" Storyboard.TargetProperty="(Border.Background)" Storyboard.TargetName="border" d:IsOptimized="True">
-											<DiscreteObjectKeyFrame KeyTime="0:0:0.01" Value="{StaticResource PressedBrush}"/>
-										</ObjectAnimationUsingKeyFrames>
-									</Storyboard>
-								</VisualState>
-								<VisualState x:Name="Disabled">
-									<Storyboard>
-										<DoubleAnimation Duration="0" Storyboard.TargetName="contentPresenter" Storyboard.TargetProperty="Opacity" To=".55"/>
-									</Storyboard>
-								</VisualState>
-							</VisualStateGroup>
-							<VisualStateGroup x:Name="FocusStates">
-								<VisualState x:Name="Focused"/>
-								<VisualState x:Name="Unfocused" />
-							</VisualStateGroup>
-							<VisualStateGroup x:Name="LinkStates">
-								<VisualState x:Name="ActiveLink">
-									<Storyboard>
-										<Storyboard>
-											<DoubleAnimation Duration="0:0:0.1" To="1" Storyboard.TargetProperty="(UIElement.Opacity)" Storyboard.TargetName="ActiveBorder" d:IsOptimized="True"/>
-											<ObjectAnimationUsingKeyFrames Duration="0:0:0.01" Storyboard.TargetProperty="(Border.Background)" Storyboard.TargetName="ActiveBorder" d:IsOptimized="True">
-												<DiscreteObjectKeyFrame KeyTime="0:0:0.01" Value="{StaticResource PressedBrush}"/>
-											</ObjectAnimationUsingKeyFrames>
-										</Storyboard>
-									</Storyboard>
-								</VisualState>
-								<VisualState x:Name="InactiveLink"/>
-							</VisualStateGroup>
-						</VisualStateManager.VisualStateGroups>
-						<Border x:Name="ActiveBorder" BorderBrush="{TemplateBinding BorderBrush}" BorderThickness="1" Opacity="0" CornerRadius="3" Background="{TemplateBinding Background}"/>
-						<Border x:Name="border" BorderBrush="{TemplateBinding BorderBrush}" BorderThickness="1" Opacity="0" CornerRadius="3" Background="{TemplateBinding Background}"/>
-						<ContentPresenter
-							x:Name="contentPresenter"
-							Content="{TemplateBinding Content}"
-							ContentTemplate="{TemplateBinding ContentTemplate}"
-							VerticalAlignment="{TemplateBinding VerticalContentAlignment}"
-							HorizontalAlignment="{TemplateBinding HorizontalContentAlignment}"
-							Margin="{TemplateBinding Padding}"/>
-					</Grid>
-				</ControlTemplate>
-			</Setter.Value>
-		</Setter>
-	</Style>
-	
-	<!-- Chromeless DataGrid styles -->
-	<Style x:Key="Style_DataGrid_NoChrome_NoHeader" TargetType="sdk:DataGrid">
-		<Setter Property="RowBackground" Value="Transparent" />
-		<Setter Property="AlternatingRowBackground" Value="Transparent" />
-		<Setter Property="Background" Value="Transparent" />
-		<Setter Property="HeadersVisibility" Value="Column" />
-		<Setter Property="HorizontalScrollBarVisibility" Value="Auto" />
-		<Setter Property="VerticalScrollBarVisibility" Value="Auto" />
-		<Setter Property="SelectionMode" Value="Extended" />
-		<Setter Property="CanUserReorderColumns" Value="False" />
-		<Setter Property="CanUserResizeColumns" Value="True" />
-		<Setter Property="CanUserSortColumns" Value="False" />
-		<Setter Property="AutoGenerateColumns" Value="False" />
-		<Setter Property="RowDetailsVisibilityMode" Value="VisibleWhenSelected" />
-		<Setter Property="BorderBrush" Value="Transparent"/>
-		<Setter Property="BorderThickness" Value="0" />       
-		<Setter Property="GridLinesVisibility" Value="None" />
-		<Setter Property="HorizontalGridLinesBrush" Value="#FFC9CACA" />
-		<Setter Property="IsTabStop" Value="True" />
-		<Setter Property="VerticalGridLinesBrush" Value="#FFC9CACA" />
-		<Setter Property="Template">
-			<Setter.Value>
-				<ControlTemplate TargetType="sdk:DataGrid">
-					<Grid>
-						<VisualStateManager.VisualStateGroups>
-							<VisualStateGroup x:Name="CommonStates">
-								<VisualState x:Name="Normal"/>
-								<VisualState x:Name="Disabled">
-									<Storyboard>
-										<DoubleAnimation Storyboard.TargetName="DisabledVisualElement" Storyboard.TargetProperty="Opacity" Duration="0" To="1"/>
-									</Storyboard>
-								</VisualState>
-							</VisualStateGroup>
-						</VisualStateManager.VisualStateGroups>
-						<Border BorderThickness="{TemplateBinding BorderThickness}" BorderBrush="{TemplateBinding BorderBrush}" CornerRadius="2">
-							<Grid Name="Root" Background="{TemplateBinding Background}">
-								<Grid.Resources>
-									<Style TargetType="sdk:DataGridRow">
-										<Setter Property="IsTabStop" Value="False" />
-										<Setter Property="Template">
-											<Setter.Value>
-												<ControlTemplate TargetType="sdk:DataGridRow">
-													<sdk:DataGridFrozenGrid Name="Root">
-														<VisualStateManager.VisualStateGroups>
-															<VisualStateGroup x:Name="CommonStates">
-																<VisualState x:Name="Normal"/>
-																<VisualState x:Name="NormalAlternatingRow">
-																</VisualState>
-																<VisualState x:Name="MouseOver">
-																</VisualState>
-																<VisualState x:Name="NormalSelected">
-																</VisualState>
-																<VisualState x:Name="MouseOverSelected">
-																</VisualState>
-																<VisualState x:Name="UnfocusedSelected">
-																</VisualState>
-															</VisualStateGroup>
-															<VisualStateGroup x:Name="ValidationStates">
-																<VisualState x:Name="Valid"/>
-																<VisualState x:Name="Invalid">
-																</VisualState>
-															</VisualStateGroup>
-														</VisualStateManager.VisualStateGroups>
-														<Grid.RowDefinitions>
-															<RowDefinition Height="Auto"/>
-														</Grid.RowDefinitions>
-														<Grid.ColumnDefinitions>
-															<ColumnDefinition Width="*"/>
-														</Grid.ColumnDefinitions>
-														<Grid.Resources>
-															<Style TargetType="sdk:DataGridCell">
-																<Setter Property="Background" Value="Transparent" />
-																<Setter Property="HorizontalContentAlignment" Value="Stretch" />
-																<Setter Property="VerticalContentAlignment" Value="Stretch" />
-																<Setter Property="IsTabStop" Value="False" />
-																<Setter Property="Template">
-																	<Setter.Value>
-																		<ControlTemplate TargetType="sdk:DataGridCell">
-																			<Grid Name="Root" Background="{TemplateBinding Background}">
-																				<VisualStateManager.VisualStateGroups>
-																					<VisualStateGroup x:Name="CurrentStates">
-																						<VisualState x:Name="Regular" />
-																						<VisualState x:Name="Current">
-																						</VisualState>
-																					</VisualStateGroup>
-																					<VisualStateGroup x:Name="ValidationStates">
-																						<VisualState x:Name="Valid"/>
-																						<VisualState x:Name="Invalid">
-																						</VisualState>
-																					</VisualStateGroup>
-																				</VisualStateManager.VisualStateGroups>
-
-																				<Grid.ColumnDefinitions>
-																					<ColumnDefinition />
-																					<ColumnDefinition Width="Auto" />
-																				</Grid.ColumnDefinitions>
-
-																				<ContentPresenter
-																					Content="{TemplateBinding Content}"
-																					ContentTemplate="{TemplateBinding ContentTemplate}"
-																					HorizontalAlignment="{TemplateBinding HorizontalContentAlignment}"
-																					VerticalAlignment="{TemplateBinding VerticalContentAlignment}"
-																					Margin="{TemplateBinding Padding}" />
-
-																			</Grid>
-																		</ControlTemplate>
-																	</Setter.Value>
-																</Setter>
-															</Style>
-														</Grid.Resources>
-														<sdk:DataGridCellsPresenter Grid.Column="1" Name="CellsPresenter" sdk:DataGridFrozenGrid.IsFrozen="True"  />
-													</sdk:DataGridFrozenGrid>
-												</ControlTemplate>
-											</Setter.Value>
-										</Setter>
-									</Style>
-
-									<Style TargetType="sdk:DataGridRowGroupHeader">
-										<Setter Property="Cursor" Value="Arrow" />
-										<Setter Property="IsTabStop" Value="False" />
-										<Setter Property="Background" Value="Transparent" />
-										<Setter Property="Height" Value="20"/>
-										<Setter Property="Template">
-											<Setter.Value>
-												<ControlTemplate TargetType="sdk:DataGridRowGroupHeader">
-													<sdk:DataGridFrozenGrid Name="Root" Background="{TemplateBinding Background}">
-														<VisualStateManager.VisualStateGroups>
-															<VisualStateGroup x:Name="CurrentStates">
-																<VisualState x:Name="Regular"/>
-																<VisualState x:Name="Current">
-																</VisualState>
-															</VisualStateGroup>
-														</VisualStateManager.VisualStateGroups>
-														<sdk:DataGridFrozenGrid.Resources>
-														</sdk:DataGridFrozenGrid.Resources>
-
-														<Grid.ColumnDefinitions>
-															<ColumnDefinition Width="Auto" />
-															<ColumnDefinition Width="Auto" />
-															<ColumnDefinition Width="Auto" />
-															<ColumnDefinition Width="Auto" />
-															<ColumnDefinition/>
-														</Grid.ColumnDefinitions>
-														<Grid.RowDefinitions>
-															<RowDefinition Height="Auto"/>
-															<RowDefinition/>
-															<RowDefinition Height="Auto"/>
-														</Grid.RowDefinitions>
-
-														<TextBlock Margin="4,0,0,0" Text="{Binding Name}" FontWeight="Bold"/>
-
- 
-													</sdk:DataGridFrozenGrid>
-												</ControlTemplate>
-											</Setter.Value>
-										</Setter>
-									</Style>
-								</Grid.Resources>
-
-								<Grid.RowDefinitions>
-									<RowDefinition/>
-									<RowDefinition Height="Auto" />
-									<RowDefinition Height="Auto" />
-								</Grid.RowDefinitions>
-								<Grid.ColumnDefinitions>
-									<ColumnDefinition Width="Auto" />
-									<ColumnDefinition/>
-									<ColumnDefinition Width="Auto" />
-								</Grid.ColumnDefinitions>
-
-
-								<sdk:DataGridRowsPresenter Name="RowsPresenter" Grid.ColumnSpan="2" Grid.Row="1" />
-								<ScrollBar Name="VerticalScrollbar" Orientation="Vertical" Grid.Column="2" Grid.Row="1" Width="18" Margin="0,-1,-1,-1"/>
-
-								<Grid Grid.Column="1" Grid.Row="2">
-									<Grid.ColumnDefinitions>
-										<ColumnDefinition Width="Auto" />
-										<ColumnDefinition/>
-									</Grid.ColumnDefinitions>
-									<Rectangle Name="FrozenColumnScrollBarSpacer" />
-									<ScrollBar Name="HorizontalScrollbar" Grid.Column="1" Orientation="Horizontal" Height="18" Margin="-1,0,-1,-1"/>
-								</Grid>
-
-							</Grid>
-						</Border>
-						<Border x:Name="DisabledVisualElement" IsHitTestVisible="False" Height="Auto" HorizontalAlignment="Stretch" VerticalAlignment="Stretch" Width="Auto" CornerRadius="2" Background="#8CFFFFFF" Opacity="0"/>
-					</Grid>
-				</ControlTemplate>
-			</Setter.Value>
-		</Setter>
-	</Style>
-	
-	<Style x:Key="Style_GridSplitter_Transparent" TargetType="sdk:GridSplitter">
-		<Setter Property="Background" Value="Transparent" />
-		<Setter Property="IsTabStop" Value="true" />
-		<Setter Property="HorizontalAlignment" Value="Right" />
-		<Setter Property="PreviewStyle">
-			<Setter.Value>
-				<Style TargetType="Control">
-					<Setter Property="Background" Value="#FF868686" />
-					<Setter Property="Template">
-						<Setter.Value>
-							<ControlTemplate TargetType="Control">
-								<Grid x:Name="Root" Opacity=".5">
-
-									<!-- Background -->
-									<Rectangle Fill="{TemplateBinding Background}" />
-
-									<!-- Horizontal Template -->
-									<Grid x:Name="HorizontalTemplate" Height="6">
-										<!-- Just show the faint gray grid splitter rectangle with no other details -->
-									</Grid>
-
-									<!-- Vertical Template -->
-									<Grid x:Name="VerticalTemplate" Visibility="Collapsed" Width="6">
-										<!-- Just show the faint gray grid splitter rectangle with no other details -->
-									</Grid>
-
-								</Grid>
-							</ControlTemplate>
-						</Setter.Value>
-					</Setter>
-				</Style>
-			</Setter.Value>
-		</Setter>
-		<Setter Property="Template">
-			<Setter.Value>
-				<ControlTemplate TargetType="sdk:GridSplitter">
-					<Grid x:Name="Root" IsHitTestVisible="{TemplateBinding IsEnabled}">
-
-						<!-- VSM -->
-						<VisualStateManager.VisualStateGroups>
-							<VisualStateGroup x:Name="CommonStates">
-								<VisualState x:Name="Normal" />
-								<VisualState x:Name="MouseOver" />
-								<VisualState x:Name="Disabled">
-									<Storyboard>
-										<DoubleAnimation Storyboard.TargetName="Root" Storyboard.TargetProperty="Opacity" To="0.5" Duration="0" />
-									</Storyboard>
-								</VisualState>
-							</VisualStateGroup>
-							<VisualStateGroup x:Name="FocusStates">
-								<VisualStateGroup.Transitions>
-									<VisualTransition GeneratedDuration="0" />
-								</VisualStateGroup.Transitions>
-								<VisualState x:Name="Unfocused" />
-								<VisualState x:Name="Focused">
-									<Storyboard>
-										<DoubleAnimation Storyboard.TargetName="FocusVisual" Storyboard.TargetProperty="Opacity" To="1" Duration="0" />
-									</Storyboard>
-								</VisualState>
-							</VisualStateGroup>
-						</VisualStateManager.VisualStateGroups>
-
-						<!-- Background -->
-						<Rectangle Fill="{TemplateBinding Background}" StrokeThickness="0" />
-
-						<!-- Horizontal Template -->
-						<Grid x:Name="HorizontalTemplate" Height="10">
-						</Grid>
-
-						<!-- Vertical Template -->
-						<Grid x:Name="VerticalTemplate" Visibility="Collapsed" Width="10">
-						 </Grid>
-
-						<!-- Focus Visual -->
-						<Rectangle x:Name="FocusVisual" StrokeThickness="1" Opacity="0" IsHitTestVisible="false" >
-							<Rectangle.Stroke>
-								<SolidColorBrush Color="#6E9A002B"/>
-							</Rectangle.Stroke>
-						</Rectangle>
-					</Grid>
-				</ControlTemplate>
-			</Setter.Value>
-		</Setter>
-	</Style>
-
-	<Style x:Name="HyperlinkButton_FooterLinks" TargetType="HyperlinkButton">
-		<Setter Property="Margin"
-				Value="0,0,8,0" />
-		<Setter Property="Foreground"
-				Value="Black" />
-		<Setter Property="Template">
-			<Setter.Value>
-				<ControlTemplate TargetType="HyperlinkButton">
-					<Grid Cursor="{TemplateBinding Cursor}"
-						  Background="{TemplateBinding Background}">
-						<VisualStateManager.VisualStateGroups>
-							<VisualStateGroup x:Name="CommonStates">
-								<VisualStateGroup.Transitions>
-									<VisualTransition GeneratedDuration="0:0:0.2" />
-								</VisualStateGroup.Transitions>
-								<VisualState x:Name="Normal" />
-								<VisualState x:Name="MouseOver">
-									<Storyboard>
-										<ColorAnimation To="White"
-														Storyboard.TargetProperty="(TextBlock.Foreground).(SolidColorBrush.Color)"
-														Storyboard.TargetName="Content"
-														Duration="0" />
-									</Storyboard>
-								</VisualState>
-							</VisualStateGroup>
-						</VisualStateManager.VisualStateGroups>
-
-						<TextBlock x:Name="Content"
-								   Text="{TemplateBinding Content}"
-								   VerticalAlignment="{TemplateBinding VerticalContentAlignment}"
-								   HorizontalAlignment="{TemplateBinding HorizontalContentAlignment}"
-								   Margin="{TemplateBinding Padding}" />
-					</Grid>
-				</ControlTemplate>
-			</Setter.Value>
-		</Setter>
-	</Style>
-
-	<Style x:Name="HyperlinkButton_AlertLinks_Style"
-		   TargetType="HyperlinkButton" BasedOn="{StaticResource HyperlinkButton_FooterLinks}">
-		<Setter Property="Template">
-			<Setter.Value>
-				<ControlTemplate TargetType="HyperlinkButton">
-					<Grid Cursor="{TemplateBinding Cursor}"
-						  Background="{TemplateBinding Background}">
-						<TextBlock x:Name="Content"
-								   Text="{TemplateBinding Content}"
-								   VerticalAlignment="{TemplateBinding VerticalContentAlignment}"
-								   HorizontalAlignment="{TemplateBinding HorizontalContentAlignment}"
-								   Margin="{TemplateBinding Padding}" />
-					</Grid>
-				</ControlTemplate>
-			</Setter.Value>
-		</Setter>
-	</Style>
-    
-    <Style x:Name="Style_InfoToolTip" TargetType="ContentControl">
-        <Setter Property="BorderThickness" Value="1"/>
-        <Setter Property="Background">
-        	<Setter.Value>
-        		<LinearGradientBrush EndPoint="0.5,1" StartPoint="0.5,0">
-        			<GradientStop Color="#FFEFEFEF" Offset="0.009"/>
-        			<GradientStop Color="#FFCCCACA" Offset="1"/>
-        		</LinearGradientBrush>
-        	</Setter.Value>
-        </Setter>
-        <Setter Property="BorderBrush" Value="Black"/>
-		<Setter Property="Template">
-			<Setter.Value>
-				<ControlTemplate>
-					<Border Background="{TemplateBinding Background}" BorderBrush="{TemplateBinding BorderBrush}" BorderThickness="{TemplateBinding BorderThickness}">
-						<ContentPresenter HorizontalAlignment="{TemplateBinding HorizontalContentAlignment}" VerticalAlignment="{TemplateBinding VerticalContentAlignment}"/>
-					</Border>
-				</ControlTemplate>
-			</Setter.Value>
-		</Setter>
-    </Style>
-</ResourceDictionary>
+﻿<ResourceDictionary xmlns="http://schemas.microsoft.com/winfx/2006/xaml/presentation"
+					xmlns:x="http://schemas.microsoft.com/winfx/2006/xaml"
+					xmlns:toolkit="http://schemas.microsoft.com/winfx/2006/xaml/presentation/toolkit"
+					xmlns:i="http://schemas.microsoft.com/expression/2010/interactivity"
+					xmlns:ei="http://schemas.microsoft.com/expression/2010/interactions"
+					xmlns:Editors="clr-namespace:Raven.Studio.Controls.Editors"
+					xmlns:Controls="clr-namespace:System.Windows.Controls"
+					xmlns:System="clr-namespace:System;assembly=mscorlib"
+					xmlns:d="http://schemas.microsoft.com/expression/blend/2008"
+					xmlns:mc="http://schemas.openxmlformats.org/markup-compatibility/2006"
+					xmlns:sdk="http://schemas.microsoft.com/winfx/2006/xaml/presentation/sdk"
+					xmlns:Behaviors="clr-namespace:Raven.Studio.Behaviors"
+                    xmlns:RavenControls="clr-namespace:Raven.Studio.Controls" 
+                    mc:Ignorable="d">
+
+	<ResourceDictionary.MergedDictionaries>
+		<ResourceDictionary Source="Brushes.xaml" />
+        <ResourceDictionary Source="TextBoxStyles.xaml" />
+        <ResourceDictionary Source="Images/Images.xaml" />
+		<ResourceDictionary Source="DataGridStyles.xaml" />
+		<ResourceDictionary Source="TreeViewStyles.xaml" />
+		<ResourceDictionary Source="SplitButton.xaml" />
+		<ResourceDictionary Source="WatermarkedTextBox.xaml" />
+	</ResourceDictionary.MergedDictionaries>
+
+	<Style TargetType="ScrollBar">
+		<Setter Property="MinWidth" Value="17"/>
+		<Setter Property="MinHeight" Value="17"/>
+		<Setter Property="IsTabStop" Value="False"/>
+		<Setter Property="Template">
+			<Setter.Value>
+				<ControlTemplate TargetType="ScrollBar">
+					<Grid x:Name="Root" d:DesignWidth="188" d:DesignHeight="220">
+						<Grid.Resources>
+
+							<!-- RepeatButton Templates -->
+							<ControlTemplate x:Key="RepeatButtonTemplate" TargetType="RepeatButton">
+								<Grid x:Name="Root" Background="Transparent">
+									<VisualStateManager.VisualStateGroups>
+										<VisualStateGroup x:Name="CommonStates">
+											<VisualState x:Name="Normal" />
+										</VisualStateGroup>
+									</VisualStateManager.VisualStateGroups>
+								</Grid>
+							</ControlTemplate>
+
+							<!-- Horizontal Inc/Dec Templates -->
+							<ControlTemplate x:Key="HorizontalIncrementTemplate" TargetType="RepeatButton">
+								<Grid x:Name="Root">
+									<VisualStateManager.VisualStateGroups>
+										<VisualStateGroup x:Name="CommonStates">
+											<VisualState x:Name="Normal" />
+											<VisualState x:Name="MouseOver">
+												<Storyboard>
+												</Storyboard>
+											</VisualState>
+											<VisualState x:Name="Pressed">
+												<Storyboard>
+												</Storyboard>
+											</VisualState>
+											<VisualState x:Name="Disabled">
+												<Storyboard>
+													<DoubleAnimation Duration="0:0:0" Storyboard.TargetName="DisabledElement" Storyboard.TargetProperty="Opacity" To=".7" />
+												</Storyboard>
+											</VisualState>
+										</VisualStateGroup>
+									</VisualStateManager.VisualStateGroups>
+									<Rectangle x:Name="Background" Opacity="0" RadiusX="2" RadiusY="2" Fill="Transparent" StrokeThickness="0" />
+									<Rectangle x:Name="Highlight" Opacity="0" RadiusX="1" RadiusY="1" IsHitTestVisible="false" Stroke="#FF6DBDD1" StrokeThickness="1" Margin="1" />
+									<Path Stretch="Uniform" Height="8" Width="4" Data="F1 M 511.047,352.682L 511.047,342.252L 517.145,347.467L 511.047,352.682 Z ">
+										<Path.Fill>
+											<SolidColorBrush x:Name="ButtonColor" Color="#FF333333" />
+										</Path.Fill>
+									</Path>
+									<Rectangle x:Name="DisabledElement" Opacity="0" RadiusX="2" RadiusY="2" Fill="#FFFFFFFF"/>
+								</Grid>
+							</ControlTemplate>
+							<ControlTemplate x:Key="HorizontalDecrementTemplate" TargetType="RepeatButton">
+								<Grid x:Name="Root">
+									<VisualStateManager.VisualStateGroups>
+										<VisualStateGroup x:Name="CommonStates">
+											<VisualState x:Name="Normal" />
+											<VisualState x:Name="MouseOver">
+												<Storyboard>
+												</Storyboard>
+											</VisualState>
+											<VisualState x:Name="Pressed">
+												<Storyboard>
+												</Storyboard>
+											</VisualState>
+											<VisualState x:Name="Disabled">
+												<Storyboard>
+													<DoubleAnimation Duration="0:0:0" Storyboard.TargetName="DisabledElement" Storyboard.TargetProperty="Opacity" To=".7" />
+												</Storyboard>
+											</VisualState>
+										</VisualStateGroup>
+									</VisualStateManager.VisualStateGroups>
+									<Path Stretch="Uniform" Height="8" Width="4" Data="F1 M 110.692,342.252L 110.692,352.682L 104.594,347.467L 110.692,342.252 Z ">
+										<Path.Fill>
+											<SolidColorBrush x:Name="ButtonColor" Color="#FF333333" />
+										</Path.Fill>
+									</Path>
+									<Rectangle x:Name="DisabledElement" Opacity="0" RadiusX="2" RadiusY="2" Fill="#FFFFFFFF"/>
+								</Grid>
+							</ControlTemplate>
+
+							<!-- Vertical Inc/Dec Templates -->
+							<ControlTemplate x:Key="VerticalIncrementTemplate" TargetType="RepeatButton">
+								<Grid x:Name="Root">
+									<VisualStateManager.VisualStateGroups>
+										<VisualStateGroup x:Name="CommonStates">
+											<VisualState x:Name="Normal" />
+											<VisualState x:Name="MouseOver">
+												<Storyboard>
+												</Storyboard>
+											</VisualState>
+											<VisualState x:Name="Pressed">
+												<Storyboard>
+												</Storyboard>
+											</VisualState>
+											<VisualState x:Name="Disabled">
+												<Storyboard>
+													<DoubleAnimation Duration="0:0:0" Storyboard.TargetName="DisabledElement" Storyboard.TargetProperty="Opacity" To=".7" />
+												</Storyboard>
+											</VisualState>
+										</VisualStateGroup>
+									</VisualStateManager.VisualStateGroups>
+									<Rectangle x:Name="Background" RadiusX="2" RadiusY="2" Fill="Transparent" StrokeThickness="1" />
+									<Path Stretch="Uniform" Height="4" Width="8" Data="F1 M 531.107,321.943L 541.537,321.943L 536.322,328.042L 531.107,321.943 Z ">
+										<Path.Fill>
+											<SolidColorBrush x:Name="ButtonColor" Color="#FF333333" />
+										</Path.Fill>
+									</Path>
+									<Rectangle x:Name="DisabledElement" Opacity="0" RadiusX="2" RadiusY="2" Fill="#FFFFFFFF"/>
+								</Grid>
+							</ControlTemplate>
+							<ControlTemplate x:Key="VerticalDecrementTemplate" TargetType="RepeatButton">
+								<Grid x:Name="Root">
+									<VisualStateManager.VisualStateGroups>
+										<VisualStateGroup x:Name="CommonStates">
+											<VisualState x:Name="Normal" />
+											<VisualState x:Name="MouseOver">
+												<Storyboard>
+												</Storyboard>
+											</VisualState>
+											<VisualState x:Name="Pressed">
+												<Storyboard>
+												</Storyboard>
+											</VisualState>
+											<VisualState x:Name="Disabled">
+												<Storyboard>
+													<DoubleAnimation Duration="0:0:0" Storyboard.TargetName="DisabledElement" Storyboard.TargetProperty="Opacity" To=".7" />
+												</Storyboard>
+											</VisualState>
+										</VisualStateGroup>
+									</VisualStateManager.VisualStateGroups>
+									<Rectangle x:Name="Background" RadiusX="2" RadiusY="2" Fill="Transparent" StrokeThickness="1" />
+									<Path Stretch="Uniform" Height="4" Width="8" Data="F1 M 541.537,173.589L 531.107,173.589L 536.322,167.49L 541.537,173.589 Z ">
+										<Path.Fill>
+											<SolidColorBrush x:Name="ButtonColor" Color="#FF333333" />
+										</Path.Fill>
+									</Path>
+									<Rectangle x:Name="DisabledElement" Opacity="0" RadiusX="2" RadiusY="2" Fill="#FFFFFFFF"/>
+								</Grid>
+							</ControlTemplate>
+
+							<!-- Thumb Templates -->
+							<ControlTemplate x:Key="VerticalThumbTemplate" TargetType="Thumb">
+								<Grid>
+									<VisualStateManager.VisualStateGroups>
+										<VisualStateGroup x:Name="CommonStates">
+											<VisualState x:Name="Normal" />
+											<VisualState x:Name="MouseOver">
+												<Storyboard>
+												</Storyboard>
+											</VisualState>
+											<VisualState x:Name="Pressed">
+												<Storyboard>
+												</Storyboard>
+											</VisualState>
+											<VisualState x:Name="Disabled">
+												<Storyboard>
+													<DoubleAnimation Duration="0:0:0" Storyboard.TargetName="ThumbVisual" Storyboard.TargetProperty="Opacity" To="0" />
+												</Storyboard>
+											</VisualState>
+										</VisualStateGroup>
+									</VisualStateManager.VisualStateGroups>
+									<Grid x:Name="ThumbVisual" Margin="1,0,1,0">
+										<Rectangle x:Name="Background" RadiusX="4" RadiusY="4" StrokeThickness="1" Margin="1,0" >
+											<Rectangle.Fill>
+												<LinearGradientBrush EndPoint="1,0.5" StartPoint="0,0.5">
+													<GradientStop Color="#FFE4E4E4" Offset="0.032"/>
+													<GradientStop Color="#FFD1D1D1" Offset="0.973"/>
+													<GradientStop Color="#FFF7F3F3" Offset="1"/>
+													<GradientStop Color="White"/>
+												</LinearGradientBrush>
+											</Rectangle.Fill>
+										</Rectangle>
+									</Grid>
+								</Grid>
+							</ControlTemplate>
+							<ControlTemplate x:Key="HorizontalThumbTemplate" TargetType="Thumb">
+								<Grid>
+									<VisualStateManager.VisualStateGroups>
+										<VisualStateGroup x:Name="CommonStates">
+											<VisualState x:Name="Normal" />
+											<VisualState x:Name="MouseOver">
+												<Storyboard>
+												</Storyboard>
+											</VisualState>
+											<VisualState x:Name="Pressed">
+												<Storyboard>
+												</Storyboard>
+											</VisualState>
+											<VisualState x:Name="Disabled">
+												<Storyboard>
+													<DoubleAnimation Duration="0:0:0" Storyboard.TargetName="ThumbVisual" Storyboard.TargetProperty="Opacity" To="0" />
+												</Storyboard>
+											</VisualState>
+										</VisualStateGroup>
+									</VisualStateManager.VisualStateGroups>
+									<Grid x:Name="ThumbVisual" Margin="0,1,0,1">
+										<Rectangle x:Name="Background" RadiusX="4" RadiusY="4" StrokeThickness="1" Margin="0,1" >
+											<Rectangle.Fill>
+												<LinearGradientBrush EndPoint="0.5,1" StartPoint="0.5,0">
+													<GradientStop Color="#FFE4E4E4" Offset="0.032"/>
+													<GradientStop Color="#FFD1D1D1" Offset="0.973"/>
+													<GradientStop Color="#FFF7F3F3" Offset="1"/>
+													<GradientStop Color="White"/>
+												</LinearGradientBrush>
+											</Rectangle.Fill>
+										</Rectangle>
+									</Grid>
+								</Grid>
+							</ControlTemplate>
+						</Grid.Resources>
+
+						<VisualStateManager.VisualStateGroups>
+							<VisualStateGroup x:Name="CommonStates">
+								<VisualState x:Name="Normal" />
+								<VisualState x:Name="MouseOver" />
+								<VisualState x:Name="Disabled">
+									<Storyboard>
+										<DoubleAnimation Storyboard.TargetName="Root" Storyboard.TargetProperty="Opacity" To="0.5" Duration="0" />
+									</Storyboard>
+								</VisualState>
+							</VisualStateGroup>
+						</VisualStateManager.VisualStateGroups>
+
+						<!-- Horizontal Template -->
+						<Grid x:Name="HorizontalRoot">
+							<Grid.ColumnDefinitions>
+								<ColumnDefinition Width="Auto" />
+								<ColumnDefinition Width="Auto" />
+								<ColumnDefinition Width="Auto" />
+								<ColumnDefinition Width="*" />
+								<ColumnDefinition Width="Auto" />
+							</Grid.ColumnDefinitions>
+
+							<!-- Track Layer -->
+							<Rectangle Grid.RowSpan="5" RadiusX="1" RadiusY="1" StrokeThickness="1" Stroke="#00000000" Fill="Transparent"/>
+							<Rectangle Grid.RowSpan="5" RadiusX="1" RadiusY="1" StrokeThickness="1" Opacity=".375" Stroke="#FFE9E9E9"/>
+							<Rectangle Grid.RowSpan="5" RadiusX="1" RadiusY="1" Margin="1">
+								<Rectangle.Stroke>
+									<LinearGradientBrush EndPoint="0.125,0.5" StartPoint="0.875,0.5">
+										<GradientStop Color="#33FFFFFF"/>
+										<GradientStop Color="#99FFFFFF" Offset="1"/>
+									</LinearGradientBrush>
+								</Rectangle.Stroke>
+							</Rectangle>
+
+							<!-- Repeat Buttons + Thumb -->
+							<RepeatButton x:Name="HorizontalSmallDecrease" Grid.Column="0" Width="16" IsTabStop="False" Interval="50" Template="{StaticResource HorizontalDecrementTemplate}" Margin="1" Background="Transparent" />
+							<RepeatButton x:Name="HorizontalLargeDecrease" Grid.Column="1" Width="0" Template="{StaticResource RepeatButtonTemplate}" Interval="50" IsTabStop="False" Background="Transparent" />
+							<Thumb x:Name="HorizontalThumb" Background="{TemplateBinding Background}"  MinWidth="18" Width="18" Grid.Column="2" Template="{StaticResource HorizontalThumbTemplate}" />
+							<RepeatButton x:Name="HorizontalLargeIncrease" Grid.Column="3" Template="{StaticResource RepeatButtonTemplate}" Interval="50" IsTabStop="False" Background="Transparent" />
+							<RepeatButton x:Name="HorizontalSmallIncrease" Grid.Column="4" Width="16" IsTabStop="False" Interval="50" Template="{StaticResource HorizontalIncrementTemplate}" Margin="1" Background="Transparent" />
+						</Grid>
+
+						<!-- Vertical Template -->
+						<Grid x:Name="VerticalRoot" Visibility="Collapsed">
+							<Grid.RowDefinitions>
+								<RowDefinition Height="Auto" />
+								<RowDefinition Height="Auto" />
+								<RowDefinition Height="Auto" />
+								<RowDefinition Height="*" />
+								<RowDefinition Height="Auto" />
+							</Grid.RowDefinitions>
+
+							<!-- Track Layer -->
+							<Rectangle Grid.RowSpan="5" RadiusX="1" RadiusY="1" StrokeThickness="1" Stroke="#00000000" Fill="Transparent"/>
+							<Rectangle Grid.RowSpan="5" RadiusX="1" RadiusY="1" StrokeThickness="1" Opacity=".375" Stroke="#FFE9E9E9"/>
+							<Rectangle Grid.RowSpan="5" RadiusX="1" RadiusY="1" Margin="1">
+								<Rectangle.Stroke>
+									<LinearGradientBrush EndPoint="0.125,0.5" StartPoint="0.875,0.5">
+										<GradientStop Color="#33FFFFFF"/>
+										<GradientStop Color="#99FFFFFF" Offset="1"/>
+									</LinearGradientBrush>
+								</Rectangle.Stroke>
+							</Rectangle>
+
+							<!-- Repeat Buttons + Thumb -->
+							<RepeatButton x:Name="VerticalSmallDecrease" Grid.Row="0" Height="16" IsTabStop="False" Interval="50" Template="{StaticResource VerticalDecrementTemplate}" Margin="1" />
+							<RepeatButton x:Name="VerticalLargeDecrease" Grid.Row="1" Height="0" Template="{StaticResource RepeatButtonTemplate}" Interval="50" IsTabStop="False" />
+							<Thumb x:Name="VerticalThumb" MinHeight="18" Height="18" Grid.Row="2" Template="{StaticResource VerticalThumbTemplate}" />
+							<RepeatButton x:Name="VerticalLargeIncrease" Grid.Row="3" Template="{StaticResource RepeatButtonTemplate}" Interval="50" IsTabStop="False" />
+							<RepeatButton x:Name="VerticalSmallIncrease" Grid.Row="4" Height="16" IsTabStop="False" Interval="50" Template="{StaticResource VerticalIncrementTemplate}" Margin="1" />
+						</Grid>
+					</Grid>
+				</ControlTemplate>
+			</Setter.Value>
+		</Setter>
+	</Style>
+
+	<Style TargetType="ListBoxItem">
+		<Setter Property="Padding" Value="3" />
+		<Setter Property="HorizontalContentAlignment" Value="Left" />
+		<Setter Property="VerticalContentAlignment" Value="Top" />
+		<Setter Property="Background" Value="Transparent" />
+		<Setter Property="BorderThickness" Value="1"/>
+		<Setter Property="TabNavigation" Value="Local" />
+		<Setter Property="Template">
+			<Setter.Value>
+				<ControlTemplate TargetType="ListBoxItem">
+					<Grid Background="{TemplateBinding Background}">
+						<VisualStateManager.VisualStateGroups>
+							<VisualStateGroup x:Name="CommonStates">
+								<VisualState x:Name="Normal" />
+								<VisualState x:Name="MouseOver">
+									<Storyboard>
+										<DoubleAnimation Storyboard.TargetName="BackgroundRectangle" Storyboard.TargetProperty="Opacity" Duration="0" To=".35"/>
+									</Storyboard>
+								</VisualState>
+								<VisualState x:Name="Disabled">
+									<Storyboard>
+										<DoubleAnimation Storyboard.TargetName="contentPresenter" Storyboard.TargetProperty="Opacity" Duration="0" To=".55" />
+									</Storyboard>
+								</VisualState>
+							</VisualStateGroup>
+							<VisualStateGroup x:Name="SelectionStates">
+								<VisualState x:Name="Unselected" />
+								<VisualState x:Name="Selected">
+									<Storyboard>
+										<DoubleAnimation Storyboard.TargetName="BackgroundRectangle" Storyboard.TargetProperty="Opacity" Duration="0" To="1"/>
+									</Storyboard>
+								</VisualState>
+							</VisualStateGroup>
+							<VisualStateGroup x:Name="FocusStates">
+								<VisualState x:Name="Focused">
+									<Storyboard>
+										<ObjectAnimationUsingKeyFrames Storyboard.TargetName="FocusVisualElement" Storyboard.TargetProperty="Visibility" Duration="0">
+											<DiscreteObjectKeyFrame KeyTime="0">
+												<DiscreteObjectKeyFrame.Value>
+													<Visibility>Visible</Visibility>
+												</DiscreteObjectKeyFrame.Value>
+											</DiscreteObjectKeyFrame>
+										</ObjectAnimationUsingKeyFrames>
+									</Storyboard>
+								</VisualState>
+								<VisualState x:Name="Unfocused"/>
+							</VisualStateGroup>
+						</VisualStateManager.VisualStateGroups>
+						<Rectangle x:Name="BackgroundRectangle" Opacity="0" Fill="#FFC4C4C4" IsHitTestVisible="False" RadiusX="0" RadiusY="0"/>
+						<ContentPresenter
+							  x:Name="contentPresenter"
+							  Content="{TemplateBinding Content}"
+							  ContentTemplate="{TemplateBinding ContentTemplate}"
+							  HorizontalAlignment="{TemplateBinding HorizontalContentAlignment}"
+							  Margin="{TemplateBinding Padding}"/>
+						<Rectangle x:Name="FocusVisualElement" Stroke="#9D9D9D" StrokeThickness="1" Visibility="Collapsed" RadiusX="1" RadiusY="1" />
+					</Grid>
+				</ControlTemplate>
+			</Setter.Value>
+		</Setter>
+	</Style>
+
+	<Style TargetType="ComboBoxItem">
+		<Setter Property="Padding" Value="3" />
+		<Setter Property="HorizontalContentAlignment" Value="Left" />
+		<Setter Property="VerticalContentAlignment" Value="Top" />
+		<Setter Property="Background" Value="Transparent" />
+		<Setter Property="BorderThickness" Value="1"/>
+		<Setter Property="TabNavigation" Value="Local" />
+		<Setter Property="Template">
+			<Setter.Value>
+				<ControlTemplate TargetType="ListBoxItem">
+					<Grid Background="{TemplateBinding Background}">
+						<VisualStateManager.VisualStateGroups>
+							<VisualStateGroup x:Name="CommonStates">
+								<VisualState x:Name="Normal" />
+								<VisualState x:Name="MouseOver">
+									<Storyboard>
+										<DoubleAnimation Storyboard.TargetName="BackgroundRectangle2" Storyboard.TargetProperty="Opacity" Duration="0" To=".35"/>
+									</Storyboard>
+								</VisualState>
+								<VisualState x:Name="Disabled">
+									<Storyboard>
+										<DoubleAnimation Storyboard.TargetName="contentPresenter" Storyboard.TargetProperty="Opacity" Duration="0" To=".55" />
+									</Storyboard>
+								</VisualState>
+							</VisualStateGroup>
+							<VisualStateGroup x:Name="SelectionStates">
+								<VisualState x:Name="Unselected" />
+								<VisualState x:Name="Selected">
+									<Storyboard>
+										<DoubleAnimation Storyboard.TargetName="BackgroundRectangle" Storyboard.TargetProperty="Opacity" Duration="0" To="1"/>
+									</Storyboard>
+								</VisualState>
+							</VisualStateGroup>
+							<VisualStateGroup x:Name="FocusStates">
+								<VisualState x:Name="Focused">
+									<Storyboard>
+										<ObjectAnimationUsingKeyFrames Storyboard.TargetName="FocusVisualElement" Storyboard.TargetProperty="Visibility" Duration="0">
+											<DiscreteObjectKeyFrame KeyTime="0">
+												<DiscreteObjectKeyFrame.Value>
+													<Visibility>Visible</Visibility>
+												</DiscreteObjectKeyFrame.Value>
+											</DiscreteObjectKeyFrame>
+										</ObjectAnimationUsingKeyFrames>
+									</Storyboard>
+								</VisualState>
+								<VisualState x:Name="Unfocused"/>
+							</VisualStateGroup>
+						</VisualStateManager.VisualStateGroups>
+						<Rectangle x:Name="BackgroundRectangle" Opacity="0" Fill="Gainsboro" IsHitTestVisible="False" RadiusX="0" RadiusY="0"/>
+						<Rectangle x:Name="BackgroundRectangle2" Opacity="0" Fill="Gainsboro" IsHitTestVisible="False" RadiusX="0" RadiusY="0"/>
+						<ContentPresenter
+							  x:Name="contentPresenter"
+							  Content="{TemplateBinding Content}"
+							  ContentTemplate="{TemplateBinding ContentTemplate}"
+							  HorizontalAlignment="{TemplateBinding HorizontalContentAlignment}"
+							  Margin="{TemplateBinding Padding}"/>
+						<Rectangle x:Name="FocusVisualElement" Stroke="#9D9D9D" StrokeThickness="1" Visibility="Collapsed" RadiusX="1" RadiusY="1" />
+					</Grid>
+				</ControlTemplate>
+			</Setter.Value>
+		</Setter>
+	</Style>
+	<Style x:Key="Style_ScrollBar_Slim" TargetType="ScrollBar">
+		<Setter Property="MinWidth" Value="8"/>
+		<Setter Property="MinHeight" Value="8"/>
+		<Setter Property="IsTabStop" Value="False"/>
+		<Setter Property="Template">
+			<Setter.Value>
+				<ControlTemplate TargetType="ScrollBar">
+					<Grid x:Name="Root" d:DesignWidth="188" d:DesignHeight="220">
+						<Grid.Resources>
+
+							<!-- RepeatButton Templates -->
+							<ControlTemplate x:Key="RepeatButtonTemplate" TargetType="RepeatButton">
+								<Grid x:Name="Root" Background="Transparent">
+									<VisualStateManager.VisualStateGroups>
+										<VisualStateGroup x:Name="CommonStates">
+											<VisualState x:Name="Normal" />
+										</VisualStateGroup>
+									</VisualStateManager.VisualStateGroups>
+								</Grid>
+							</ControlTemplate>
+
+							<!-- Horizontal Inc/Dec Templates -->
+							<ControlTemplate x:Key="HorizontalIncrementTemplate" TargetType="RepeatButton">
+								<Grid x:Name="Root">
+									<VisualStateManager.VisualStateGroups>
+										<VisualStateGroup x:Name="CommonStates">
+											<VisualState x:Name="Normal" />
+											<VisualState x:Name="MouseOver">
+												<Storyboard/>
+											</VisualState>
+											<VisualState x:Name="Pressed">
+												<Storyboard/>
+											</VisualState>
+											<VisualState x:Name="Disabled">
+												<Storyboard>
+													<DoubleAnimation Duration="0:0:0" Storyboard.TargetName="DisabledElement" Storyboard.TargetProperty="Opacity" To=".7" />
+												</Storyboard>
+											</VisualState>
+										</VisualStateGroup>
+									</VisualStateManager.VisualStateGroups>
+									<Rectangle x:Name="Background" Opacity="0" RadiusX="1" RadiusY="1" Fill="Transparent" StrokeThickness="0" />
+									<Rectangle x:Name="Highlight" Opacity="0" RadiusX="1" RadiusY="1" IsHitTestVisible="false" Stroke="#FF6DBDD1" StrokeThickness="1" Margin="1" />
+									<Path Stretch="Uniform" Height="4" Width="2" Data="F1 M 511.047,352.682L 511.047,342.252L 517.145,347.467L 511.047,352.682 Z ">
+										<Path.Fill>
+											<SolidColorBrush x:Name="ButtonColor" Color="#FF333333" />
+										</Path.Fill>
+									</Path>
+									<Rectangle x:Name="DisabledElement" Opacity="0" RadiusX="1" RadiusY="1" Fill="#FFFFFFFF"/>
+								</Grid>
+							</ControlTemplate>
+							<ControlTemplate x:Key="HorizontalDecrementTemplate" TargetType="RepeatButton">
+								<Grid x:Name="Root">
+									<VisualStateManager.VisualStateGroups>
+										<VisualStateGroup x:Name="CommonStates">
+											<VisualState x:Name="Normal" />
+											<VisualState x:Name="MouseOver">
+												<Storyboard/>
+											</VisualState>
+											<VisualState x:Name="Pressed">
+												<Storyboard/>
+											</VisualState>
+											<VisualState x:Name="Disabled">
+												<Storyboard>
+													<DoubleAnimation Duration="0:0:0" Storyboard.TargetName="DisabledElement" Storyboard.TargetProperty="Opacity" To=".7" />
+												</Storyboard>
+											</VisualState>
+										</VisualStateGroup>
+									</VisualStateManager.VisualStateGroups>
+									<Path Stretch="Uniform" Height="4" Width="2" Data="F1 M 110.692,342.252L 110.692,352.682L 104.594,347.467L 110.692,342.252 Z ">
+										<Path.Fill>
+											<SolidColorBrush x:Name="ButtonColor" Color="#FF333333" />
+										</Path.Fill>
+									</Path>
+									<Rectangle x:Name="DisabledElement" Opacity="0" RadiusX="1" RadiusY="1" Fill="#FFFFFFFF"/>
+								</Grid>
+							</ControlTemplate>
+
+							<!-- Vertical Inc/Dec Templates -->
+							<ControlTemplate x:Key="VerticalIncrementTemplate" TargetType="RepeatButton">
+								<Grid x:Name="Root">
+									<VisualStateManager.VisualStateGroups>
+										<VisualStateGroup x:Name="CommonStates">
+											<VisualState x:Name="Normal" />
+											<VisualState x:Name="MouseOver">
+												<Storyboard/>
+											</VisualState>
+											<VisualState x:Name="Pressed">
+												<Storyboard/>
+											</VisualState>
+											<VisualState x:Name="Disabled">
+												<Storyboard>
+													<DoubleAnimation Duration="0:0:0" Storyboard.TargetName="DisabledElement" Storyboard.TargetProperty="Opacity" To=".7" />
+												</Storyboard>
+											</VisualState>
+										</VisualStateGroup>
+									</VisualStateManager.VisualStateGroups>
+									<Rectangle x:Name="Background" RadiusX="1" RadiusY="1" Fill="Transparent" StrokeThickness="1" />
+									<Path Stretch="Uniform" Height="2" Width="4" Data="F1 M 531.107,321.943L 541.537,321.943L 536.322,328.042L 531.107,321.943 Z ">
+										<Path.Fill>
+											<SolidColorBrush x:Name="ButtonColor" Color="#FF333333" />
+										</Path.Fill>
+									</Path>
+									<Rectangle x:Name="DisabledElement" Opacity="0" RadiusX="1" RadiusY="1" Fill="#FFFFFFFF"/>
+								</Grid>
+							</ControlTemplate>
+							<ControlTemplate x:Key="VerticalDecrementTemplate" TargetType="RepeatButton">
+								<Grid x:Name="Root">
+									<VisualStateManager.VisualStateGroups>
+										<VisualStateGroup x:Name="CommonStates">
+											<VisualState x:Name="Normal" />
+											<VisualState x:Name="MouseOver">
+												<Storyboard/>
+											</VisualState>
+											<VisualState x:Name="Pressed">
+												<Storyboard/>
+											</VisualState>
+											<VisualState x:Name="Disabled">
+												<Storyboard>
+													<DoubleAnimation Duration="0:0:0" Storyboard.TargetName="DisabledElement" Storyboard.TargetProperty="Opacity" To=".7" />
+												</Storyboard>
+											</VisualState>
+										</VisualStateGroup>
+									</VisualStateManager.VisualStateGroups>
+									<Rectangle x:Name="Background" RadiusX="2" RadiusY="2" Fill="Transparent" StrokeThickness="1" />
+									<Path Stretch="Uniform" Height="2" Width="4" Data="F1 M 541.537,173.589L 531.107,173.589L 536.322,167.49L 541.537,173.589 Z ">
+										<Path.Fill>
+											<SolidColorBrush x:Name="ButtonColor" Color="#FF333333" />
+										</Path.Fill>
+									</Path>
+									<Rectangle x:Name="DisabledElement" Opacity="0" RadiusX="1" RadiusY="1" Fill="#FFFFFFFF"/>
+								</Grid>
+							</ControlTemplate>
+
+							<!-- Thumb Templates -->
+							<ControlTemplate x:Key="VerticalThumbTemplate" TargetType="Thumb">
+								<Grid>
+									<VisualStateManager.VisualStateGroups>
+										<VisualStateGroup x:Name="CommonStates">
+											<VisualState x:Name="Normal" />
+											<VisualState x:Name="MouseOver">
+												<Storyboard/>
+											</VisualState>
+											<VisualState x:Name="Pressed">
+												<Storyboard/>
+											</VisualState>
+											<VisualState x:Name="Disabled">
+												<Storyboard>
+													<DoubleAnimation Duration="0:0:0" Storyboard.TargetName="ThumbVisual" Storyboard.TargetProperty="Opacity" To="0" />
+												</Storyboard>
+											</VisualState>
+										</VisualStateGroup>
+									</VisualStateManager.VisualStateGroups>
+									<Grid x:Name="ThumbVisual" Margin="1,0,1,0">
+										<Rectangle x:Name="Background" RadiusX="2" RadiusY="2" StrokeThickness="1" Margin="1,0" >
+											<Rectangle.Fill>
+												<LinearGradientBrush EndPoint="1,0.5" StartPoint="0,0.5">
+													<GradientStop Color="#FFACACAC" Offset="0.032"/>
+													<GradientStop Color="#FFA6A6A6" Offset="0.973"/>
+													<GradientStop Color="#FFF7F3F3" Offset="1"/>
+													<GradientStop Color="White"/>
+												</LinearGradientBrush>
+											</Rectangle.Fill>
+										</Rectangle>
+									</Grid>
+								</Grid>
+							</ControlTemplate>
+							<ControlTemplate x:Key="HorizontalThumbTemplate" TargetType="Thumb">
+								<Grid>
+									<VisualStateManager.VisualStateGroups>
+										<VisualStateGroup x:Name="CommonStates">
+											<VisualState x:Name="Normal" />
+											<VisualState x:Name="MouseOver">
+												<Storyboard/>
+											</VisualState>
+											<VisualState x:Name="Pressed">
+												<Storyboard/>
+											</VisualState>
+											<VisualState x:Name="Disabled">
+												<Storyboard>
+													<DoubleAnimation Duration="0:0:0" Storyboard.TargetName="ThumbVisual" Storyboard.TargetProperty="Opacity" To="0" />
+												</Storyboard>
+											</VisualState>
+										</VisualStateGroup>
+									</VisualStateManager.VisualStateGroups>
+									<Grid x:Name="ThumbVisual" Margin="0,1,0,1">
+										<Rectangle x:Name="Background" RadiusX="1" RadiusY="1" StrokeThickness="1" Margin="0,1" >
+											<Rectangle.Fill>
+												<LinearGradientBrush EndPoint="0.5,1" StartPoint="0.5,0">
+													<GradientStop Color="#FFACACAC" Offset="0.032"/>
+													<GradientStop Color="#FFA6A6A6" Offset="0.973"/>
+													<GradientStop Color="#FFF7F3F3" Offset="1"/>
+													<GradientStop Color="White"/>
+												</LinearGradientBrush>
+											</Rectangle.Fill>
+										</Rectangle>
+									</Grid>
+								</Grid>
+							</ControlTemplate>
+						</Grid.Resources>
+
+						<VisualStateManager.VisualStateGroups>
+							<VisualStateGroup x:Name="CommonStates">
+								<VisualState x:Name="Normal" />
+								<VisualState x:Name="MouseOver" />
+								<VisualState x:Name="Disabled">
+									<Storyboard>
+										<DoubleAnimation Storyboard.TargetName="Root" Storyboard.TargetProperty="Opacity" To="0.5" Duration="0" />
+									</Storyboard>
+								</VisualState>
+							</VisualStateGroup>
+						</VisualStateManager.VisualStateGroups>
+
+						<!-- Horizontal Template -->
+						<Grid x:Name="HorizontalRoot">
+							<Grid.ColumnDefinitions>
+								<ColumnDefinition Width="Auto" />
+								<ColumnDefinition Width="Auto" />
+								<ColumnDefinition Width="Auto" />
+								<ColumnDefinition Width="*" />
+								<ColumnDefinition Width="Auto" />
+							</Grid.ColumnDefinitions>
+
+							<!-- Track Layer -->
+							<Rectangle Grid.RowSpan="5" RadiusX="1" RadiusY="1" StrokeThickness="1" Stroke="#00000000" Fill="Transparent"/>
+							<Rectangle Grid.RowSpan="5" RadiusX="1" RadiusY="1" StrokeThickness="1" Opacity=".375" Stroke="#FFE9E9E9"/>
+							<Rectangle Grid.RowSpan="5" RadiusX="1" RadiusY="1" Margin="1">
+								<Rectangle.Stroke>
+									<LinearGradientBrush EndPoint="0.125,0.5" StartPoint="0.875,0.5">
+										<GradientStop Color="#33FFFFFF"/>
+										<GradientStop Color="#99FFFFFF" Offset="1"/>
+									</LinearGradientBrush>
+								</Rectangle.Stroke>
+							</Rectangle>
+
+							<!-- Repeat Buttons + Thumb -->
+							<RepeatButton x:Name="HorizontalSmallDecrease" Grid.Column="0" Width="8" IsTabStop="False" Interval="50" Template="{StaticResource HorizontalDecrementTemplate}" Margin="1" Background="Transparent" />
+							<RepeatButton x:Name="HorizontalLargeDecrease" Grid.Column="1" Width="0" Template="{StaticResource RepeatButtonTemplate}" Interval="50" IsTabStop="False" Background="Transparent" />
+							<Thumb x:Name="HorizontalThumb" Background="{TemplateBinding Background}"  MinWidth="9" Width="9" Grid.Column="2" Template="{StaticResource HorizontalThumbTemplate}" />
+							<RepeatButton x:Name="HorizontalLargeIncrease" Grid.Column="3" Template="{StaticResource RepeatButtonTemplate}" Interval="50" IsTabStop="False" Background="Transparent" />
+							<RepeatButton x:Name="HorizontalSmallIncrease" Grid.Column="4" Width="8" IsTabStop="False" Interval="50" Template="{StaticResource HorizontalIncrementTemplate}" Margin="1" Background="Transparent" />
+						</Grid>
+
+						<!-- Vertical Template -->
+						<Grid x:Name="VerticalRoot" Visibility="Collapsed">
+							<Grid.RowDefinitions>
+								<RowDefinition Height="Auto" />
+								<RowDefinition Height="Auto" />
+								<RowDefinition Height="Auto" />
+								<RowDefinition Height="*" />
+								<RowDefinition Height="Auto" />
+							</Grid.RowDefinitions>
+
+							<!-- Track Layer -->
+							<Rectangle Grid.RowSpan="5" RadiusX="1" RadiusY="1" StrokeThickness="1" Stroke="#00000000" Fill="Transparent"/>
+							<Rectangle Grid.RowSpan="5" RadiusX="1" RadiusY="1" StrokeThickness="1" Opacity=".375" Stroke="#FFE9E9E9"/>
+							<Rectangle Grid.RowSpan="5" RadiusX="1" RadiusY="1" Margin="1">
+								<Rectangle.Stroke>
+									<LinearGradientBrush EndPoint="0.125,0.5" StartPoint="0.875,0.5">
+										<GradientStop Color="#33FFFFFF"/>
+										<GradientStop Color="#99FFFFFF" Offset="1"/>
+									</LinearGradientBrush>
+								</Rectangle.Stroke>
+							</Rectangle>
+
+							<!-- Repeat Buttons + Thumb -->
+							<RepeatButton x:Name="VerticalSmallDecrease" Grid.Row="0" Height="8" IsTabStop="False" Interval="50" Template="{StaticResource VerticalDecrementTemplate}" Margin="1" />
+							<RepeatButton x:Name="VerticalLargeDecrease" Grid.Row="1" Height="0" Template="{StaticResource RepeatButtonTemplate}" Interval="50" IsTabStop="False" />
+							<Thumb x:Name="VerticalThumb" MinHeight="18" Height="9" Grid.Row="2" Template="{StaticResource VerticalThumbTemplate}" />
+							<RepeatButton x:Name="VerticalLargeIncrease" Grid.Row="3" Template="{StaticResource RepeatButtonTemplate}" Interval="50" IsTabStop="False" />
+							<RepeatButton x:Name="VerticalSmallIncrease" Grid.Row="4" Height="8" IsTabStop="False" Interval="50" Template="{StaticResource VerticalIncrementTemplate}" Margin="1" />
+						</Grid>
+					</Grid>
+				</ControlTemplate>
+			</Setter.Value>
+		</Setter>
+	</Style>
+
+    <Style x:Key="Style_Button_Default" TargetType="Button">
+        <Setter Property="Background" Value="#FF1F3B53"/>
+        <Setter Property="Foreground" Value="#FF000000"/>
+        <Setter Property="Padding" Value="5"/>
+        <Setter Property="BorderThickness" Value="1"/>
+        <Setter Property="BorderBrush" Value="#BBAFB2"></Setter>
+        <Setter Property="MinHeight" Value="30"/>
+        <Setter Property="Template">
+            <Setter.Value>
+                <ControlTemplate TargetType="Button">
+                    <Grid>
+                        <VisualStateManager.VisualStateGroups>
+                            <VisualStateGroup x:Name="CommonStates">
+                                <VisualState x:Name="Normal"/>
+                                <VisualState x:Name="MouseOver">
+                                    <Storyboard>
+                                        <DoubleAnimation Duration="0" Storyboard.TargetName="BackgroundAnimation" Storyboard.TargetProperty="Opacity" To="1"/>
+                                        <ColorAnimation Duration="0" Storyboard.TargetName="BackgroundGradient" Storyboard.TargetProperty="(Rectangle.Fill).(GradientBrush.GradientStops)[1].(GradientStop.Color)" To="#F2FFFFFF"/>
+                                    </Storyboard>
+                                </VisualState>
+                                <VisualState x:Name="Pressed">
+                                    <Storyboard>
+                                        <DoubleAnimation Duration="0" Storyboard.TargetName="BackgroundAnimation" Storyboard.TargetProperty="Opacity" To="1"/>
+                                        <ColorAnimation Duration="0" Storyboard.TargetName="BackgroundGradient" Storyboard.TargetProperty="(Rectangle.Fill).(GradientBrush.GradientStops)[1].(GradientStop.Color)" To="{StaticResource Brush_Button_PressedColor}"/>
+                                    </Storyboard>
+                                </VisualState>
+                                <VisualState x:Name="Disabled">
+                                    <Storyboard>
+                                        <DoubleAnimation Duration="0" Storyboard.TargetName="DisabledVisualElement" Storyboard.TargetProperty="Opacity" To=".55"/>
+                                    </Storyboard>
+                                </VisualState>
+                            </VisualStateGroup>
+                            <VisualStateGroup x:Name="FocusStates">
+                                <VisualState x:Name="Focused">
+                                    <Storyboard>
+                                        <DoubleAnimation Duration="0" Storyboard.TargetName="FocusVisualElement" Storyboard.TargetProperty="Opacity" To="1"/>
+                                    </Storyboard>
+                                </VisualState>
+                                <VisualState x:Name="Unfocused" />
+                            </VisualStateGroup>
+                        </VisualStateManager.VisualStateGroups>
+                        <Border x:Name="Background" CornerRadius="0" Background="White" BorderThickness="{TemplateBinding BorderThickness}" BorderBrush="{TemplateBinding BorderBrush}">
+                            <Grid Background="{TemplateBinding Background}"  Margin="1">
+                                <Border Opacity="0"  x:Name="BackgroundAnimation" Background="#FF448DCA" />
+                                <Rectangle x:Name="BackgroundGradient" >
+                                    <Rectangle.Fill>
+                                        <LinearGradientBrush EndPoint="0.5,1" StartPoint="0.5,0">
+                                            <GradientStop Color="#FFF7F7F7" Offset="0.049"/>
+                                            <GradientStop Color="#FFE8E8E8" Offset="0.74"/>
+                                        </LinearGradientBrush>
+                                    </Rectangle.Fill>
+                                </Rectangle>
+                            </Grid>
+                        </Border>
+                        <ContentPresenter
+                              x:Name="contentPresenter"
+                              Content="{TemplateBinding Content}"
+                              ContentTemplate="{TemplateBinding ContentTemplate}"
+                              VerticalAlignment="{TemplateBinding VerticalContentAlignment}"
+                              HorizontalAlignment="{TemplateBinding HorizontalContentAlignment}"
+                              Margin="{TemplateBinding Padding}"/>
+                        <Rectangle x:Name="DisabledVisualElement" RadiusX="0" RadiusY="0" Fill="#FFFFFFFF" Opacity="0" IsHitTestVisible="false" />
+                        <Rectangle x:Name="FocusVisualElement" RadiusX="0" RadiusY="0" Margin="2" Stroke="#D5D5D5" StrokeThickness="1" Opacity="0" IsHitTestVisible="false" />
+                    </Grid>
+                </ControlTemplate>
+            </Setter.Value>
+        </Setter>
+    </Style>
+
+    <Style TargetType="Button" BasedOn="{StaticResource Style_Button_Default}"/>
+
+    <!-- ******MAIN PAGE STYLES****** -->
+	<!-- **************************** -->
+	<!-- Primary Color Brushes -->
+  <SolidColorBrush x:Key="NavigationBackgroundColorBrush" Color="#FF484848"/>
+  <SolidColorBrush x:Key="NavigationForegroundColorBrush" Color="#FFFFFFFF"/>
+  <SolidColorBrush x:Key="HighLightColorBrush" Color="#FF0097FC"/>
+  <SolidColorBrush x:Key="HoverHyperlinkForegroundColorBrush" Color="#FFEBF7FF"/>
+  <SolidColorBrush x:Key="HoverHyperLinkBackgroundColorBrush" Color="#FF747474"/>
+  <SolidColorBrush x:Key="BodyTextColorBrush" Color="#FF313131"/>
+
+  <!-- LayoutRoot Grid Style -->
+  <Style x:Key="LayoutRootGridStyle" TargetType="Grid">
+	<Setter Property="Background" Value="#FFFFFFFF"/>
+  </Style>
+
+  <!-- Content Border Style -->
+  <Style x:Key="ContentBorderStyle" TargetType="Border">
+	<Setter Property="Background">
+	  <Setter.Value>
+		<LinearGradientBrush EndPoint="0.5,0.045" StartPoint="0.5,0">
+		  <GradientStop Color="#6FCCCCCC"/>
+		  <GradientStop Color="#00CCCCCC" Offset="1"/>
+		</LinearGradientBrush>
+	  </Setter.Value>
+	</Setter>
+	<Setter Property="BorderBrush" Value="#FFFFFFFF"/>
+	<Setter Property="BorderThickness" Value="0,3,0,0"/>
+	<Setter Property="Margin" Value="0,42,0,0"/>
+	<Setter Property="VerticalAlignment" Value="Stretch"/>
+	<Setter Property="HorizontalAlignment" Value="Stretch"/>
+  </Style>
+
+  <!-- Content Frame Style -->
+  <Style x:Key="ContentFrameStyle" TargetType="sdk:Frame">
+	<Setter Property="Background" Value="Transparent"/>
+	<Setter Property="BorderBrush" Value="Transparent"/>
+	<Setter Property="Padding" Value="0,0,0,15"/>
+	<Setter Property="VerticalContentAlignment" Value="Stretch"/>
+	<Setter Property="HorizontalContentAlignment" Value="Stretch"/>
+  </Style>
+
+  <!-- Navigation Grid Style -->
+  <Style x:Key="NavigationGridStyle" TargetType="Grid">
+	<Setter Property="Background" Value="{StaticResource NavigationBackgroundColorBrush}"/>
+	<Setter Property="Margin" Value="0"/>
+	<Setter Property="VerticalAlignment" Value="Top"/>
+  </Style>
+
+  <!-- Branding Border Style -->
+  <Style x:Key="BrandingBorderStyle" TargetType="Border">
+	<Setter Property="Height" Value="42"/>
+	<Setter Property="Margin" Value="25,0,25,0"/>
+	<Setter Property="VerticalAlignment" Value="Top"/>
+	<Setter Property="HorizontalAlignment" Value="Left"/>
+  </Style>
+
+  <!-- Branding StackPanel Style -->
+  <Style x:Key="BrandingStackPanelStyle" TargetType="StackPanel">
+	<Setter Property="HorizontalAlignment" Value="Left"/>
+	<Setter Property="Orientation" Value="Horizontal"/>
+  </Style>
+
+  <!-- Logo Path Style -->
+  <Style x:Key="LogoIcon" TargetType="ContentControl">
+	<Setter Property="Height" Value="24"/>
+	<Setter Property="Width" Value="24"/>
+	<Setter Property="Margin" Value="0,1,10,0"/>
+	<Setter Property="Template">
+	  <Setter.Value>
+		<ControlTemplate TargetType="ContentControl">
+		  <Grid>
+			<Path UseLayoutRounding='False' Fill="{StaticResource HighLightColorBrush}" Stretch="Fill" Data="M8,0 C12.417931,2.8898596E-06 16,3.5814998 16,8 C16,12.417819 12.41803,16 8,16 C3.5816212,16 6.1398991E-06,12.417912 0,8 C1.5351338E-06,6.8954077 0.22386749,5.8431153 0.62867981,4.8860393 C0.65398115,4.82622 0.6799894,4.7667723 0.70669389,4.7077074 L0.73170543,4.6541386 L5.6357112,9.5581446 L3.7429986,11.450858 L3.7429986,11.493001 L11.669835,11.493001 L11.669835,3.5661643 L11.627691,3.5661643 L9.7349787,5.4588776 L4.8993444,0.62324351 L5.0666013,0.55490673 C5.5510159,0.36389247 6.0585575,0.21878535 6.5838675,0.12495131 C6.8465204,0.078035071 7.1136146,0.043936942 7.3844767,0.023327276 C7.5199089,0.013022465 7.6562829,0.0060896641 7.7935166,0.0026129775 C7.862133,0.00087448902 7.9309645,4.5157563E-08 8,0 z"/>
+		  </Grid>
+		</ControlTemplate>
+	  </Setter.Value>
+	</Setter>
+  </Style>
+
+  <!-- ApplicationName Style -->
+  <Style x:Key="ApplicationNameStyle" TargetType="TextBlock">
+	<Setter Property="Foreground" Value="{StaticResource NavigationForegroundColorBrush}"/>
+	<Setter Property="FontSize" Value="14"/>
+	<Setter Property="FontWeight" Value="Bold"/>
+	<Setter Property="Margin" Value="0,2,0,0"/>
+	<Setter Property="VerticalAlignment" Value="Center"/>
+	<Setter Property="Effect">
+	  <Setter.Value>
+		<DropShadowEffect BlurRadius="10" Opacity="0.25" ShadowDepth="0"/>
+	  </Setter.Value>
+	</Setter>
+  </Style>
+
+	<!-- Links Border Style -->
+  <Style x:Key="LinksBorderStyle" TargetType="Border">
+	<Setter Property="Height" Value="42"/>
+	<Setter Property="Margin" Value="25,0,25,0"/>
+	<Setter Property="HorizontalAlignment" Value="Right"/>
+  </Style>
+
+  <!-- Links StackPanel Style -->
+  <Style x:Key="LinksStackPanelStyle" TargetType="StackPanel">
+	<Setter Property="VerticalAlignment" Value="Center"/>
+	<Setter Property="HorizontalAlignment" Value="Left"/>
+	<Setter Property="Orientation" Value="Horizontal"/>
+  </Style>
+
+  <!-- Link Style -->
+  <Style x:Key="LinkStyle" TargetType="HyperlinkButton">
+	<Setter Property="Background" Value="{StaticResource HighLightColorBrush}"/>
+	<Setter Property="BorderThickness" Value="1"/>
+	<Setter Property="BorderBrush" Value="#FF9D9492"/>
+	<Setter Property="Foreground" Value="{StaticResource NavigationForegroundColorBrush}"/>
+	<Setter Property="FontSize" Value="12"/>
+	<Setter Property="Cursor" Value="Hand"/>
+	<Setter Property="MinHeight" Value="28"/>
+	<Setter Property="MinWidth" Value="78"/>
+	<Setter Property="VerticalContentAlignment" Value="Center"/>
+	<Setter Property="HorizontalContentAlignment" Value="Center"/>
+	<Setter Property="Padding" Value="8,4,8,4"/>
+	<Setter Property="Template">
+	  <Setter.Value>
+		<ControlTemplate TargetType="HyperlinkButton">
+		  <Grid x:Name="ButtonGrid" Cursor="{TemplateBinding Cursor}">
+			<VisualStateManager.VisualStateGroups>
+			  <VisualStateGroup x:Name="CommonStates">
+				<VisualState x:Name="Normal"/>
+				<VisualState x:Name="MouseOver">
+				  <Storyboard>
+					<ObjectAnimationUsingKeyFrames BeginTime="00:00:00" Duration="00:00:00.0010000" Storyboard.TargetName="InteractiveElementBorder" Storyboard.TargetProperty="(UIElement.Visibility)">
+					  <DiscreteObjectKeyFrame KeyTime="00:00:00">
+						<DiscreteObjectKeyFrame.Value>
+						  <Visibility>Visible</Visibility>
+						</DiscreteObjectKeyFrame.Value>
+					  </DiscreteObjectKeyFrame>
+					</ObjectAnimationUsingKeyFrames>
+					<DoubleAnimationUsingKeyFrames BeginTime="00:00:00" Duration="00:00:00.0010000" Storyboard.TargetName="InteractiveElementBorder" Storyboard.TargetProperty="(UIElement.Opacity)">
+					  <EasingDoubleKeyFrame KeyTime="00:00:00" Value="0.95"/>
+					</DoubleAnimationUsingKeyFrames>
+					<DoubleAnimationUsingKeyFrames BeginTime="00:00:00" Duration="00:00:00.0010000" Storyboard.TargetName="ContentPresenter" Storyboard.TargetProperty="(UIElement.Effect).(DropShadowEffect.BlurRadius)">
+					  <EasingDoubleKeyFrame KeyTime="00:00:00" Value="10"/>
+					</DoubleAnimationUsingKeyFrames>
+					<DoubleAnimationUsingKeyFrames BeginTime="00:00:00" Duration="00:00:00.0010000" Storyboard.TargetName="ContentPresenter" Storyboard.TargetProperty="(UIElement.Opacity)">
+					  <EasingDoubleKeyFrame KeyTime="00:00:00" Value="0"/>
+					</DoubleAnimationUsingKeyFrames>
+					<DoubleAnimationUsingKeyFrames BeginTime="00:00:00" Duration="00:00:00.0010000" Storyboard.TargetName="InteractiveBorder" Storyboard.TargetProperty="(UIElement.Opacity)">
+					  <EasingDoubleKeyFrame KeyTime="00:00:00" Value="1"/>
+					</DoubleAnimationUsingKeyFrames>
+				  </Storyboard>
+				</VisualState>
+				<VisualState x:Name="Pressed">
+				  <Storyboard>
+					<ObjectAnimationUsingKeyFrames BeginTime="00:00:00" Duration="00:00:00.0010000" Storyboard.TargetName="InteractiveElementBorder" Storyboard.TargetProperty="(UIElement.Visibility)">
+					  <DiscreteObjectKeyFrame KeyTime="00:00:00">
+						<DiscreteObjectKeyFrame.Value>
+						  <Visibility>Visible</Visibility>
+						</DiscreteObjectKeyFrame.Value>
+					  </DiscreteObjectKeyFrame>
+					</ObjectAnimationUsingKeyFrames>
+					<DoubleAnimationUsingKeyFrames BeginTime="00:00:00" Duration="00:00:00.0010000" Storyboard.TargetName="InteractiveElementBorder" Storyboard.TargetProperty="(UIElement.Opacity)">
+					  <EasingDoubleKeyFrame KeyTime="00:00:00" Value="0.8"/>
+					</DoubleAnimationUsingKeyFrames>
+					<DoubleAnimationUsingKeyFrames BeginTime="00:00:00" Duration="00:00:00.0010000" Storyboard.TargetName="ContentPresenter" Storyboard.TargetProperty="(UIElement.Effect).(DropShadowEffect.BlurRadius)">
+					  <EasingDoubleKeyFrame KeyTime="00:00:00" Value="5"/>
+					</DoubleAnimationUsingKeyFrames>
+					<DoubleAnimationUsingKeyFrames BeginTime="00:00:00" Duration="00:00:00.0010000" Storyboard.TargetName="ContentPresenter" Storyboard.TargetProperty="(UIElement.Opacity)">
+					  <EasingDoubleKeyFrame KeyTime="00:00:00" Value="0.5"/>
+					</DoubleAnimationUsingKeyFrames>
+					<DoubleAnimationUsingKeyFrames BeginTime="00:00:00" Duration="00:00:00.0010000" Storyboard.TargetName="InteractiveBorder" Storyboard.TargetProperty="(UIElement.Opacity)">
+					  <EasingDoubleKeyFrame KeyTime="00:00:00" Value="1"/>
+					</DoubleAnimationUsingKeyFrames>
+				  </Storyboard>
+				</VisualState>
+				<VisualState x:Name="Disabled">
+				  <Storyboard>
+					<ObjectAnimationUsingKeyFrames Duration="0" Storyboard.TargetName="DisabledOverlay" Storyboard.TargetProperty="Visibility">
+					  <DiscreteObjectKeyFrame KeyTime="0">
+						<DiscreteObjectKeyFrame.Value>
+						  <Visibility>Visible</Visibility>
+						</DiscreteObjectKeyFrame.Value>
+					  </DiscreteObjectKeyFrame>
+					</ObjectAnimationUsingKeyFrames>
+					<ObjectAnimationUsingKeyFrames BeginTime="00:00:00" Duration="00:00:00.0010000" Storyboard.TargetName="ContentPresenter" Storyboard.TargetProperty="(FrameworkElement.HorizontalAlignment)">
+					  <DiscreteObjectKeyFrame KeyTime="00:00:00">
+						<DiscreteObjectKeyFrame.Value>
+						  <HorizontalAlignment>Center</HorizontalAlignment>
+						</DiscreteObjectKeyFrame.Value>
+					  </DiscreteObjectKeyFrame>
+					</ObjectAnimationUsingKeyFrames>
+					<ObjectAnimationUsingKeyFrames BeginTime="00:00:00" Duration="00:00:00.0010000" Storyboard.TargetName="ContentPresenter" Storyboard.TargetProperty="(FrameworkElement.VerticalAlignment)">
+					  <DiscreteObjectKeyFrame KeyTime="00:00:00">
+						<DiscreteObjectKeyFrame.Value>
+						  <VerticalAlignment>Center</VerticalAlignment>
+						</DiscreteObjectKeyFrame.Value>
+					  </DiscreteObjectKeyFrame>
+					</ObjectAnimationUsingKeyFrames>
+					<ObjectAnimationUsingKeyFrames BeginTime="00:00:00" Duration="00:00:00.0010000" Storyboard.TargetName="DisabledOverlay" Storyboard.TargetProperty="(FrameworkElement.HorizontalAlignment)">
+					  <DiscreteObjectKeyFrame KeyTime="00:00:00">
+						<DiscreteObjectKeyFrame.Value>
+						  <HorizontalAlignment>Center</HorizontalAlignment>
+						</DiscreteObjectKeyFrame.Value>
+					  </DiscreteObjectKeyFrame>
+					</ObjectAnimationUsingKeyFrames>
+					<ObjectAnimationUsingKeyFrames BeginTime="00:00:00" Duration="00:00:00.0010000" Storyboard.TargetName="DisabledOverlay" Storyboard.TargetProperty="(FrameworkElement.VerticalAlignment)">
+					  <DiscreteObjectKeyFrame KeyTime="00:00:00">
+						<DiscreteObjectKeyFrame.Value>
+						  <VerticalAlignment>Center</VerticalAlignment>
+						</DiscreteObjectKeyFrame.Value>
+					  </DiscreteObjectKeyFrame>
+					</ObjectAnimationUsingKeyFrames>
+					<DoubleAnimationUsingKeyFrames BeginTime="00:00:00" Duration="00:00:00.0010000" Storyboard.TargetName="ContentPresenter" Storyboard.TargetProperty="(UIElement.Opacity)">
+					  <EasingDoubleKeyFrame KeyTime="00:00:00" Value="0"/>
+					</DoubleAnimationUsingKeyFrames>
+					<DoubleAnimationUsingKeyFrames BeginTime="00:00:00" Duration="00:00:00.0010000" Storyboard.TargetName="DisabledOverlay" Storyboard.TargetProperty="(UIElement.Opacity)">
+					  <EasingDoubleKeyFrame KeyTime="00:00:00" Value="0.5"/>
+					</DoubleAnimationUsingKeyFrames>
+				  </Storyboard>
+				</VisualState>
+			  </VisualStateGroup>
+			  <VisualStateGroup x:Name="LinkStates">
+				<VisualState x:Name="ActiveLink">
+				  <Storyboard>
+					<DoubleAnimationUsingKeyFrames BeginTime="00:00:00" Duration="00:00:00.0010000" Storyboard.TargetName="ActiveBorder" Storyboard.TargetProperty="(UIElement.Opacity)">
+					  <EasingDoubleKeyFrame KeyTime="00:00:00" Value="1"/>
+					</DoubleAnimationUsingKeyFrames>
+					<DoubleAnimationUsingKeyFrames BeginTime="00:00:00" Duration="00:00:00.0010000" Storyboard.TargetName="ContentBorder" Storyboard.TargetProperty="(UIElement.Opacity)">
+					  <EasingDoubleKeyFrame KeyTime="00:00:00" Value="1"/>
+					</DoubleAnimationUsingKeyFrames>
+				  </Storyboard>
+				</VisualState>
+				<VisualState x:Name="InactiveLink"/>
+			  </VisualStateGroup>
+			  <VisualStateGroup x:Name="FocusStates">
+				<VisualState x:Name="Focused">
+				  <Storyboard>
+					<DoubleAnimationUsingKeyFrames Storyboard.TargetName="FocusVisualElement" Storyboard.TargetProperty="Opacity">
+					  <SplineDoubleKeyFrame KeyTime="0" Value="0.35"/>
+					</DoubleAnimationUsingKeyFrames>
+					<DoubleAnimationUsingKeyFrames BeginTime="00:00:00" Duration="00:00:00.0010000" Storyboard.TargetName="FocusVisualElement" Storyboard.TargetProperty="(Rectangle.RadiusX)">
+					  <EasingDoubleKeyFrame KeyTime="00:00:00" Value="1"/>
+					</DoubleAnimationUsingKeyFrames>
+					<DoubleAnimationUsingKeyFrames BeginTime="00:00:00" Duration="00:00:00.0010000" Storyboard.TargetName="FocusVisualElement" Storyboard.TargetProperty="(Rectangle.RadiusY)">
+					  <EasingDoubleKeyFrame KeyTime="00:00:00" Value="1"/>
+					</DoubleAnimationUsingKeyFrames>
+				  </Storyboard>
+				</VisualState>
+				<VisualState x:Name="Unfocused"/>
+			  </VisualStateGroup>
+			</VisualStateManager.VisualStateGroups>
+			<Rectangle x:Name="FocusVisualElement" Stroke="{TemplateBinding BorderBrush}" StrokeThickness="2" Opacity="0" Margin="-1" RadiusX="1" RadiusY="1"/>
+			<Border x:Name="ActiveBorder" MinWidth="{TemplateBinding MinWidth}" MinHeight="{TemplateBinding MinHeight}" Background="{TemplateBinding Background}" BorderBrush="{TemplateBinding BorderBrush}" BorderThickness="{TemplateBinding BorderThickness}" CornerRadius="1" Opacity="0"/>
+			<Border x:Name="ContentBorder" MinWidth="{TemplateBinding MinWidth}" MinHeight="{TemplateBinding MinHeight}" Opacity="1">
+			  <ContentPresenter x:Name="ContentPresenter" HorizontalAlignment="{TemplateBinding HorizontalContentAlignment}" VerticalAlignment="{TemplateBinding VerticalContentAlignment}" Margin="{TemplateBinding Padding}" Content="{TemplateBinding Content}" ContentTemplate="{TemplateBinding ContentTemplate}" Opacity="1">
+				<ContentPresenter.Effect>
+				  <DropShadowEffect ShadowDepth="0" Color="#FF484848" Opacity="0.65" BlurRadius="0"/>
+				</ContentPresenter.Effect>
+			  </ContentPresenter>
+			</Border>
+			<Border x:Name="InteractiveBorder" MinWidth="{TemplateBinding MinWidth}" MinHeight="{TemplateBinding MinHeight}" Background="{StaticResource HoverHyperLinkBackgroundColorBrush}" BorderThickness="1,1,1,1" Opacity="0" BorderBrush="{StaticResource HoverHyperLinkBackgroundColorBrush}" CornerRadius="1,1,1,1"/>
+			<Border x:Name="InteractiveElementBorder" HorizontalAlignment="{TemplateBinding HorizontalContentAlignment}" VerticalAlignment="{TemplateBinding VerticalContentAlignment}" Visibility="Collapsed">
+			  <TextBlock x:Name="InteractiveElement" Foreground="{StaticResource HoverHyperlinkForegroundColorBrush}" FontSize="{TemplateBinding FontSize}" FontWeight="{TemplateBinding FontWeight}" HorizontalAlignment="{TemplateBinding HorizontalContentAlignment}" VerticalAlignment="{TemplateBinding VerticalContentAlignment}" Margin="{TemplateBinding Padding}" Text="{TemplateBinding Content}"/>
+			</Border>
+			<TextBlock x:Name="DisabledOverlay" HorizontalAlignment="{TemplateBinding HorizontalContentAlignment}" VerticalAlignment="{TemplateBinding VerticalContentAlignment}" Margin="{TemplateBinding Padding}" Text="{TemplateBinding Content}" Foreground="#FFAAAAAA" Visibility="Collapsed"/>
+		  </Grid>
+		</ControlTemplate>
+	  </Setter.Value>
+	</Setter>
+  </Style>
+
+  <!-- Divider Style -->
+  <Style x:Key="DividerStyle" TargetType="Rectangle">
+	<Setter Property="Fill" Value="#1FFFFFFF"/>
+	<Setter Property="Stroke" Value="Transparent"/>
+	<Setter Property="Width" Value="1"/>
+	<Setter Property="Margin" Value="2,4,2,4"/>
+  </Style>
+
+  <!-- ******CONTENT PAGE STYLES****** -->
+  <!-- ******************************* -->
+  <!-- Page Style -->
+  <Style x:Key="PageStyle" TargetType="sdk:Page"/>
+
+  <!-- Page ScrollViewer Style -->
+  <Style x:Key="PageScrollViewerStyle" TargetType="ScrollViewer">
+	<Setter Property="BorderBrush" Value="Transparent"/>
+	<Setter Property="BorderThickness" Value="0,1,0,1"/>
+	<Setter Property="Margin" Value="-58,-15,-58,-15"/>
+	<Setter Property="Padding" Value="58,0,58,0"/>
+	<Setter Property="VerticalScrollBarVisibility" Value="Auto"/>
+	<Setter Property="HorizontalScrollBarVisibility" Value="Auto"/>
+  </Style>
+
+  <!-- Content Panel Style -->
+  <Style x:Key="ContentPanelStyle" TargetType="StackPanel"/>
+
+  <!-- Header Text Style -->
+  <Style x:Key="Style_Text_Header" TargetType="TextBlock">
+	<Setter Property="Foreground" Value="{StaticResource Brush_ContrastColor}"/>
+	<Setter Property="FontFamily" Value="Arial"/>
+	<Setter Property="FontSize" Value="16"/>
+	<Setter Property="FontWeight" Value="Bold"/>
+	<Setter Property="TextWrapping" Value="NoWrap"/>
+	<Setter Property="Margin" Value="0,0,0,0"/>
+	<Setter Property="HorizontalAlignment" Value="Left"/>
+  </Style>
+	
+	<!-- Sub Text Style -->
+	<Style x:Key="Style_Text_VerticalHeader" TargetType="TextBlock">
+	<Setter Property="Foreground" Value="{StaticResource Brush_ContrastColor}"/>
+	<Setter Property="FontFamily" Value="Arial"/>
+	<Setter Property="FontSize" Value="16"/>
+	<Setter Property="FontWeight" Value="Bold"/>
+	<Setter Property="TextWrapping" Value="Wrap"/>
+	<Setter Property="Margin" Value="0,0,4,0"/>
+	<Setter Property="VerticalAlignment" Value="Center"/>
+  </Style>
+
+  <!-- Content Text Style -->
+  <Style x:Key="ContentTextStyle" TargetType="TextBlock">
+		<Setter Property="Foreground" Value="{StaticResource BodyTextColorBrush}"/>
+			<Setter Property="FontFamily" Value="Arial"/>
+			<Setter Property="FontSize" Value="13"/>
+		<Setter Property="TextWrapping" Value="Wrap"/>
+		<Setter Property="Margin" Value="0,2,0,2"/>
+		<Setter Property="HorizontalAlignment" Value="Left"/>
+  </Style>
+
+  <!-- Page HyperlinkButton Style -->	
+  <Style x:Key="PageHyperlinkButtonStyle" TargetType="HyperlinkButton">
+	<Setter Property="TargetName" Value="_new"/>
+	<Setter Property="FontSize" Value="12"/>
+	<Setter Property="VerticalAlignment" Value="Center"/>
+  </Style>
+
+
+    <ItemsPanelTemplate x:Key="VirtualizingWrapPanel">
+        <RavenControls:VirtualizingWrapPanel/>
+    </ItemsPanelTemplate>
+    
+    <!-- Documents panel -->
+	<ItemsPanelTemplate x:Key="FluidWrapPanel">
+		<toolkit:WrapPanel>
+			
+		</toolkit:WrapPanel>
+	</ItemsPanelTemplate>
+    
+    <ItemsPanelTemplate x:Key="VerticalFluidWrapPanel">
+		<toolkit:WrapPanel Orientation="Vertical">
+			<i:Interaction.Behaviors>
+				
+			</i:Interaction.Behaviors>
+		</toolkit:WrapPanel>
+	</ItemsPanelTemplate>
+
+	<Style x:Name="Style_ItemsControl_Fluid"
+		   TargetType="ItemsControl">
+		<Setter Property="ItemsPanel"
+				Value="{StaticResource FluidWrapPanel}" />
+		<Setter Property="ScrollViewer.VerticalScrollBarVisibility"
+				Value="Disabled" />
+		<Setter Property="ScrollViewer.HorizontalScrollBarVisibility"
+				Value="Disabled" />
+		<Setter Property="BorderThickness"
+				Value="0" />
+	</Style>
+
+	<Style x:Name="Style_ItemsControl_IndexFields"
+		   TargetType="ItemsControl">
+		<Setter Property="ItemsPanel"
+				Value="{StaticResource FluidWrapPanel}" />
+		<Setter Property="ScrollViewer.VerticalScrollBarVisibility"
+				Value="Disabled" />
+		<Setter Property="ScrollViewer.HorizontalScrollBarVisibility"
+				Value="Disabled" />
+		<Setter Property="BorderThickness"
+				Value="1" />
+		<Setter Property="Background" Value="White"/>
+		<Setter Property="Template">
+			<Setter.Value>
+				<ControlTemplate TargetType="ItemsControl">
+					<Border BorderBrush="{TemplateBinding BorderBrush}" Background="{TemplateBinding Background}" CornerRadius="4"
+							BorderThickness="{TemplateBinding BorderThickness}">
+						<ItemsPresenter/>
+					</Border>
+				</ControlTemplate>
+			</Setter.Value>
+		</Setter>
+		<Setter Property="BorderBrush" Value="#FFE9E9E9"/>
+	</Style>
+	
+	<Style x:Name="Style_ItemsControl_QuerySortyBy"
+		   TargetType="ItemsControl">
+		<Setter Property="ItemsPanel"
+				Value="{StaticResource FluidWrapPanel}" />
+		<Setter Property="ScrollViewer.VerticalScrollBarVisibility"
+				Value="Disabled" />
+		<Setter Property="ScrollViewer.HorizontalScrollBarVisibility"
+				Value="Disabled" />
+		<Setter Property="BorderThickness"
+				Value="1" />
+		<Setter Property="BorderBrush" Value="#FFE9E9E9"/>
+	</Style>
+	
+	
+
+	<Style x:Name="Style_ListBox_Fluid"
+		   TargetType="ListBox">
+		<Setter Property="ItemsPanel"
+				Value="{StaticResource FluidWrapPanel}" />
+		<Setter Property="ScrollViewer.VerticalScrollBarVisibility"
+				Value="Disabled" />
+		<Setter Property="ScrollViewer.HorizontalScrollBarVisibility"
+				Value="Disabled" />
+		<Setter Property="BorderThickness"
+				Value="0" />
+	</Style>
+
+	<Style x:Name="Style_ListBox_VerticalFluid"
+		   TargetType="ListBox">
+		<Setter Property="ItemsPanel"
+				Value="{StaticResource VerticalFluidWrapPanel}" />
+		<Setter Property="ScrollViewer.VerticalScrollBarVisibility"
+				Value="Disabled" />
+		<Setter Property="ScrollViewer.HorizontalScrollBarVisibility"
+				Value="Auto" />
+		<Setter Property="BorderThickness"
+				Value="0" />
+	</Style>
+
+	<Style x:Name="Style_ItemsControl_References"
+		   TargetType="ItemsControl">
+		<Setter Property="ScrollViewer.VerticalScrollBarVisibility"
+				Value="Auto" />
+		<Setter Property="ScrollViewer.HorizontalScrollBarVisibility"
+				Value="Auto" />
+		<Setter Property="BorderThickness"
+				Value="0" />
+		<Setter Property="Template">
+			<Setter.Value>
+				<ControlTemplate TargetType="ItemsControl">
+					<ScrollViewer BorderThickness="0" VerticalScrollBarVisibility="{TemplateBinding ScrollViewer.VerticalScrollBarVisibility}">
+						<ItemsPresenter Margin="{TemplateBinding Padding}"/>
+					</ScrollViewer>
+				</ControlTemplate>
+			</Setter.Value>
+		</Setter>
+	</Style>
+
+	<Style x:Name="Collections_FluidList" BasedOn="{StaticResource Style_ListBox_Fluid}"
+		   TargetType="ListBox">
+		<Setter Property="MaxHeight"
+				Value="400" />
+		<Setter Property="Background"
+				Value="Transparent" />
+	</Style>
+
+	<Style x:Name="Databases_FluidList" BasedOn="{StaticResource Style_ListBox_Fluid}"
+		   TargetType="ListBox">
+		<Setter Property="Background"
+				Value="Transparent" />
+	</Style>
+
+	<Style x:Key="Style_ListBoxItem_Index" TargetType="ListBoxItem">
+		<Setter Property="Padding" Value="0"/>
+		<Setter Property="Template">
+			<Setter.Value>
+				<ControlTemplate TargetType="ListBoxItem">
+					<Grid Margin="8" d:DesignWidth="241" d:DesignHeight="112">
+						<VisualStateManager.VisualStateGroups>
+							<VisualStateGroup x:Name="SelectionStates">
+								<VisualState x:Name="Unselected"/>
+								<VisualState x:Name="Selected">
+								</VisualState>
+								<VisualState x:Name="SelectedUnfocused"/>
+							</VisualStateGroup>
+						</VisualStateManager.VisualStateGroups>
+						<ContentPresenter VerticalAlignment="{TemplateBinding VerticalContentAlignment}" HorizontalAlignment="{TemplateBinding HorizontalContentAlignment}"/>
+					</Grid>
+				</ControlTemplate>
+			</Setter.Value>
+		</Setter>
+	</Style>
+
+	<Style x:Name="Style_ListBox_Indexes"
+		   BasedOn="{StaticResource Style_ListBox_VerticalFluid}"
+		   TargetType="ListBox">
+		<Setter Property="Background"
+				Value="Transparent" />
+		<Setter Property="ItemContainerStyle" Value="{StaticResource Style_ListBoxItem_Index}"/>
+	</Style>
+
+	<Style x:Key="Style_ListBoxItem_HeaderOptions" TargetType="ListBoxItem">
+		<Setter Property="HorizontalContentAlignment" Value="Left" />
+		<Setter Property="VerticalContentAlignment" Value="Top" />
+		<Setter Property="Background">
+			<Setter.Value>
+				<LinearGradientBrush EndPoint="0.5,1" StartPoint="0.5,0">
+					<GradientStop Color="#02494949" Offset="0"/>
+					<GradientStop Color="#0E494949" Offset="1"/>
+				</LinearGradientBrush>
+			</Setter.Value>
+		</Setter>
+		<Setter Property="Foreground" Value="#FF000000"/>
+		<Setter Property="Padding" Value="3"/>
+		<Setter Property="BorderThickness" Value="1"/>
+		<Setter Property="BorderBrush" Value="#19121212"/>
+		<Setter Property="Margin" Value="4,0"/>
+		<Setter Property="TabNavigation" Value="Local" />
+		<Setter Property="Template">
+			<Setter.Value>
+				<ControlTemplate TargetType="ListBoxItem">
+					<Grid Background="{TemplateBinding Background}">
+						<Grid.Resources>
+							<LinearGradientBrush x:Key="PressedBrush"  EndPoint="0.5,1" StartPoint="0.5,0">
+								<GradientStop Color="#0E494949" Offset="0"/>
+								<GradientStop Color="#27494949" Offset="1"/>
+							</LinearGradientBrush>
+						</Grid.Resources>
+						<VisualStateManager.VisualStateGroups>
+							<VisualStateGroup x:Name="CommonStates">
+								<VisualState x:Name="Normal" />
+								<VisualState x:Name="MouseOver">
+									<Storyboard>
+										<DoubleAnimation Storyboard.TargetName="border" Storyboard.TargetProperty="Opacity" Duration="0" To="1"/>
+									</Storyboard>
+								</VisualState>
+								<VisualState x:Name="Disabled">
+									<Storyboard>
+										<DoubleAnimation Storyboard.TargetName="contentPresenter" Storyboard.TargetProperty="Opacity" Duration="0" To=".55" />
+									</Storyboard>
+								</VisualState>
+							</VisualStateGroup>
+							<VisualStateGroup x:Name="SelectionStates">
+								<VisualState x:Name="Unselected" />
+								<VisualState x:Name="Selected">
+									<Storyboard>
+										<DoubleAnimation Storyboard.TargetName="ActiveBorder" Storyboard.TargetProperty="Opacity" Duration="0" To="1"/>
+									</Storyboard>
+								</VisualState>
+							</VisualStateGroup>
+							<VisualStateGroup x:Name="FocusStates">
+								<VisualState x:Name="Focused" />
+							  <VisualState x:Name="Unfocused"/>
+							</VisualStateGroup>
+						</VisualStateManager.VisualStateGroups>
+						<Border x:Name="ActiveBorder" BorderBrush="{TemplateBinding BorderBrush}" BorderThickness="1" Opacity="0" CornerRadius="3" Background="{StaticResource PressedBrush}"/>
+						<Border x:Name="border" BorderBrush="{TemplateBinding BorderBrush}" BorderThickness="1" Opacity="0" CornerRadius="3" Background="{TemplateBinding Background}"/>
+						<ContentPresenter
+								  x:Name="contentPresenter"
+								  Content="{TemplateBinding Content}"
+								  ContentTemplate="{TemplateBinding ContentTemplate}"
+								  HorizontalAlignment="{TemplateBinding HorizontalContentAlignment}"
+								  Margin="{TemplateBinding Padding}"/>
+					</Grid>
+				</ControlTemplate>
+			</Setter.Value>
+		</Setter>
+	</Style>
+	
+	<Style x:Name="Style_ListBox_HeaderOptions"
+		   TargetType="ListBox">
+		<Setter Property="ItemsPanel">
+		  <Setter.Value>
+				<ItemsPanelTemplate>
+					<StackPanel Orientation="Horizontal"/>
+				</ItemsPanelTemplate>
+			</Setter.Value>
+		</Setter>
+	  <Setter Property="ScrollViewer.VerticalScrollBarVisibility"
+				Value="Disabled" />
+		<Setter Property="ScrollViewer.HorizontalScrollBarVisibility"
+				Value="Disabled" />
+		<Setter Property="BorderThickness"
+				Value="0" />
+		<Setter Property="Background"
+				Value="Transparent" />
+		<Setter Property="ItemContainerStyle" Value="{StaticResource Style_ListBoxItem_HeaderOptions}"/>
+	</Style>
+	
+	<!-- Form Styles -->
+	<Style x:Key="FormButton"
+		   TargetType="Button">
+		<Setter Property="Background"
+				Value="{StaticResource ButtonBackgroundBrush}" />
+		<Setter Property="Foreground"
+				Value="{StaticResource ButtonForegroundBrush}" />
+		<Setter Property="Padding"
+				Value="4,2" />
+		<Setter Property="Template">
+			<Setter.Value>
+				<ControlTemplate TargetType="Button">
+					<Grid>
+						<VisualStateManager.VisualStateGroups>
+							<VisualStateGroup x:Name="CommonStates">
+								<VisualStateGroup.Transitions>
+									<VisualTransition GeneratedDuration="0:0:0.2">
+										<VisualTransition.GeneratedEasingFunction>
+											<CubicEase EasingMode="EaseInOut" />
+										</VisualTransition.GeneratedEasingFunction>
+									</VisualTransition>
+								</VisualStateGroup.Transitions>
+								<VisualState x:Name="Normal" />
+								<VisualState x:Name="MouseOver">
+									<Storyboard>
+										<DoubleAnimation Duration="0"
+														 To="1"
+														 Storyboard.TargetProperty="(UIElement.Opacity)"
+														 Storyboard.TargetName="hover" />
+									</Storyboard>
+								</VisualState>
+								<VisualState x:Name="Pressed">
+									<Storyboard>
+										<DoubleAnimation Duration="0"
+														 To="1"
+														 Storyboard.TargetProperty="(UIElement.Opacity)"
+														 Storyboard.TargetName="pressed" />
+									</Storyboard>
+								</VisualState>
+								<VisualState x:Name="Disabled">
+									<Storyboard>
+										<DoubleAnimation Duration="0"
+														 To="0.65"
+														 Storyboard.TargetProperty="Opacity"
+														 Storyboard.TargetName="disabled" />
+									</Storyboard>
+								</VisualState>
+							</VisualStateGroup>
+							<VisualStateGroup x:Name="FocusStates">
+								<VisualStateGroup.Transitions>
+									<VisualTransition GeneratedDuration="0:0:0.1">
+										<VisualTransition.GeneratedEasingFunction>
+											<CubicEase EasingMode="EaseInOut" />
+										</VisualTransition.GeneratedEasingFunction>
+									</VisualTransition>
+								</VisualStateGroup.Transitions>
+								<VisualState x:Name="Focused">
+									<Storyboard>
+										<DoubleAnimation Duration="0"
+														 To="1"
+														 Storyboard.TargetProperty="Opacity"
+														 Storyboard.TargetName="focus" />
+									</Storyboard>
+								</VisualState>
+								<VisualState x:Name="Unfocused" />
+							</VisualStateGroup>
+						</VisualStateManager.VisualStateGroups>
+						<Border x:Name="Background"
+								BorderBrush="{TemplateBinding BorderBrush}"
+								BorderThickness="{TemplateBinding BorderThickness}"
+								CornerRadius="3"
+								Background="{StaticResource ButtonBackgroundBrush}" />
+						<Border x:Name="hover"
+								Background="{StaticResource ButtonForegroundPressedBrush}"
+								Opacity="0"
+								CornerRadius="3" />
+						<Border x:Name="pressed"
+								Background="{StaticResource ButtonForegroundHoverBrush}"
+								Opacity="0"
+								CornerRadius="3" />
+						<ContentPresenter x:Name="contentPresenter"
+										  ContentTemplate="{TemplateBinding ContentTemplate}"
+										  Content="{TemplateBinding Content}"
+										  HorizontalAlignment="{TemplateBinding HorizontalContentAlignment}"
+										  Margin="{TemplateBinding Padding}"
+										  VerticalAlignment="{TemplateBinding VerticalContentAlignment}" />
+						<Rectangle x:Name="disabled"
+								   Fill="White"
+								   IsHitTestVisible="false"
+								   RadiusY="2"
+								   RadiusX="2"
+								   Opacity="0" />
+						<Rectangle x:Name="focus"
+								   IsHitTestVisible="false"
+								   RadiusY="2"
+								   RadiusX="2"
+								   Stroke="{StaticResource AccentTextBrush}"
+								   StrokeThickness="1"
+								   Opacity="0" />
+					</Grid>
+				</ControlTemplate>
+			</Setter.Value>
+		</Setter>
+		<Setter Property="BorderThickness"
+				Value="0" />
+		<Setter Property="FontSize"
+				Value="9.333" />
+		<Setter Property="Margin"
+				Value="0,2,2,2" />
+	</Style>
+
+	<Style TargetType="Editors:LinqEditor">
+		<Setter Property="Background"
+				Value="{StaticResource Brush_TextBox_Background}" />
+	</Style>
+	<Style TargetType="Editors:JsonEditor">
+		<Setter Property="Background"
+				Value="{StaticResource Brush_TextBox_Background}" />
+	</Style>
+	<Style TargetType="Editors:QueryEditor">
+		<Setter Property="Background"
+				Value="{StaticResource Brush_TextBox_Background}" />
+	</Style>
+	<Style TargetType="Editors:XamlEditor">
+		<Setter Property="Background"
+				Value="{StaticResource Brush_TextBox_Background}" />
+	</Style>
+
+	<Style x:Key="PagePadding"
+		   TargetType="Grid">
+		<Setter Property="Margin"
+				Value="58,0,58,0" />
+	</Style>
+
+	<Style x:Key="Style_Text_HeaderLink" TargetType="HyperlinkButton">
+		<Setter Property="FontFamily" Value="Arial"/>
+		<Setter Property="FontWeight" Value="Bold"/>
+		<Setter Property="FontSize" Value="12"/>
+		<Setter Property="Foreground" Value="#FF666666"/>
+		<Setter Property="VerticalContentAlignment" Value="Center"/>
+		<Setter Property="Padding" Value="14,6"/>
+		<Setter Property="Template">
+			<Setter.Value>
+				<ControlTemplate TargetType="HyperlinkButton">
+					<Grid Cursor="{TemplateBinding Cursor}"
+						  Background="{TemplateBinding Background}">
+						<VisualStateManager.VisualStateGroups>
+							<VisualStateGroup x:Name="CommonStates">
+								<VisualState x:Name="Normal"/>
+								<VisualState x:Name="MouseOver">
+									<Storyboard>
+									</Storyboard>
+								</VisualState>
+								<VisualState x:Name="Pressed">
+									<Storyboard>
+									</Storyboard>
+								</VisualState>
+								<VisualState x:Name="Disabled">
+									<Storyboard>
+									</Storyboard>
+								</VisualState>
+							</VisualStateGroup>
+							<VisualStateGroup x:Name="LinkStates">
+								<VisualState x:Name="ActiveLink">
+									<Storyboard>
+										<DoubleAnimationUsingKeyFrames BeginTime="00:00:00" Duration="00:00:00.0010000" Storyboard.TargetName="ActiveBorder" Storyboard.TargetProperty="(UIElement.Opacity)">
+											<EasingDoubleKeyFrame KeyTime="00:00:00" Value="1"/>
+											<EasingDoubleKeyFrame KeyTime="0:0:0.1" Value="1"/>
+										</DoubleAnimationUsingKeyFrames>
+										<ObjectAnimationUsingKeyFrames Storyboard.TargetProperty="(UIElement.Visibility)" Storyboard.TargetName="ActiveBorder">
+											<DiscreteObjectKeyFrame KeyTime="0">
+												<DiscreteObjectKeyFrame.Value>
+													<Visibility>Visible</Visibility>
+												</DiscreteObjectKeyFrame.Value>
+											</DiscreteObjectKeyFrame>
+										</ObjectAnimationUsingKeyFrames>
+										<ColorAnimation Duration="0" To="White" Storyboard.TargetProperty="(TextBlock.Foreground).(SolidColorBrush.Color)" Storyboard.TargetName="Content" d:IsOptimized="True"/>
+									</Storyboard>
+								</VisualState>
+								<VisualState x:Name="InactiveLink"/>
+							</VisualStateGroup>
+							<VisualStateGroup x:Name="FocusStates">
+								<VisualState x:Name="Focused">
+									<Storyboard>
+									</Storyboard>
+								</VisualState>
+								<VisualState x:Name="Unfocused"/>
+							</VisualStateGroup>
+						</VisualStateManager.VisualStateGroups>
+						
+						<Border x:Name="ActiveBorder" Visibility="Collapsed">
+							<Border.Background>
+								<LinearGradientBrush EndPoint="0.5,1" StartPoint="0.5,0">
+									<GradientStop Color="#FFC64266" Offset="0"/>
+									<GradientStop Color="#FFBE214B" Offset="0.014"/>
+									<GradientStop Color="#FF75213C" Offset="0.479"/>
+									<GradientStop Color="#FF57001C" Offset="0.535"/>
+									<GradientStop Color="#FF300116" Offset="0.986"/>
+									<GradientStop Color="#FF5F404E" Offset="1"/>
+								</LinearGradientBrush>
+							</Border.Background>
+							
+						</Border>
+						<TextBlock x:Name="Content"
+								   Text="{TemplateBinding Content}"
+								   VerticalAlignment="{TemplateBinding VerticalContentAlignment}"
+								   HorizontalAlignment="{TemplateBinding HorizontalContentAlignment}"
+								   Margin="{TemplateBinding Padding}" />
+							
+					</Grid>
+				</ControlTemplate>
+			</Setter.Value>
+		</Setter>
+	</Style>
+
+	<Style x:Key="Style_Separator_HeaderLink" TargetType="Controls:Separator">
+		<Setter Property="Template">
+			<Setter.Value>
+				<ControlTemplate TargetType="Controls:Separator">
+					<StackPanel Orientation="Horizontal">
+						<Path Data="M0,0 L0,1" Stretch="Fill" UseLayoutRounding="True">
+							<Path.Stroke>
+								<LinearGradientBrush EndPoint="0.5,1" StartPoint="0.5,0">
+									<GradientStop Color="#EBEBEB" Offset="0"/>
+                                    <GradientStop Color="#EBEBEB" Offset="1"/>
+								</LinearGradientBrush>
+							</Path.Stroke>
+						</Path>
+                        <Path Data="M0,0 L0,1" Stretch="Fill" UseLayoutRounding="True">
+							<Path.Stroke>
+								<LinearGradientBrush EndPoint="0.5,1" StartPoint="0.5,0">
+									<GradientStop Color="White" Offset="0"/>
+									<GradientStop Color="White" Offset="1"/>
+								</LinearGradientBrush>
+							</Path.Stroke>
+						</Path>
+					</StackPanel>
+				</ControlTemplate>
+			</Setter.Value>
+		</Setter>
+	</Style>
+		
+	<Thickness x:Key="Margin_MainPageLeftRight">15,0</Thickness>
+
+	<Thickness x:Key="Margin_ContentPage">0,15,0,0</Thickness>
+		
+	<Style x:Key="Style_ComboBox_MouseOverOnlyChrome" TargetType="ComboBox">
+		<Setter Property="Padding" Value="6,2,25,2"/>
+		<Setter Property="Background" Value="Transparent"/>
+		<Setter Property="HorizontalContentAlignment" Value="Left"/>
+		<Setter Property="VerticalContentAlignment" Value="Center"/>
+		<Setter Property="BorderThickness" Value="1"/>
+		<Setter Property="TabNavigation" Value="Once"/>
+		<Setter Property="ScrollViewer.HorizontalScrollBarVisibility" Value="Auto"/>
+		<Setter Property="ScrollViewer.VerticalScrollBarVisibility" Value="Auto"/>
+		<Setter Property="Template">
+			<Setter.Value>
+				<ControlTemplate TargetType="ComboBox">
+					<Grid>
+						<Grid.Resources>
+							<Style x:Name="comboToggleStyle1" TargetType="ToggleButton">
+								<Setter Property="Foreground" Value="Black"/>
+								<Setter Property="Background" Value="Transparent"/>
+								<Setter Property="BorderThickness" Value="1"/>
+								<Setter Property="Padding" Value="3"/>
+								<Setter Property="Template">
+									<Setter.Value>
+										<ControlTemplate TargetType="ToggleButton">
+											<Grid>
+												<VisualStateManager.VisualStateGroups>
+													<VisualStateGroup x:Name="CommonStates">
+														<VisualState x:Name="Normal"/>
+														<VisualState x:Name="MouseOver">
+															<Storyboard>
+																<ObjectAnimationUsingKeyFrames Duration="0" Storyboard.TargetProperty="Visibility" Storyboard.TargetName="contentPresenter">
+																	<DiscreteObjectKeyFrame KeyTime="0">
+																		<DiscreteObjectKeyFrame.Value>
+																			<Visibility>Visible</Visibility>
+																		</DiscreteObjectKeyFrame.Value>
+																	</DiscreteObjectKeyFrame>
+																</ObjectAnimationUsingKeyFrames>
+															</Storyboard>
+														</VisualState>
+														<VisualState x:Name="Pressed">
+															<Storyboard>
+																<ObjectAnimationUsingKeyFrames Duration="0" Storyboard.TargetProperty="Visibility" Storyboard.TargetName="contentPresenter">
+																	<DiscreteObjectKeyFrame KeyTime="0">
+																		<DiscreteObjectKeyFrame.Value>
+																			<Visibility>Visible</Visibility>
+																		</DiscreteObjectKeyFrame.Value>
+																	</DiscreteObjectKeyFrame>
+																</ObjectAnimationUsingKeyFrames>
+															</Storyboard>
+														</VisualState>
+														<VisualState x:Name="Disabled"/>
+													</VisualStateGroup>
+													<VisualStateGroup x:Name="CheckStates">
+														<VisualState x:Name="Checked"/>
+														<VisualState x:Name="Unchecked"/>
+													</VisualStateGroup>
+													<VisualStateGroup x:Name="FocusStates">
+														<VisualState x:Name="Focused">
+															<Storyboard>
+																<ObjectAnimationUsingKeyFrames Duration="0" Storyboard.TargetProperty="Visibility" Storyboard.TargetName="FocusVisualElement">
+																	<DiscreteObjectKeyFrame KeyTime="0">
+																		<DiscreteObjectKeyFrame.Value>
+																			<Visibility>Visible</Visibility>
+																		</DiscreteObjectKeyFrame.Value>
+																	</DiscreteObjectKeyFrame>
+																</ObjectAnimationUsingKeyFrames>
+															</Storyboard>
+														</VisualState>
+														<VisualState x:Name="Unfocused"/>
+													</VisualStateGroup>
+												</VisualStateManager.VisualStateGroups>
+												<Rectangle x:Name="Background" Fill="Transparent" RadiusY="3" RadiusX="3"/>
+												<ContentPresenter x:Name="contentPresenter" ContentTemplate="{TemplateBinding ContentTemplate}" Content="{TemplateBinding Content}" 
+																  HorizontalAlignment="{TemplateBinding HorizontalContentAlignment}" 
+																  Margin="{TemplateBinding Padding}" 
+																  VerticalAlignment="{TemplateBinding VerticalContentAlignment}"
+																  Visibility="Collapsed"/>
+												<Rectangle x:Name="FocusVisualElement" IsHitTestVisible="false" Margin="1" RadiusY="3.5" RadiusX="3.5" Stroke="#FF6DBDD1" StrokeThickness="1" Visibility="Collapsed"/>
+											</Grid>
+										</ControlTemplate>
+									</Setter.Value>
+								</Setter>
+							</Style>
+						</Grid.Resources>
+						
+						<VisualStateManager.VisualStateGroups>
+							<VisualStateGroup x:Name="CommonStates">
+								<VisualState x:Name="Normal"/>
+								<VisualState x:Name="MouseOver"/>
+							  <VisualState x:Name="Disabled">
+									<Storyboard>
+										<DoubleAnimation Duration="00:00:00" To=".55" Storyboard.TargetProperty="(UIElement.Opacity)" Storyboard.TargetName="DisabledVisualElement"/>
+									</Storyboard>
+								</VisualState>
+							</VisualStateGroup>
+							<VisualStateGroup x:Name="FocusStates">
+								<VisualState x:Name="Focused"/>
+								<VisualState x:Name="Unfocused"/>
+								<VisualState x:Name="FocusedDropDown">
+									<Storyboard>
+										<ObjectAnimationUsingKeyFrames Duration="00:00:00" Storyboard.TargetProperty="(UIElement.Visibility)" Storyboard.TargetName="PopupBorder">
+											<DiscreteObjectKeyFrame KeyTime="00:00:00">
+												<DiscreteObjectKeyFrame.Value>
+													<Visibility>Visible</Visibility>
+												</DiscreteObjectKeyFrame.Value>
+											</DiscreteObjectKeyFrame>
+										</ObjectAnimationUsingKeyFrames>
+									</Storyboard>
+								</VisualState>
+							</VisualStateGroup>
+							<VisualStateGroup x:Name="ValidationStates">
+								<VisualState x:Name="Valid"/>
+								<VisualState x:Name="InvalidUnfocused"/>
+								<VisualState x:Name="InvalidFocused"/>
+							</VisualStateGroup>
+						</VisualStateManager.VisualStateGroups>
+						
+						<Border x:Name="ContentPresenterBorder">
+							<Grid>
+								<ToggleButton x:Name="DropDownToggle" BorderBrush="{TemplateBinding BorderBrush}" BorderThickness="{TemplateBinding BorderThickness}" Background="{TemplateBinding Background}" HorizontalAlignment="Stretch" HorizontalContentAlignment="Right" Margin="0" Style="{StaticResource comboToggleStyle1}" 
+											  VerticalAlignment="Stretch">
+									<Path x:Name="BtnArrow" Data="F1 M 301.14,-189.041L 311.57,-189.041L 306.355,-182.942L 301.14,-189.041 Z " HorizontalAlignment="Right" Height="4" Margin="0,0,6,0" Stretch="Uniform" Width="8">
+										<Path.Fill>
+											<SolidColorBrush x:Name="BtnArrowColor" Color="#FF333333"/>
+										</Path.Fill>
+									</Path>
+								</ToggleButton>
+								<ContentPresenter x:Name="ContentPresenter" HorizontalAlignment="{TemplateBinding HorizontalContentAlignment}" Margin="{TemplateBinding Padding}" VerticalAlignment="{TemplateBinding VerticalContentAlignment}">
+									<TextBlock Text=" "/>
+								</ContentPresenter>
+							</Grid>
+						</Border>
+						
+						<Rectangle x:Name="DisabledVisualElement" Fill="White" IsHitTestVisible="false" Opacity="0" RadiusY="3" RadiusX="3"/>
+						
+						<Popup x:Name="Popup">
+							<Border x:Name="PopupBorder" BorderBrush="{TemplateBinding BorderBrush}" BorderThickness="{TemplateBinding BorderThickness}" CornerRadius="3" HorizontalAlignment="Stretch" Height="Auto">
+								<Border.Background>
+									<LinearGradientBrush EndPoint="0.5,1" StartPoint="0.5,0">
+										<GradientStop Color="#FFFFFFFF" Offset="0"/>
+										<GradientStop Color="#FFFEFEFE" Offset="1"/>
+									</LinearGradientBrush>
+								</Border.Background>
+								<ScrollViewer x:Name="ScrollViewer" BorderThickness="0" Padding="1">
+									<ItemsPresenter/>
+								</ScrollViewer>
+							</Border>
+						</Popup>
+					</Grid>
+				</ControlTemplate>
+			</Setter.Value>
+		</Setter>
+	</Style>
+
+	<Style x:Key="Style_ComboBox_MutedChrome_Breadcrumb" TargetType="ComboBox">
+		<Setter Property="FontSize" Value="14"/>
+		<Setter Property="BorderBrush" Value="LightGray"/>
+		<Setter Property="Background" Value="Transparent"/>
+		<Setter Property="Template">
+			<Setter.Value>
+				<ControlTemplate TargetType="ComboBox">
+					<Grid>
+						<Grid.Resources>
+							<Style x:Name="comboToggleStyle" TargetType="ToggleButton">
+								<Setter Property="Foreground" Value="Black"/>
+								<Setter Property="Background" Value="Transparent"/>
+								<Setter Property="BorderBrush" Value="LightGray">
+								</Setter>
+								<Setter Property="BorderThickness" Value="1"/>
+								<Setter Property="Padding" Value="2"/>
+								<Setter Property="Template">
+									<Setter.Value>
+										<ControlTemplate TargetType="ToggleButton">
+											<Grid>
+												<VisualStateManager.VisualStateGroups>
+													<VisualStateGroup x:Name="CommonStates">
+														<VisualState x:Name="Normal"/>
+														<VisualState x:Name="MouseOver">
+															<Storyboard>
+															</Storyboard>
+														</VisualState>
+														<VisualState x:Name="Pressed">
+															<Storyboard>
+															</Storyboard>
+														</VisualState>
+														<VisualState x:Name="Disabled" />
+													</VisualStateGroup>
+													<VisualStateGroup x:Name="CheckStates">
+														<VisualState x:Name="Checked">
+															<Storyboard>
+															</Storyboard>
+														</VisualState>
+														<VisualState x:Name="Unchecked"/>
+													</VisualStateGroup>
+													<VisualStateGroup x:Name="FocusStates">
+														<VisualState x:Name="Focused">
+															
+														</VisualState>
+														<VisualState x:Name="Unfocused" />
+													</VisualStateGroup>
+												</VisualStateManager.VisualStateGroups>
+												<Rectangle x:Name="Background" RadiusX="3" RadiusY="3" Fill="{TemplateBinding Background}" StrokeThickness="{TemplateBinding BorderThickness}" Stroke="{TemplateBinding BorderBrush}"/>
+												<ContentPresenter
+													  x:Name="contentPresenter"
+													  Content="{TemplateBinding Content}"
+													  ContentTemplate="{TemplateBinding ContentTemplate}"
+													  HorizontalAlignment="{TemplateBinding HorizontalContentAlignment}"
+													  VerticalAlignment="{TemplateBinding VerticalContentAlignment}"
+													  Margin="{TemplateBinding Padding}"/>
+											</Grid>
+										</ControlTemplate>
+									</Setter.Value>
+								</Setter>
+							</Style>
+						</Grid.Resources>
+						<VisualStateManager.VisualStateGroups>
+							<VisualStateGroup x:Name="CommonStates">
+								<VisualState x:Name="Normal" />
+								<VisualState x:Name="MouseOver" />
+								<VisualState x:Name="Disabled">
+									<Storyboard>
+										<DoubleAnimation Duration="00:00:00" Storyboard.TargetName="DisabledVisualElement" Storyboard.TargetProperty="(UIElement.Opacity)" To=".55"/>
+									</Storyboard>
+								</VisualState>
+							</VisualStateGroup>
+							<VisualStateGroup x:Name="FocusStates">
+								<VisualState x:Name="Focused">
+									<Storyboard>
+									</Storyboard>
+								</VisualState>
+								<VisualState x:Name="Unfocused"/>
+								<VisualState x:Name="FocusedDropDown">
+									<Storyboard>
+										<ObjectAnimationUsingKeyFrames Duration="00:00:00" Storyboard.TargetName="PopupBorder" Storyboard.TargetProperty="(UIElement.Visibility)">
+											<DiscreteObjectKeyFrame KeyTime="00:00:00">
+												<DiscreteObjectKeyFrame.Value>
+													<Visibility>Visible</Visibility>
+												</DiscreteObjectKeyFrame.Value>
+											</DiscreteObjectKeyFrame>
+										</ObjectAnimationUsingKeyFrames>
+									</Storyboard>
+								</VisualState>
+							</VisualStateGroup>
+							<VisualStateGroup x:Name="ValidationStates">
+								<VisualState x:Name="Valid"/>
+								<VisualState x:Name="InvalidUnfocused">
+									<Storyboard>
+									</Storyboard>
+								</VisualState>
+								<VisualState x:Name="InvalidFocused">
+									<Storyboard>
+										
+									</Storyboard>
+								</VisualState>
+							</VisualStateGroup>
+						</VisualStateManager.VisualStateGroups>
+						<Border x:Name="ContentPresenterBorder">
+							<Grid>
+								<ToggleButton x:Name="DropDownToggle" Style="{StaticResource comboToggleStyle}"  HorizontalAlignment="Stretch" VerticalAlignment="Stretch"  Margin="0" HorizontalContentAlignment="Right" Background="{TemplateBinding Background}" BorderThickness="{TemplateBinding BorderThickness}" BorderBrush="{TemplateBinding BorderBrush}">
+									<Path x:Name="BtnArrow" Height="4" Width="8" Stretch="Uniform" Data="F1 M 301.14,-189.041L 311.57,-189.041L 306.355,-182.942L 301.14,-189.041 Z " Margin="0,0,6,0" HorizontalAlignment="Right">
+										<Path.Fill>
+											<SolidColorBrush x:Name="BtnArrowColor" Color="#FF333333"/>
+										</Path.Fill>
+									</Path>
+								</ToggleButton>
+								<ContentPresenter x:Name="ContentPresenter" 
+												Margin="{TemplateBinding Padding}"  
+												HorizontalAlignment="{TemplateBinding HorizontalContentAlignment}" 
+												VerticalAlignment="{TemplateBinding VerticalContentAlignment}">
+									<TextBlock Text=" " />
+								</ContentPresenter>
+							</Grid>
+						</Border>
+						<Rectangle x:Name="DisabledVisualElement" RadiusX="3" RadiusY="3" Fill="White" Opacity="0" IsHitTestVisible="false" />
+						
+						<Popup x:Name="Popup">
+							<Border x:Name="PopupBorder" HorizontalAlignment="Stretch" Height="Auto" BorderThickness="{TemplateBinding BorderThickness}" BorderBrush="{TemplateBinding BorderBrush}" CornerRadius="3">
+								<Border.Background>
+									<LinearGradientBrush EndPoint="0.5,1" StartPoint="0.5,0">
+										<GradientStop Color="#FFFFFFFF" Offset="0"/>
+										<GradientStop Color="#FFFEFEFE" Offset="1"/>
+									</LinearGradientBrush>
+								</Border.Background>
+								<ScrollViewer x:Name="ScrollViewer" BorderThickness="0" Padding="1">
+									<ItemsPresenter/>
+								</ScrollViewer>
+							</Border>
+						</Popup>
+					</Grid>
+				</ControlTemplate>
+			</Setter.Value>
+		</Setter>
+	</Style>
+	
+	<ControlTemplate x:Key="ControlTemplate_ListBox_MainPageTabs" TargetType="ListBox">
+		<Grid>
+			<Grid.RowDefinitions>
+				<RowDefinition Height="Auto"/>
+				<RowDefinition Height="*"/>
+				<RowDefinition Height="Auto"/>
+			</Grid.RowDefinitions>
+			
+			<Rectangle Height="4" Grid.Row="0" Fill="#FFA23D54"/>
+			
+			<Rectangle Height="4" Grid.Row="2" Fill="#FFA23D54"/>
+			
+			<Border BorderBrush="#FFE2E2E2" BorderThickness="1" Grid.Row="1" Margin="4,0,0,0" Background="#FFFBFBFB"/>
+			
+			<ItemsPresenter Grid.Row="1" Margin="0,10" />
+		</Grid>
+	</ControlTemplate>
+	
+	<Style x:Key="Style_ListBoxItem_MainPageTab" TargetType="ListBoxItem">
+		<Setter Property="VerticalContentAlignment" Value="Center"/>
+		<Setter Property="Padding" Value="15,6,0,6"/>
+		<Setter Property="Template">
+			<Setter.Value>
+				<ControlTemplate TargetType="ListBoxItem">
+					<Grid Margin="0,6,0,0">
+						<VisualStateManager.VisualStateGroups>
+							<VisualStateGroup x:Name="SelectionStates">
+								<VisualState x:Name="Unselected"/>
+								<VisualState x:Name="Selected">
+									<Storyboard>
+										<ObjectAnimationUsingKeyFrames Storyboard.TargetProperty="(Border.Background)" Storyboard.TargetName="border">
+												<DiscreteObjectKeyFrame KeyTime="0">
+													<DiscreteObjectKeyFrame.Value>
+														<LinearGradientBrush EndPoint="0.5,1" StartPoint="0.5,0">
+															<GradientStop Color="#FF9D2144" Offset="0.026"/>
+															<GradientStop Color="#FF7C223E" Offset="0.921"/>
+														</LinearGradientBrush>
+													</DiscreteObjectKeyFrame.Value>
+												</DiscreteObjectKeyFrame>
+											</ObjectAnimationUsingKeyFrames>
+											<ObjectAnimationUsingKeyFrames Storyboard.TargetProperty="(Control.Foreground)" Storyboard.TargetName="ContentPresenter">
+												<DiscreteObjectKeyFrame KeyTime="0">
+													<DiscreteObjectKeyFrame.Value>
+														<SolidColorBrush Color="White"/>
+													</DiscreteObjectKeyFrame.Value>
+												</DiscreteObjectKeyFrame>
+											</ObjectAnimationUsingKeyFrames>
+										</Storyboard>
+								</VisualState>
+								<VisualState x:Name="SelectedUnfocused"/>
+							</VisualStateGroup>
+						</VisualStateManager.VisualStateGroups>
+						<Path Data="M0,3 L3,0 L3,3 L0,3 z" Fill="Black" HorizontalAlignment="Left" Margin="0,-4,0,0.125" Stretch="Fill" Stroke="Black" UseLayoutRounding="False" VerticalAlignment="Top" StrokeStartLineCap="Square" Width="5" Height="5"/>
+						<Border x:Name="border" BorderBrush="Black">
+							<Border.Background>
+								<LinearGradientBrush EndPoint="0.5,1" StartPoint="0.5,0">
+									<GradientStop Color="Gainsboro" Offset="0.054"/>
+									<GradientStop Color="#FFCACACA" Offset="0.929"/>
+								</LinearGradientBrush>
+							</Border.Background>
+							<ContentControl x:Name="ContentPresenter" Margin="{TemplateBinding Padding}" HorizontalAlignment="{TemplateBinding HorizontalContentAlignment}" VerticalAlignment="{TemplateBinding VerticalContentAlignment}"
+								Content="{TemplateBinding Content}" ContentTemplate="{TemplateBinding ContentTemplate}" Foreground="{TemplateBinding Foreground}"/>
+						</Border>
+					</Grid>
+				</ControlTemplate>
+			</Setter.Value>
+		</Setter>
+		<Setter Property="Foreground" Value="#FF666666"/>
+		<Setter Property="FontFamily" Value="Arial"/>
+		<Setter Property="FontWeight" Value="Bold"/>
+		<Setter Property="FontSize" Value="14.667"/>
+		
+	</Style>
+		
+	<Style x:Key="Style_ListBoxItem_Document" TargetType="ListBoxItem">
+		<Setter Property="VerticalContentAlignment" Value="Stretch"/>
+		<Setter Property="HorizontalContentAlignment" Value="Stretch"/>
+		<Setter Property="Template">
+			<Setter.Value>
+				<ControlTemplate TargetType="ListBoxItem">
+					<Grid Margin="8" d:DesignWidth="241" d:DesignHeight="112">
+						<VisualStateManager.VisualStateGroups>
+							<VisualStateGroup x:Name="SelectionStates">
+								<VisualState x:Name="Unselected"/>
+								<VisualState x:Name="Selected">
+									<Storyboard>
+										<ColorAnimation Duration="0:0:0.05"
+														To="{StaticResource Color_Contrast}"
+														Storyboard.TargetProperty="(Border.Background).(SolidColorBrush.Color)"
+														Storyboard.TargetName="InnerMargin"
+														d:IsOptimized="True" />
+									</Storyboard>
+								</VisualState>
+							</VisualStateGroup>
+						</VisualStateManager.VisualStateGroups>
+                        <Rectangle Margin="-4" Fill="#03000000"/>
+						<Border x:Name="OuterBorder" BorderThickness="1" BorderBrush="#CBCBCB" />
+					  <Border x:Name="InnerMargin" Background="White" Margin="1">
+						<Border x:Name="border" BorderBrush="Black" Margin="3" Padding="4,0,0,0">
+						  <Border.Background>
+							<LinearGradientBrush EndPoint="0.5,1" StartPoint="0.5,0">
+							  <GradientStop Color="#FFF6F6F3" Offset="0"/>
+							  <GradientStop Color="#FFF6F6F3" Offset="1"/>
+							</LinearGradientBrush>
+						  </Border.Background>
+						  <ContentPresenter VerticalAlignment="{TemplateBinding VerticalContentAlignment}" HorizontalAlignment="{TemplateBinding HorizontalContentAlignment}"/>
+						</Border>
+					  </Border>
+					</Grid>
+				</ControlTemplate>
+			</Setter.Value>
+		</Setter>		
+	</Style>
+
+    <Style x:Key="Style_ListBoxItem_Collection" TargetType="ListBoxItem">
+        <Setter Property="VerticalContentAlignment" Value="Stretch"/>
+        <Setter Property="HorizontalContentAlignment" Value="Stretch"/>
+        <Setter Property="Margin" Value="8"/>
+        <Setter Property="MinWidth" Value="120"/>
+        <Setter Property="Template">
+            <Setter.Value>
+                <ControlTemplate TargetType="ListBoxItem">
+                    <Grid Margin="8" d:DesignWidth="241" d:DesignHeight="112">
+                        <VisualStateManager.VisualStateGroups>
+                            <VisualStateGroup x:Name="SelectionStates">
+                                <VisualState x:Name="Unselected"/>
+                                <VisualState x:Name="Selected">
+                                    <Storyboard>
+                                        <ColorAnimation Duration="0:0:0.00"
+														To="{StaticResource Color_Contrast}"
+														Storyboard.TargetProperty="(Border.Background).(SolidColorBrush.Color)"
+														Storyboard.TargetName="InnerMargin"
+														d:IsOptimized="True" />
+                                        <ColorAnimation Duration="0:0:0.00"
+														To="{StaticResource Color_Contrast}"
+														Storyboard.TargetProperty="(Border.BorderBrush).(SolidColorBrush.Color)"
+														Storyboard.TargetName="OuterBorder"
+														d:IsOptimized="True" />
+                                        <ColorAnimation Duration="0:0:0.00"
+														To="{StaticResource Color_Contrast}"
+														Storyboard.TargetProperty="(Border.BorderBrush).(SolidColorBrush.Color)"
+														Storyboard.TargetName="OuterBorder2"
+														d:IsOptimized="True" />
+                                    </Storyboard>
+                                </VisualState>
+                            </VisualStateGroup>
+                        </VisualStateManager.VisualStateGroups>
+                        
+                        <Border x:Name="OuterBorder" BorderThickness="1" BorderBrush="#CBCBCB" Margin="8,-8,-8,8"/>
+                        <Border x:Name="OuterBorder2" BorderThickness="1" BorderBrush="#CBCBCB" Margin="4,-4,-4,4" Background="White"/>
+                        <Rectangle Margin="-4" Fill="#03000000"/>
+                        <Border x:Name="OuterBorder3" BorderThickness="1" BorderBrush="#CBCBCB" />
+                        <Border x:Name="InnerMargin" Background="White" Margin="1">
+                            <Border x:Name="border" BorderBrush="Black" Margin="3" Padding="4,0,0,0">
+                                <Border.Background>
+                                    <LinearGradientBrush EndPoint="0.5,1" StartPoint="0.5,0">
+                                        <GradientStop Color="#FFF6F6F3" Offset="0"/>
+                                        <GradientStop Color="#FFF6F6F3" Offset="1"/>
+                                    </LinearGradientBrush>
+                                </Border.Background>
+                                <ContentPresenter VerticalAlignment="{TemplateBinding VerticalContentAlignment}" HorizontalAlignment="{TemplateBinding HorizontalContentAlignment}"/>
+                            </Border>
+                        </Border>
+                    </Grid>
+                </ControlTemplate>
+            </Setter.Value>
+        </Setter>
+    </Style>
+    
+
+    <Style x:Key="Style_ListBoxItem_Database" TargetType="ListBoxItem">
+		<Setter Property="VerticalContentAlignment" Value="Stretch"/>
+		<Setter Property="HorizontalContentAlignment" Value="Stretch"/>
+		<Setter Property="Padding" Value="15,6,60,6"/>
+		<Setter Property="Width" Value="200"/>
+		<Setter Property="Template">
+			<Setter.Value>
+				<ControlTemplate TargetType="ListBoxItem">
+					<Grid Margin="8" d:DesignWidth="241" d:DesignHeight="112">
+						<VisualStateManager.VisualStateGroups>
+							<VisualStateGroup x:Name="CommonStates">
+								<VisualState x:Name="Normal" />
+								<VisualState x:Name="MouseOver">
+								</VisualState>
+								<VisualState x:Name="Disabled">
+								</VisualState>
+							</VisualStateGroup>
+							<VisualStateGroup x:Name="FocusStates">
+								<VisualState x:Name="Focused">
+								</VisualState>
+								<VisualState x:Name="Unfocused"/>
+							</VisualStateGroup>
+							<VisualStateGroup x:Name="SelectionStates">
+								<VisualState x:Name="Unselected"/>
+								<VisualState x:Name="Selected">
+									<Storyboard>
+										<ColorAnimation Duration="0:0:0.05" To="{StaticResource Color_Contrast}" Storyboard.TargetProperty="(Border.Effect).(DropShadowEffect.Color)" Storyboard.TargetName="OuterBorder" d:IsOptimized="True"/>
+										<ColorAnimation Duration="0:0:0.05" To="{StaticResource Color_Contrast}" Storyboard.TargetProperty="(Border.BorderBrush).(SolidColorBrush.Color)" Storyboard.TargetName="OuterBorder" d:IsOptimized="True"/>
+										<DoubleAnimation Duration="0:0:0.05" To="1" Storyboard.TargetProperty="(Border.Effect).(DropShadowEffect.Opacity)" Storyboard.TargetName="OuterBorder" d:IsOptimized="True"/>
+									</Storyboard>
+								</VisualState>
+							</VisualStateGroup>
+						</VisualStateManager.VisualStateGroups>
+						<Border x:Name="OuterBorder" BorderThickness="1" Margin="0" CornerRadius="4">
+							<Border.BorderBrush>
+								<SolidColorBrush Color="Transparent"/>
+							</Border.BorderBrush>
+							<Border.Effect>
+								<DropShadowEffect Opacity="0.28" BlurRadius="7" ShadowDepth="1" Direction="0"/>
+							</Border.Effect>
+							<Border.Background>
+								<LinearGradientBrush EndPoint="0.5,1" StartPoint="0.5,0">
+									<GradientStop Color="#FFFEFEFE" Offset="0.025"/>
+									<GradientStop Color="#FFF1F1F1" Offset="0.825"/>
+								</LinearGradientBrush>
+							</Border.Background>
+						</Border>
+						<ContentPresenter VerticalAlignment="{TemplateBinding VerticalContentAlignment}" HorizontalAlignment="{TemplateBinding HorizontalContentAlignment}"/>
+					</Grid>
+				</ControlTemplate>
+			</Setter.Value>
+		</Setter>
+	</Style>
+
+	<Style x:Name="DocumentList"
+		   TargetType="ListBox">
+		<Setter Property="ItemsPanel"
+				Value="{StaticResource FluidWrapPanel}" />
+		<Setter Property="ScrollViewer.VerticalScrollBarVisibility"
+				Value="Disabled" />
+		<Setter Property="ScrollViewer.HorizontalScrollBarVisibility"
+				Value="Disabled" />
+		<Setter Property="SelectionMode"
+				Value="Extended" />
+		<Setter Property="BorderThickness"
+				Value="0" />
+		<Setter Property="Background" Value="Transparent"/>
+		<Setter Property="ItemContainerStyle"
+				Value="{StaticResource Style_ListBoxItem_Document}"/>
+	</Style>
+
+    <Style x:Name="StealthPagingDocumentList"
+		   TargetType="ListBox">
+        <Setter Property="ItemsPanel"
+				Value="{StaticResource VirtualizingWrapPanel}" />
+        <Setter Property="ScrollViewer.VerticalScrollBarVisibility"
+				Value="Auto" />
+        <Setter Property="ScrollViewer.HorizontalScrollBarVisibility"
+				Value="Disabled" />
+        <Setter Property="SelectionMode"
+				Value="Extended" />
+        <Setter Property="BorderThickness"
+				Value="0" />
+        <Setter Property="Background" Value="Transparent"/>
+        <Setter Property="ItemContainerStyle"
+				Value="{StaticResource Style_ListBoxItem_Document}"/>
+        <Setter Property="Template">
+            <Setter.Value>
+                <ControlTemplate>
+                    <Border CornerRadius="2" 
+			                BorderBrush="{TemplateBinding BorderBrush}"
+			                BorderThickness="{TemplateBinding BorderThickness}">
+                        <!-- We set the TabNavigation to Cycle on this ScrollViewer to work around a bug which causes the ListBox to loose focus when navigating down (with Down Arrow or Page Down) from the last visible item
+                        (or even when navigating Up/Down on an item that is only partially visible at the bottom of the screen) -->
+                        <ScrollViewer x:Name="ScrollViewer" Padding="{TemplateBinding Padding}" Background="{TemplateBinding Background}" BorderBrush="Transparent" BorderThickness="0" TabNavigation="Cycle" IsTabStop="False">
+                            <ItemsPresenter />
+                        </ScrollViewer>
+                    </Border>
+                </ControlTemplate>
+            </Setter.Value>
+        </Setter>
+    </Style>
+
+    <Style x:Key="Style_ListBox_MainTabs" TargetType="ListBox">
+		<Setter Property="Template" Value="{StaticResource ControlTemplate_ListBox_MainPageTabs}"/>
+		<Setter Property="ItemContainerStyle" Value="{StaticResource Style_ListBoxItem_MainPageTab}"/>
+	</Style>
+
+  <!-- Link Style -->
+	<Style x:Key="Style_Link_Command" TargetType="HyperlinkButton">
+		<Setter Property="Background" Value="Transparent"/>
+		<Setter Property="BorderThickness" Value="1"/>
+		<Setter Property="BorderBrush" Value="{x:Null}"/>
+		<Setter Property="Foreground" Value="#FFA1A1A1"/>
+		<Setter Property="FontSize" Value="12"/>
+		<Setter Property="Cursor" Value="Hand"/>
+		<Setter Property="MinHeight" Value="0"/>
+		<Setter Property="MinWidth" Value="0"/>
+		<Setter Property="VerticalContentAlignment" Value="Center"/>
+		<Setter Property="HorizontalContentAlignment" Value="Left"/>
+		<Setter Property="Padding" Value="2"/>
+		<Setter Property="Template">
+			<Setter.Value>
+				<ControlTemplate TargetType="HyperlinkButton">
+					<Grid x:Name="ButtonGrid" Cursor="{TemplateBinding Cursor}">
+						<VisualStateManager.VisualStateGroups>
+							<VisualStateGroup x:Name="CommonStates">
+								<VisualState x:Name="Normal"/>
+								<VisualState x:Name="MouseOver">
+									<Storyboard>
+										<ObjectAnimationUsingKeyFrames BeginTime="00:00:00" Duration="00:00:00.0010000" Storyboard.TargetName="InteractiveElementBorder" Storyboard.TargetProperty="(UIElement.Visibility)">
+											<DiscreteObjectKeyFrame KeyTime="00:00:00">
+												<DiscreteObjectKeyFrame.Value>
+													<Visibility>Visible</Visibility>
+												</DiscreteObjectKeyFrame.Value>
+											</DiscreteObjectKeyFrame>
+										</ObjectAnimationUsingKeyFrames>
+										<DoubleAnimationUsingKeyFrames BeginTime="00:00:00" Duration="00:00:00.0010000" Storyboard.TargetName="InteractiveElementBorder" Storyboard.TargetProperty="(UIElement.Opacity)">
+											<EasingDoubleKeyFrame KeyTime="00:00:00" Value="0.95"/>
+										</DoubleAnimationUsingKeyFrames>
+										<DoubleAnimationUsingKeyFrames BeginTime="00:00:00" Duration="00:00:00.0010000" Storyboard.TargetName="Content" Storyboard.TargetProperty="(UIElement.Opacity)">
+											<EasingDoubleKeyFrame KeyTime="00:00:00" Value="0"/>
+										</DoubleAnimationUsingKeyFrames>
+										<DoubleAnimationUsingKeyFrames BeginTime="00:00:00" Duration="00:00:00.0010000" Storyboard.TargetName="InteractiveBorder" Storyboard.TargetProperty="(UIElement.Opacity)">
+											<EasingDoubleKeyFrame KeyTime="00:00:00" Value="1"/>
+										</DoubleAnimationUsingKeyFrames>
+									</Storyboard>
+								</VisualState>
+								<VisualState x:Name="Pressed">
+									<Storyboard>
+										<ObjectAnimationUsingKeyFrames BeginTime="00:00:00" Duration="00:00:00.0010000" Storyboard.TargetName="InteractiveElementBorder" Storyboard.TargetProperty="(UIElement.Visibility)">
+											<DiscreteObjectKeyFrame KeyTime="00:00:00">
+												<DiscreteObjectKeyFrame.Value>
+													<Visibility>Visible</Visibility>
+												</DiscreteObjectKeyFrame.Value>
+											</DiscreteObjectKeyFrame>
+										</ObjectAnimationUsingKeyFrames>
+										<DoubleAnimationUsingKeyFrames BeginTime="00:00:00" Duration="00:00:00.0010000" Storyboard.TargetName="InteractiveElementBorder" Storyboard.TargetProperty="(UIElement.Opacity)">
+											<EasingDoubleKeyFrame KeyTime="00:00:00" Value="0.8"/>
+										</DoubleAnimationUsingKeyFrames>
+										<DoubleAnimationUsingKeyFrames BeginTime="00:00:00" Duration="00:00:00.0010000" Storyboard.TargetName="Content" Storyboard.TargetProperty="(UIElement.Opacity)">
+											<EasingDoubleKeyFrame KeyTime="00:00:00" Value="0.5"/>
+										</DoubleAnimationUsingKeyFrames>
+										<DoubleAnimationUsingKeyFrames BeginTime="00:00:00" Duration="00:00:00.0010000" Storyboard.TargetName="InteractiveBorder" Storyboard.TargetProperty="(UIElement.Opacity)">
+											<EasingDoubleKeyFrame KeyTime="00:00:00" Value="1"/>
+										</DoubleAnimationUsingKeyFrames>
+									</Storyboard>
+								</VisualState>
+								<VisualState x:Name="Disabled">
+									<Storyboard>
+										<ObjectAnimationUsingKeyFrames Duration="0" Storyboard.TargetName="DisabledOverlay" Storyboard.TargetProperty="Visibility">
+											<DiscreteObjectKeyFrame KeyTime="0">
+												<DiscreteObjectKeyFrame.Value>
+													<Visibility>Visible</Visibility>
+												</DiscreteObjectKeyFrame.Value>
+											</DiscreteObjectKeyFrame>
+										</ObjectAnimationUsingKeyFrames>
+										<DoubleAnimationUsingKeyFrames BeginTime="00:00:00" Duration="00:00:00.0010000" Storyboard.TargetName="Content" Storyboard.TargetProperty="(UIElement.Opacity)">
+											<EasingDoubleKeyFrame KeyTime="00:00:00" Value="0"/>
+										</DoubleAnimationUsingKeyFrames>
+										<DoubleAnimationUsingKeyFrames BeginTime="00:00:00" Duration="00:00:00.0010000" Storyboard.TargetName="DisabledOverlay" Storyboard.TargetProperty="(UIElement.Opacity)">
+											<EasingDoubleKeyFrame KeyTime="00:00:00" Value="0.5"/>
+										</DoubleAnimationUsingKeyFrames>
+									</Storyboard>
+								</VisualState>
+							</VisualStateGroup>
+							<VisualStateGroup x:Name="LinkStates">
+								<VisualState x:Name="ActiveLink">
+									<Storyboard>
+										<DoubleAnimationUsingKeyFrames BeginTime="00:00:00" Duration="00:00:00.0010000" Storyboard.TargetName="ActiveBorder" Storyboard.TargetProperty="(UIElement.Opacity)">
+											<EasingDoubleKeyFrame KeyTime="00:00:00" Value="1"/>
+										</DoubleAnimationUsingKeyFrames>
+										<DoubleAnimationUsingKeyFrames BeginTime="00:00:00" Duration="00:00:00.0010000" Storyboard.TargetName="Content" Storyboard.TargetProperty="(UIElement.Opacity)">
+											<EasingDoubleKeyFrame KeyTime="00:00:00" Value="1"/>
+										</DoubleAnimationUsingKeyFrames>
+									</Storyboard>
+								</VisualState>
+								<VisualState x:Name="InactiveLink"/>
+							</VisualStateGroup>
+							<VisualStateGroup x:Name="FocusStates">
+								<VisualState x:Name="Focused">
+									<Storyboard>
+										<DoubleAnimationUsingKeyFrames Storyboard.TargetName="FocusVisualElement" Storyboard.TargetProperty="Opacity">
+											<SplineDoubleKeyFrame KeyTime="0" Value="0.35"/>
+										</DoubleAnimationUsingKeyFrames>
+										<DoubleAnimationUsingKeyFrames BeginTime="00:00:00" Duration="00:00:00.0010000" Storyboard.TargetName="FocusVisualElement" Storyboard.TargetProperty="(Rectangle.RadiusX)">
+											<EasingDoubleKeyFrame KeyTime="00:00:00" Value="1"/>
+										</DoubleAnimationUsingKeyFrames>
+										<DoubleAnimationUsingKeyFrames BeginTime="00:00:00" Duration="00:00:00.0010000" Storyboard.TargetName="FocusVisualElement" Storyboard.TargetProperty="(Rectangle.RadiusY)">
+											<EasingDoubleKeyFrame KeyTime="00:00:00" Value="1"/>
+										</DoubleAnimationUsingKeyFrames>
+									</Storyboard>
+								</VisualState>
+								<VisualState x:Name="Unfocused"/>
+							</VisualStateGroup>
+						</VisualStateManager.VisualStateGroups>
+						<Rectangle x:Name="FocusVisualElement" Stroke="{TemplateBinding BorderBrush}" StrokeThickness="2" Opacity="0" Margin="-1" RadiusX="1" RadiusY="1"/>
+						<Border x:Name="ActiveBorder" MinWidth="{TemplateBinding MinWidth}" MinHeight="{TemplateBinding MinHeight}" Background="{TemplateBinding Background}" BorderBrush="{TemplateBinding BorderBrush}" BorderThickness="{TemplateBinding BorderThickness}" CornerRadius="1" Opacity="0" Margin="{TemplateBinding Padding}"/>
+						<Border x:Name="ContentBorder" MinWidth="{TemplateBinding MinWidth}" MinHeight="{TemplateBinding MinHeight}" Opacity="1" Margin="{TemplateBinding Padding}">
+							<TextBlock x:Name="Content" Foreground="Black" FontSize="{TemplateBinding FontSize}" FontWeight="{TemplateBinding FontWeight}" Text="{TemplateBinding Content}" HorizontalAlignment="{TemplateBinding HorizontalContentAlignment}" VerticalAlignment="{TemplateBinding VerticalContentAlignment}"/>
+						</Border>
+						<Border x:Name="InteractiveBorder" MinWidth="{TemplateBinding MinWidth}" MinHeight="{TemplateBinding MinHeight}" BorderThickness="1,1,1,1" Opacity="0" CornerRadius="1,1,1,1" Margin="{TemplateBinding Padding}"/>
+						<Border x:Name="InteractiveElementBorder" Visibility="Collapsed" Margin="{TemplateBinding Padding}"  MinWidth="{TemplateBinding MinWidth}" MinHeight="{TemplateBinding MinHeight}">
+							<TextBlock x:Name="InteractiveElement" Foreground="{StaticResource Brush_ContrastColor}" FontSize="{TemplateBinding FontSize}" FontWeight="{TemplateBinding FontWeight}" Text="{TemplateBinding Content}" HorizontalAlignment="{TemplateBinding HorizontalContentAlignment}" VerticalAlignment="{TemplateBinding VerticalContentAlignment}"/>
+						</Border>
+						<TextBlock x:Name="DisabledOverlay" Text="{TemplateBinding Content}" Foreground="#FFAAAAAA" Visibility="Collapsed" HorizontalAlignment="Center" VerticalAlignment="Center" Margin="{TemplateBinding Padding}"/>
+					</Grid>
+				</ControlTemplate>
+			</Setter.Value>
+		</Setter>
+		<Setter Property="FontWeight" Value="Normal"/>
+	</Style>
+
+	<Style x:Key="Style_Link_Shortcut" TargetType="HyperlinkButton">
+		<Setter Property="Background" Value="Transparent"/>
+		<Setter Property="BorderThickness" Value="1"/>
+		<Setter Property="BorderBrush" Value="{x:Null}"/>
+		<Setter Property="Foreground" Value="#FF707DC2"/>
+		<Setter Property="FontSize" Value="12"/>
+		<Setter Property="Cursor" Value="Hand"/>
+		<Setter Property="MinHeight" Value="0"/>
+		<Setter Property="MinWidth" Value="0"/>
+		<Setter Property="VerticalContentAlignment" Value="Center"/>
+		<Setter Property="HorizontalContentAlignment" Value="Center"/>
+		<Setter Property="Padding" Value="2"/>
+		<Setter Property="Template">
+			<Setter.Value>
+				<ControlTemplate TargetType="HyperlinkButton">
+					<Grid x:Name="ButtonGrid" Cursor="{TemplateBinding Cursor}">
+						<VisualStateManager.VisualStateGroups>
+							<VisualStateGroup x:Name="CommonStates">
+								<VisualState x:Name="Normal"/>
+								<VisualState x:Name="MouseOver">
+									<Storyboard>
+										<ObjectAnimationUsingKeyFrames BeginTime="00:00:00" Duration="00:00:00.0010000" Storyboard.TargetName="InteractiveElementBorder" Storyboard.TargetProperty="(UIElement.Visibility)">
+											<DiscreteObjectKeyFrame KeyTime="00:00:00">
+												<DiscreteObjectKeyFrame.Value>
+													<Visibility>Visible</Visibility>
+												</DiscreteObjectKeyFrame.Value>
+											</DiscreteObjectKeyFrame>
+										</ObjectAnimationUsingKeyFrames>
+										<DoubleAnimationUsingKeyFrames BeginTime="00:00:00" Duration="00:00:00.0010000" Storyboard.TargetName="InteractiveElementBorder" Storyboard.TargetProperty="(UIElement.Opacity)">
+											<EasingDoubleKeyFrame KeyTime="00:00:00" Value="0.95"/>
+										</DoubleAnimationUsingKeyFrames>
+										<DoubleAnimationUsingKeyFrames BeginTime="00:00:00" Duration="00:00:00.0010000" Storyboard.TargetName="ContentPresenter" Storyboard.TargetProperty="(UIElement.Opacity)">
+											<EasingDoubleKeyFrame KeyTime="00:00:00" Value="0"/>
+										</DoubleAnimationUsingKeyFrames>
+										<DoubleAnimationUsingKeyFrames BeginTime="00:00:00" Duration="00:00:00.0010000" Storyboard.TargetName="InteractiveBorder" Storyboard.TargetProperty="(UIElement.Opacity)">
+											<EasingDoubleKeyFrame KeyTime="00:00:00" Value="1"/>
+										</DoubleAnimationUsingKeyFrames>
+									</Storyboard>
+								</VisualState>
+								<VisualState x:Name="Pressed">
+									<Storyboard>
+										<ObjectAnimationUsingKeyFrames BeginTime="00:00:00" Duration="00:00:00.0010000" Storyboard.TargetName="InteractiveElementBorder" Storyboard.TargetProperty="(UIElement.Visibility)">
+											<DiscreteObjectKeyFrame KeyTime="00:00:00">
+												<DiscreteObjectKeyFrame.Value>
+													<Visibility>Visible</Visibility>
+												</DiscreteObjectKeyFrame.Value>
+											</DiscreteObjectKeyFrame>
+										</ObjectAnimationUsingKeyFrames>
+										<DoubleAnimationUsingKeyFrames BeginTime="00:00:00" Duration="00:00:00.0010000" Storyboard.TargetName="InteractiveElementBorder" Storyboard.TargetProperty="(UIElement.Opacity)">
+											<EasingDoubleKeyFrame KeyTime="00:00:00" Value="0.8"/>
+										</DoubleAnimationUsingKeyFrames>
+										<DoubleAnimationUsingKeyFrames BeginTime="00:00:00" Duration="00:00:00.0010000" Storyboard.TargetName="ContentPresenter" Storyboard.TargetProperty="(UIElement.Opacity)">
+											<EasingDoubleKeyFrame KeyTime="00:00:00" Value="0.5"/>
+										</DoubleAnimationUsingKeyFrames>
+										<DoubleAnimationUsingKeyFrames BeginTime="00:00:00" Duration="00:00:00.0010000" Storyboard.TargetName="InteractiveBorder" Storyboard.TargetProperty="(UIElement.Opacity)">
+											<EasingDoubleKeyFrame KeyTime="00:00:00" Value="1"/>
+										</DoubleAnimationUsingKeyFrames>
+									</Storyboard>
+								</VisualState>
+								<VisualState x:Name="Disabled">
+									<Storyboard>
+										<ObjectAnimationUsingKeyFrames Duration="0" Storyboard.TargetName="DisabledOverlay" Storyboard.TargetProperty="Visibility">
+											<DiscreteObjectKeyFrame KeyTime="0">
+												<DiscreteObjectKeyFrame.Value>
+													<Visibility>Visible</Visibility>
+												</DiscreteObjectKeyFrame.Value>
+											</DiscreteObjectKeyFrame>
+										</ObjectAnimationUsingKeyFrames>
+										<DoubleAnimationUsingKeyFrames BeginTime="00:00:00" Duration="00:00:00.0010000" Storyboard.TargetName="ContentPresenter" Storyboard.TargetProperty="(UIElement.Opacity)">
+											<EasingDoubleKeyFrame KeyTime="00:00:00" Value="0"/>
+										</DoubleAnimationUsingKeyFrames>
+										<DoubleAnimationUsingKeyFrames BeginTime="00:00:00" Duration="00:00:00.0010000" Storyboard.TargetName="DisabledOverlay" Storyboard.TargetProperty="(UIElement.Opacity)">
+											<EasingDoubleKeyFrame KeyTime="00:00:00" Value="0.5"/>
+										</DoubleAnimationUsingKeyFrames>
+									</Storyboard>
+								</VisualState>
+							</VisualStateGroup>
+							<VisualStateGroup x:Name="LinkStates">
+								<VisualState x:Name="ActiveLink">
+									<Storyboard>
+									</Storyboard>
+								</VisualState>
+								<VisualState x:Name="InactiveLink"/>
+							</VisualStateGroup>
+							<VisualStateGroup x:Name="FocusStates">
+								<VisualState x:Name="Focused">
+									<Storyboard>
+										<DoubleAnimationUsingKeyFrames Storyboard.TargetName="FocusVisualElement" Storyboard.TargetProperty="Opacity">
+											<SplineDoubleKeyFrame KeyTime="0" Value="0.35"/>
+										</DoubleAnimationUsingKeyFrames>
+										<DoubleAnimationUsingKeyFrames BeginTime="00:00:00" Duration="00:00:00.0010000" Storyboard.TargetName="FocusVisualElement" Storyboard.TargetProperty="(Rectangle.RadiusX)">
+											<EasingDoubleKeyFrame KeyTime="00:00:00" Value="1"/>
+										</DoubleAnimationUsingKeyFrames>
+										<DoubleAnimationUsingKeyFrames BeginTime="00:00:00" Duration="00:00:00.0010000" Storyboard.TargetName="FocusVisualElement" Storyboard.TargetProperty="(Rectangle.RadiusY)">
+											<EasingDoubleKeyFrame KeyTime="00:00:00" Value="1"/>
+										</DoubleAnimationUsingKeyFrames>
+									</Storyboard>
+								</VisualState>
+								<VisualState x:Name="Unfocused"/>
+							</VisualStateGroup>
+						</VisualStateManager.VisualStateGroups>
+						<Grid.ColumnDefinitions>
+						</Grid.ColumnDefinitions>
+						<Rectangle x:Name="FocusVisualElement" Stroke="{TemplateBinding BorderBrush}" StrokeThickness="2" Opacity="0" Margin="-1" RadiusX="1" RadiusY="1"/>
+						<Border MinWidth="{TemplateBinding MinWidth}" MinHeight="{TemplateBinding MinHeight}" Background="{TemplateBinding Background}" BorderBrush="{TemplateBinding BorderBrush}" BorderThickness="{TemplateBinding BorderThickness}" Margin="{TemplateBinding Padding}"/>
+						<Border x:Name="InteractiveBorder" MinWidth="{TemplateBinding MinWidth}" MinHeight="{TemplateBinding MinHeight}" BorderThickness="1,1,1,1" Opacity="0" CornerRadius="1,1,1,1" Margin="{TemplateBinding Padding}"/>
+						
+						<Grid Grid.Column="1" Margin="4,0,0,0">
+							<Border x:Name="ContentBorder" MinWidth="{TemplateBinding MinWidth}" MinHeight="{TemplateBinding MinHeight}" Opacity="1" Margin="{TemplateBinding Padding}">
+								<ContentPresenter x:Name="ContentPresenter" Content="{TemplateBinding Content}" ContentTemplate="{TemplateBinding ContentTemplate}" Opacity="1" HorizontalAlignment="Center" VerticalAlignment="Center"/>
+							</Border>
+							
+							<Border x:Name="InteractiveElementBorder" Visibility="Collapsed" Margin="{TemplateBinding Padding}">
+								<TextBlock x:Name="InteractiveElement" Foreground="{StaticResource Brush_ContrastColor}" FontSize="{TemplateBinding FontSize}" FontWeight="{TemplateBinding FontWeight}" Text="{TemplateBinding Content}" HorizontalAlignment="Center" VerticalAlignment="Center"
+										   TextDecorations="Underline"/>
+							</Border>
+							<TextBlock x:Name="DisabledOverlay" Text="{TemplateBinding Content}" Foreground="#FFAAAAAA" Visibility="Collapsed" HorizontalAlignment="Center" VerticalAlignment="Center" Margin="{TemplateBinding Padding}"/>
+							</Grid> 
+						</Grid>
+				</ControlTemplate>
+			</Setter.Value>
+		</Setter>
+		<Setter Property="FontWeight" Value="Normal"/>
+	</Style>
+
+	<Style x:Key="Style_Link_DrillDown" TargetType="HyperlinkButton" BasedOn="{StaticResource Style_Link_Command}">
+		<Setter Property="Foreground" Value="Black"/>
+	</Style>
+	
+	<Style x:Key="Style_ScrollViewer_Unintrusive" TargetType="ScrollViewer">
+		<Setter Property="VerticalScrollBarVisibility" Value="Auto"/>
+		<Setter Property="HorizontalScrollBarVisibility" Value="Disabled"/>
+		<Setter Property="BorderThickness" Value="0"/>
+		<Setter Property="Padding" Value="0"/>
+		<Setter Property="Background" Value="Transparent"/>
+	</Style>
+	
+	<Style x:Key="Style_ScrollViewer_SlimScrollbars" TargetType="ScrollViewer">
+		<Setter Property="HorizontalContentAlignment" Value="Left"/>
+		<Setter Property="VerticalContentAlignment" Value="Top"/>
+		<Setter Property="VerticalScrollBarVisibility" Value="Visible"/>
+		<Setter Property="Padding" Value="4"/>
+		<Setter Property="BorderThickness" Value="1"/>
+		<Setter Property="BorderBrush">
+			<Setter.Value>
+				<LinearGradientBrush EndPoint="0.5,1" StartPoint="0.5,0">
+					<GradientStop Color="#FFA3AEB9" Offset="0"/>
+					<GradientStop Color="#FF8399A9" Offset="0.375"/>
+					<GradientStop Color="#FF718597" Offset="0.375"/>
+					<GradientStop Color="#FF617584" Offset="1"/>
+				</LinearGradientBrush>
+			</Setter.Value>
+		</Setter>
+		<Setter Property="Template">
+			<Setter.Value>
+				<ControlTemplate TargetType="ScrollViewer">
+					<Border BorderBrush="{TemplateBinding BorderBrush}" BorderThickness="{TemplateBinding BorderThickness}" CornerRadius="2">
+						<Grid Background="{TemplateBinding Background}">
+							<Grid.ColumnDefinitions>
+								<ColumnDefinition Width="*"/>
+								<ColumnDefinition Width="Auto"/>
+							</Grid.ColumnDefinitions>
+							<Grid.RowDefinitions>
+								<RowDefinition Height="*"/>
+								<RowDefinition Height="Auto"/>
+							</Grid.RowDefinitions>
+							<ScrollContentPresenter x:Name="ScrollContentPresenter" Cursor="{TemplateBinding Cursor}" ContentTemplate="{TemplateBinding ContentTemplate}" Margin="{TemplateBinding Padding}"/>
+							<Rectangle Grid.Column="1" Fill="#FFE9EEF4" Grid.Row="1"/>
+							<ScrollBar x:Name="VerticalScrollBar" Grid.Column="1" IsTabStop="False" Maximum="{TemplateBinding ScrollableHeight}" Margin="0,-1,-1,-1" Minimum="0" Orientation="Vertical" Grid.Row="0" Visibility="{TemplateBinding ComputedVerticalScrollBarVisibility}" Value="{TemplateBinding VerticalOffset}" ViewportSize="{TemplateBinding ViewportHeight}" Width="9" Style="{StaticResource Style_ScrollBar_Slim}"/>
+							<ScrollBar x:Name="HorizontalScrollBar" Grid.Column="0" Height="9" Style="{StaticResource Style_ScrollBar_Slim}" IsTabStop="False" Maximum="{TemplateBinding ScrollableWidth}" Margin="-1,0,-1,-1" Minimum="0" Orientation="Horizontal" Grid.Row="1" Visibility="{TemplateBinding ComputedHorizontalScrollBarVisibility}" Value="{TemplateBinding HorizontalOffset}" ViewportSize="{TemplateBinding ViewportWidth}"/>
+						</Grid>
+					</Border>
+				</ControlTemplate>
+			</Setter.Value>
+		</Setter>
+	</Style>
+	
+	<Style x:Key="Style_TextBox_ReadOnly_LogsDetails"
+		   TargetType="TextBox">
+		<Setter Property="IsReadOnly" Value="True"/>
+		<Setter Property="BorderThickness"
+				Value="0" />
+		<Setter Property="Background" Value="Transparent"/>
+		<Setter Property="Template">
+			<Setter.Value>
+				<ControlTemplate TargetType="TextBox">
+					<Grid x:Name="RootElement">
+						<VisualStateManager.VisualStateGroups>
+							<VisualStateGroup x:Name="CommonStates">
+								<VisualState x:Name="Normal"/>
+								<VisualState x:Name="MouseOver">
+									<Storyboard>
+										<ColorAnimation Storyboard.TargetName="MouseOverBorder" Storyboard.TargetProperty="(Border.BorderBrush).(SolidColorBrush.Color)" To="#FF99C1E2" Duration="0"/>
+									</Storyboard>
+								</VisualState>
+								<VisualState x:Name="Disabled">
+									<Storyboard>
+										<DoubleAnimation Storyboard.TargetName="DisabledVisualElement" Storyboard.TargetProperty="Opacity" To="1" Duration="0"/>
+									</Storyboard>
+								</VisualState>
+								<VisualState x:Name="ReadOnly">
+								</VisualState>
+							</VisualStateGroup>
+							<VisualStateGroup x:Name="FocusStates">
+								<VisualState x:Name="Focused">
+									<Storyboard>
+										<DoubleAnimation Storyboard.TargetName="FocusVisualElement" Storyboard.TargetProperty="Opacity" To="1" Duration="0"/>
+									</Storyboard>
+								</VisualState>
+								<VisualState x:Name="Unfocused">
+									<Storyboard>
+										<DoubleAnimation Storyboard.TargetName="FocusVisualElement" Storyboard.TargetProperty="Opacity" To="0" Duration="0"/>
+									</Storyboard>
+								</VisualState>
+							</VisualStateGroup>
+							<VisualStateGroup x:Name="ValidationStates">
+								<VisualState x:Name="Valid"/>
+								<VisualState x:Name="InvalidUnfocused">
+									<Storyboard>
+										<ObjectAnimationUsingKeyFrames Storyboard.TargetName="ValidationErrorElement" Storyboard.TargetProperty="Visibility">
+											<DiscreteObjectKeyFrame KeyTime="0">
+												<DiscreteObjectKeyFrame.Value>
+													<Visibility>Visible</Visibility>
+												</DiscreteObjectKeyFrame.Value>
+											</DiscreteObjectKeyFrame>
+										</ObjectAnimationUsingKeyFrames>
+									</Storyboard>
+								</VisualState>
+								<VisualState x:Name="InvalidFocused">
+									<Storyboard>
+										<ObjectAnimationUsingKeyFrames Storyboard.TargetName="ValidationErrorElement" Storyboard.TargetProperty="Visibility">
+											<DiscreteObjectKeyFrame KeyTime="0">
+												<DiscreteObjectKeyFrame.Value>
+													<Visibility>Visible</Visibility>
+												</DiscreteObjectKeyFrame.Value>
+											</DiscreteObjectKeyFrame>
+										</ObjectAnimationUsingKeyFrames>
+										<ObjectAnimationUsingKeyFrames Storyboard.TargetName="validationTooltip" Storyboard.TargetProperty="IsOpen">
+											<DiscreteObjectKeyFrame KeyTime="0">
+												<DiscreteObjectKeyFrame.Value>
+													<System:Boolean>True</System:Boolean>
+												</DiscreteObjectKeyFrame.Value>
+											</DiscreteObjectKeyFrame>
+										</ObjectAnimationUsingKeyFrames>
+									</Storyboard>
+								</VisualState>
+							</VisualStateGroup>
+						</VisualStateManager.VisualStateGroups>
+						<Border x:Name="Border" BorderThickness="{TemplateBinding BorderThickness}" CornerRadius="1" Opacity="1" Background="{TemplateBinding Background}" BorderBrush="{TemplateBinding BorderBrush}">
+							<Grid>
+								<Border x:Name="MouseOverBorder" BorderThickness="1" BorderBrush="Transparent">
+									<ScrollViewer x:Name="ContentElement" Padding="{TemplateBinding Padding}" BorderThickness="0" IsTabStop="False"/>
+								</Border>
+							</Grid>
+						</Border>
+						<Border x:Name="DisabledVisualElement" Background="#A5F7F7F7" BorderBrush="#A5F7F7F7" BorderThickness="{TemplateBinding BorderThickness}" Opacity="0" IsHitTestVisible="False"/>
+						<Border x:Name="FocusVisualElement" BorderBrush="#FF6DBDD1" BorderThickness="{TemplateBinding BorderThickness}" Margin="1" Opacity="0" IsHitTestVisible="False"/>
+						<Border x:Name="ValidationErrorElement" BorderThickness="1" CornerRadius="1" BorderBrush="#FFDB000C" Visibility="Collapsed">
+							<Grid Width="12" Height="12" HorizontalAlignment="Right" Margin="1,-4,-4,0" VerticalAlignment="Top" Background="Transparent">
+								<Path Margin="1,3,0,0" Data="M 1,0 L6,0 A 2,2 90 0 1 8,2 L8,7 z" Fill="#FFDC000C"/>
+								<Path Margin="1,3,0,0" Data="M 0,0 L2,0 L 8,6 L8,8" Fill="#ffffff"/>
+							</Grid>
+						</Border>
+					</Grid>
+				</ControlTemplate>
+			</Setter.Value>
+		</Setter>
+	</Style>
+
+	<Style x:Key="Style_HeaderedContentControl" TargetType="toolkit:HeaderedContentControl">
+		<Setter Property="Template">
+			<Setter.Value>
+				<ControlTemplate TargetType="toolkit:HeaderedContentControl">
+					<Grid>
+						<Grid.RowDefinitions>
+							<RowDefinition Height="Auto"/>
+							<RowDefinition Height="Auto" MinHeight="40"/>
+						</Grid.RowDefinitions>
+						<Border BorderThickness="1" CornerRadius="4" Grid.RowSpan="2" BorderBrush="#FFEAE7E4"/>
+						<Border BorderThickness="0" Margin="1" CornerRadius="4,4,0,0" Background="{StaticResource Brush_HeaderBackground}">
+						</Border>
+						<ContentPresenter Grid.Row="0" Content="{TemplateBinding Header}" ContentTemplate="{TemplateBinding HeaderTemplate}"/>
+						<ContentPresenter Grid.Row="1" Content="{TemplateBinding Content}" ContentTemplate="{TemplateBinding ContentTemplate}"/>
+					</Grid>
+				</ControlTemplate>
+			</Setter.Value>
+		</Setter>
+	</Style>
+
+	<Style x:Key="Style_HeaderedContentControl_Stretch" TargetType="toolkit:HeaderedContentControl">
+		<Setter Property="Template">
+			<Setter.Value>
+				<ControlTemplate TargetType="toolkit:HeaderedContentControl">
+					<Grid>
+						<Grid.RowDefinitions>
+							<RowDefinition Height="Auto"/>
+							<RowDefinition Height="*" MinHeight="40"/>
+						</Grid.RowDefinitions>
+						<Border BorderThickness="1" CornerRadius="4" Grid.RowSpan="2" BorderBrush="#FFEAE7E4"/>
+						<Border BorderThickness="0" Margin="1" CornerRadius="4,4,0,0" Background="{StaticResource Brush_HeaderBackground}">
+						</Border>
+						<ContentPresenter Grid.Row="0" Content="{TemplateBinding Header}" ContentTemplate="{TemplateBinding HeaderTemplate}"/>
+						<ContentPresenter Grid.Row="1" Content="{TemplateBinding Content}" ContentTemplate="{TemplateBinding ContentTemplate}"/>
+					</Grid>
+				</ControlTemplate>
+			</Setter.Value>
+		</Setter>
+	</Style>
+
+	<Style x:Key="Style_TextBlock_Breadcrumb" TargetType="TextBlock">
+		<Setter Property="Foreground" Value="{StaticResource Brush_ContrastColor}"/>
+		<Setter Property="FontSize" Value="14"/>
+	</Style>
+
+
+	<Style x:Key="Style_TextBlock_InlineSubHeader" TargetType="TextBlock">
+		<Setter Property="VerticalAlignment" Value="Center"/>
+		<Setter Property="FontWeight" Value="Bold"/>
+	</Style>
+
+	<Style x:Key="Style_TextBlock_GroupHeader" TargetType="TextBlock">
+		<Setter Property="Foreground" Value="{StaticResource Brush_ContrastColor}"/>
+		<Setter Property="FontSize" Value="14"/>
+		<Setter Property="FontWeight" Value="Bold"/>
+	</Style>
+	
+	<Style x:Key="Style_TextBlock_PagePartHeader" TargetType="TextBlock">
+		<Setter Property="Foreground" Value="{StaticResource Brush_ContrastColor}"/>
+		<Setter Property="FontSize" Value="12"/>
+	</Style>
+
+	<Style x:Key="Style_TextBlock_FieldName" TargetType="TextBlock">
+		<Setter Property="Foreground" Value="{StaticResource Brush_ContrastColor}"/>
+		<Setter Property="FontStyle" Value="Italic"/>
+	</Style>
+
+	<Style x:Key="Style_TextBlock_Breadcrumb_Initial" TargetType="TextBlock">
+		<Setter Property="Foreground" Value="#FFA1A1A1"/>
+		<Setter Property="FontSize" Value="14"/>
+	</Style>
+	
+	<Style x:Key="Style_Link_Breadcrumb_Initial" TargetType="HyperlinkButton">
+		<Setter Property="Background" Value="Transparent"/>
+		<Setter Property="BorderThickness" Value="1"/>
+		<Setter Property="BorderBrush" Value="{x:Null}"/>
+		<Setter Property="Foreground" Value="#FFA1A1A1"/>
+		<Setter Property="FontSize" Value="14"/>
+		<Setter Property="Cursor" Value="Hand"/>
+		<Setter Property="MinHeight" Value="0"/>
+		<Setter Property="MinWidth" Value="0"/>
+		<Setter Property="VerticalContentAlignment" Value="Center"/>
+		<Setter Property="HorizontalContentAlignment" Value="Center"/>
+		<Setter Property="Padding" Value="2"/>
+		<Setter Property="Template">
+			<Setter.Value>
+				<ControlTemplate TargetType="HyperlinkButton">
+					<Grid x:Name="ButtonGrid" Cursor="{TemplateBinding Cursor}">
+						<VisualStateManager.VisualStateGroups>
+							<VisualStateGroup x:Name="CommonStates">
+								<VisualState x:Name="Normal"/>
+								<VisualState x:Name="MouseOver">
+									<Storyboard>
+										<ObjectAnimationUsingKeyFrames BeginTime="00:00:00" Duration="00:00:00.0010000" Storyboard.TargetName="InteractiveElementBorder" Storyboard.TargetProperty="(UIElement.Visibility)">
+											<DiscreteObjectKeyFrame KeyTime="00:00:00">
+												<DiscreteObjectKeyFrame.Value>
+													<Visibility>Visible</Visibility>
+												</DiscreteObjectKeyFrame.Value>
+											</DiscreteObjectKeyFrame>
+										</ObjectAnimationUsingKeyFrames>
+										<DoubleAnimationUsingKeyFrames BeginTime="00:00:00" Duration="00:00:00.0010000" Storyboard.TargetName="InteractiveElementBorder" Storyboard.TargetProperty="(UIElement.Opacity)">
+											<EasingDoubleKeyFrame KeyTime="00:00:00" Value="0.95"/>
+										</DoubleAnimationUsingKeyFrames>
+										<DoubleAnimationUsingKeyFrames BeginTime="00:00:00" Duration="00:00:00.0010000" Storyboard.TargetName="ContentPresenter" Storyboard.TargetProperty="(UIElement.Opacity)">
+											<EasingDoubleKeyFrame KeyTime="00:00:00" Value="0"/>
+										</DoubleAnimationUsingKeyFrames>
+										<DoubleAnimationUsingKeyFrames BeginTime="00:00:00" Duration="00:00:00.0010000" Storyboard.TargetName="InteractiveBorder" Storyboard.TargetProperty="(UIElement.Opacity)">
+											<EasingDoubleKeyFrame KeyTime="00:00:00" Value="1"/>
+										</DoubleAnimationUsingKeyFrames>
+									</Storyboard>
+								</VisualState>
+								<VisualState x:Name="Pressed">
+									<Storyboard>
+										<ObjectAnimationUsingKeyFrames BeginTime="00:00:00" Duration="00:00:00.0010000" Storyboard.TargetName="InteractiveElementBorder" Storyboard.TargetProperty="(UIElement.Visibility)">
+											<DiscreteObjectKeyFrame KeyTime="00:00:00">
+												<DiscreteObjectKeyFrame.Value>
+													<Visibility>Visible</Visibility>
+												</DiscreteObjectKeyFrame.Value>
+											</DiscreteObjectKeyFrame>
+										</ObjectAnimationUsingKeyFrames>
+										<DoubleAnimationUsingKeyFrames BeginTime="00:00:00" Duration="00:00:00.0010000" Storyboard.TargetName="InteractiveElementBorder" Storyboard.TargetProperty="(UIElement.Opacity)">
+											<EasingDoubleKeyFrame KeyTime="00:00:00" Value="0.8"/>
+										</DoubleAnimationUsingKeyFrames>
+										<DoubleAnimationUsingKeyFrames BeginTime="00:00:00" Duration="00:00:00.0010000" Storyboard.TargetName="ContentPresenter" Storyboard.TargetProperty="(UIElement.Opacity)">
+											<EasingDoubleKeyFrame KeyTime="00:00:00" Value="0.5"/>
+										</DoubleAnimationUsingKeyFrames>
+										<DoubleAnimationUsingKeyFrames BeginTime="00:00:00" Duration="00:00:00.0010000" Storyboard.TargetName="InteractiveBorder" Storyboard.TargetProperty="(UIElement.Opacity)">
+											<EasingDoubleKeyFrame KeyTime="00:00:00" Value="1"/>
+										</DoubleAnimationUsingKeyFrames>
+									</Storyboard>
+								</VisualState>
+								<VisualState x:Name="Disabled">
+									<Storyboard>
+										<ObjectAnimationUsingKeyFrames Duration="0" Storyboard.TargetName="DisabledOverlay" Storyboard.TargetProperty="Visibility">
+											<DiscreteObjectKeyFrame KeyTime="0">
+												<DiscreteObjectKeyFrame.Value>
+													<Visibility>Visible</Visibility>
+												</DiscreteObjectKeyFrame.Value>
+											</DiscreteObjectKeyFrame>
+										</ObjectAnimationUsingKeyFrames>
+										<DoubleAnimationUsingKeyFrames BeginTime="00:00:00" Duration="00:00:00.0010000" Storyboard.TargetName="ContentPresenter" Storyboard.TargetProperty="(UIElement.Opacity)">
+											<EasingDoubleKeyFrame KeyTime="00:00:00" Value="0"/>
+										</DoubleAnimationUsingKeyFrames>
+										<DoubleAnimationUsingKeyFrames BeginTime="00:00:00" Duration="00:00:00.0010000" Storyboard.TargetName="DisabledOverlay" Storyboard.TargetProperty="(UIElement.Opacity)">
+											<EasingDoubleKeyFrame KeyTime="00:00:00" Value="0.5"/>
+										</DoubleAnimationUsingKeyFrames>
+									</Storyboard>
+								</VisualState>
+							</VisualStateGroup>
+							<VisualStateGroup x:Name="LinkStates">
+								<VisualState x:Name="ActiveLink">
+									<Storyboard>
+										<DoubleAnimationUsingKeyFrames BeginTime="00:00:00" Duration="00:00:00.0010000" Storyboard.TargetName="ActiveBorder" Storyboard.TargetProperty="(UIElement.Opacity)">
+											<EasingDoubleKeyFrame KeyTime="00:00:00" Value="1"/>
+										</DoubleAnimationUsingKeyFrames>
+										<DoubleAnimationUsingKeyFrames BeginTime="00:00:00" Duration="00:00:00.0010000" Storyboard.TargetName="ContentBorder" Storyboard.TargetProperty="(UIElement.Opacity)">
+											<EasingDoubleKeyFrame KeyTime="00:00:00" Value="1"/>
+										</DoubleAnimationUsingKeyFrames>
+									</Storyboard>
+								</VisualState>
+								<VisualState x:Name="InactiveLink"/>
+							</VisualStateGroup>
+							<VisualStateGroup x:Name="FocusStates">
+								<VisualState x:Name="Focused">
+									<Storyboard>
+										<DoubleAnimationUsingKeyFrames Storyboard.TargetName="FocusVisualElement" Storyboard.TargetProperty="Opacity">
+											<SplineDoubleKeyFrame KeyTime="0" Value="0.35"/>
+										</DoubleAnimationUsingKeyFrames>
+										<DoubleAnimationUsingKeyFrames BeginTime="00:00:00" Duration="00:00:00.0010000" Storyboard.TargetName="FocusVisualElement" Storyboard.TargetProperty="(Rectangle.RadiusX)">
+											<EasingDoubleKeyFrame KeyTime="00:00:00" Value="1"/>
+										</DoubleAnimationUsingKeyFrames>
+										<DoubleAnimationUsingKeyFrames BeginTime="00:00:00" Duration="00:00:00.0010000" Storyboard.TargetName="FocusVisualElement" Storyboard.TargetProperty="(Rectangle.RadiusY)">
+											<EasingDoubleKeyFrame KeyTime="00:00:00" Value="1"/>
+										</DoubleAnimationUsingKeyFrames>
+									</Storyboard>
+								</VisualState>
+								<VisualState x:Name="Unfocused"/>
+							</VisualStateGroup>
+						</VisualStateManager.VisualStateGroups>
+						<Rectangle x:Name="FocusVisualElement" Stroke="{TemplateBinding BorderBrush}" StrokeThickness="2" Opacity="0" Margin="-1" RadiusX="1" RadiusY="1"/>
+						<Border x:Name="ActiveBorder" MinWidth="{TemplateBinding MinWidth}" MinHeight="{TemplateBinding MinHeight}" Background="{TemplateBinding Background}" BorderBrush="{TemplateBinding BorderBrush}" BorderThickness="{TemplateBinding BorderThickness}" CornerRadius="1" Opacity="0" Margin="{TemplateBinding Padding}"/>
+						<Border x:Name="ContentBorder" MinWidth="{TemplateBinding MinWidth}" MinHeight="{TemplateBinding MinHeight}" Opacity="1" Margin="{TemplateBinding Padding}">
+							<ContentPresenter x:Name="ContentPresenter" Content="{TemplateBinding Content}" ContentTemplate="{TemplateBinding ContentTemplate}" Opacity="1" HorizontalAlignment="Center" VerticalAlignment="Center"/>
+						</Border>
+						<Border x:Name="InteractiveBorder" MinWidth="{TemplateBinding MinWidth}" MinHeight="{TemplateBinding MinHeight}" BorderThickness="1,1,1,1" Opacity="0" CornerRadius="1,1,1,1" Margin="{TemplateBinding Padding}"/>
+						<Border x:Name="InteractiveElementBorder" Visibility="Collapsed" Margin="{TemplateBinding Padding}">
+							<TextBlock x:Name="InteractiveElement" Foreground="{StaticResource Brush_ContrastColor}" FontSize="{TemplateBinding FontSize}" FontWeight="{TemplateBinding FontWeight}" Text="{TemplateBinding Content}" HorizontalAlignment="Center" VerticalAlignment="Center"/>
+						</Border>
+						<TextBlock x:Name="DisabledOverlay" Text="{TemplateBinding Content}" Foreground="#FFAAAAAA" Visibility="Collapsed" HorizontalAlignment="Center" VerticalAlignment="Center" Margin="{TemplateBinding Padding}"/>
+					</Grid>
+				</ControlTemplate>
+			</Setter.Value>
+		</Setter>
+		<Setter Property="FontWeight" Value="Normal"/>
+	</Style>
+	<ControlTemplate x:Key="ControlTemplate_Button" TargetType="Button"/>
+	
+	<Style x:Key="Style_Button_MouseOverChrome" TargetType="ButtonBase">
+	  <Setter Property="Background">
+		<Setter.Value>
+			<LinearGradientBrush EndPoint="0.5,1" StartPoint="0.5,0">
+				<GradientStop Color="#02494949" Offset="0"/>
+				<GradientStop Color="#0E494949" Offset="1"/>
+			</LinearGradientBrush>
+		</Setter.Value>
+	  </Setter>
+	  <Setter Property="Foreground" Value="#FF000000"/>
+	  <Setter Property="Padding" Value="3"/>
+	  <Setter Property="BorderThickness" Value="1"/>
+	  <Setter Property="BorderBrush" Value="#19121212"/>
+	  <Setter Property="Template">
+		  <Setter.Value>
+			  <ControlTemplate TargetType="ButtonBase">
+				  <Grid>
+					<Grid.Resources>
+						<LinearGradientBrush x:Key="PressedBrush" EndPoint="0.5,1" StartPoint="0.5,0">
+							<GradientStop Color="#0C2D2D2D" Offset="0"/>
+							<GradientStop Color="#1A4D4D4D" Offset="1"/>
+						</LinearGradientBrush>             	
+					</Grid.Resources>
+					  <VisualStateManager.VisualStateGroups>
+						  <VisualStateGroup x:Name="CommonStates">
+							  <VisualState x:Name="Normal"/>
+							  <VisualState x:Name="MouseOver">
+								<Storyboard>
+									<DoubleAnimation Duration="0:0:0.1" To="1" Storyboard.TargetProperty="(UIElement.Opacity)" Storyboard.TargetName="border" d:IsOptimized="True"/>
+								</Storyboard>
+							  </VisualState>
+							  <VisualState x:Name="Pressed">
+								<Storyboard>
+									<DoubleAnimation Duration="0:0:0.1" To="1" Storyboard.TargetProperty="(UIElement.Opacity)" Storyboard.TargetName="border" d:IsOptimized="True"/>
+									<ObjectAnimationUsingKeyFrames Duration="0:0:0.01" Storyboard.TargetProperty="(Border.Background)" Storyboard.TargetName="border" d:IsOptimized="True">
+										<DiscreteObjectKeyFrame KeyTime="0:0:0.01" Value="{StaticResource PressedBrush}"/>
+									</ObjectAnimationUsingKeyFrames>
+								</Storyboard>
+							  </VisualState>
+							  <VisualState x:Name="Disabled">
+								  <Storyboard>
+									  <DoubleAnimation Duration="0" Storyboard.TargetName="DisabledVisualElement" Storyboard.TargetProperty="Opacity" To=".55"/>
+								  </Storyboard>
+							  </VisualState>
+						  </VisualStateGroup>
+						  <VisualStateGroup x:Name="FocusStates">
+							  <VisualState x:Name="Focused"/>
+							  <VisualState x:Name="Unfocused" />
+						  </VisualStateGroup>
+					  </VisualStateManager.VisualStateGroups>
+					  <Border x:Name="border" BorderBrush="{TemplateBinding BorderBrush}" BorderThickness="1" Opacity="0" CornerRadius="3" Background="{TemplateBinding Background}"/>
+					<ContentPresenter
+						x:Name="contentPresenter"
+						Content="{TemplateBinding Content}"
+						ContentTemplate="{TemplateBinding ContentTemplate}"
+						VerticalAlignment="{TemplateBinding VerticalContentAlignment}"
+						HorizontalAlignment="{TemplateBinding HorizontalContentAlignment}"
+						Margin="{TemplateBinding Padding}"/>
+					<Rectangle x:Name="DisabledVisualElement" RadiusX="3" RadiusY="3" Fill="#FFFFFFFF" Opacity="0" IsHitTestVisible="false" />
+				  </Grid>
+			  </ControlTemplate>
+		  </Setter.Value>
+	  </Setter>
+	</Style>
+
+	<Style x:Key="Style_Link_MouseOverChrome" TargetType="HyperlinkButton">
+		<Setter Property="Background">
+			<Setter.Value>
+				<LinearGradientBrush EndPoint="0.5,1" StartPoint="0.5,0">
+					<GradientStop Color="#02494949" Offset="0"/>
+					<GradientStop Color="#0E494949" Offset="1"/>
+				</LinearGradientBrush>
+			</Setter.Value>
+		</Setter>
+		<Setter Property="Foreground" Value="#FF000000"/>
+		<Setter Property="Padding" Value="3"/>
+		<Setter Property="BorderThickness" Value="1"/>
+		<Setter Property="BorderBrush" Value="#19121212"/>
+		<Setter Property="Template">
+			<Setter.Value>
+				<ControlTemplate TargetType="HyperlinkButton">
+					<Grid>
+						<Grid.Resources>
+							<LinearGradientBrush x:Key="PressedBrush" EndPoint="0.5,1" StartPoint="0.5,0">
+								<GradientStop Color="#0C2D2D2D" Offset="0"/>
+								<GradientStop Color="#1A4D4D4D" Offset="1"/>
+							</LinearGradientBrush>
+						</Grid.Resources>
+						<VisualStateManager.VisualStateGroups>
+							<VisualStateGroup x:Name="CommonStates">
+								<VisualState x:Name="Normal"/>
+								<VisualState x:Name="MouseOver">
+									<Storyboard>
+										<DoubleAnimation Duration="0:0:0.1" To="1" Storyboard.TargetProperty="(UIElement.Opacity)" Storyboard.TargetName="border" d:IsOptimized="True"/>
+									</Storyboard>
+								</VisualState>
+								<VisualState x:Name="Pressed">
+									<Storyboard>
+										<DoubleAnimation Duration="0:0:0.1" To="1" Storyboard.TargetProperty="(UIElement.Opacity)" Storyboard.TargetName="border" d:IsOptimized="True"/>
+										<ObjectAnimationUsingKeyFrames Duration="0:0:0.01" Storyboard.TargetProperty="(Border.Background)" Storyboard.TargetName="border" d:IsOptimized="True">
+											<DiscreteObjectKeyFrame KeyTime="0:0:0.01" Value="{StaticResource PressedBrush}"/>
+										</ObjectAnimationUsingKeyFrames>
+									</Storyboard>
+								</VisualState>
+								<VisualState x:Name="Disabled">
+									<Storyboard>
+										<DoubleAnimation Duration="0" Storyboard.TargetName="contentPresenter" Storyboard.TargetProperty="Opacity" To=".55"/>
+									</Storyboard>
+								</VisualState>
+							</VisualStateGroup>
+							<VisualStateGroup x:Name="FocusStates">
+								<VisualState x:Name="Focused"/>
+								<VisualState x:Name="Unfocused" />
+							</VisualStateGroup>
+							<VisualStateGroup x:Name="LinkStates">
+								<VisualState x:Name="ActiveLink">
+									<Storyboard>
+										<Storyboard>
+											<DoubleAnimation Duration="0:0:0.1" To="1" Storyboard.TargetProperty="(UIElement.Opacity)" Storyboard.TargetName="ActiveBorder" d:IsOptimized="True"/>
+											<ObjectAnimationUsingKeyFrames Duration="0:0:0.01" Storyboard.TargetProperty="(Border.Background)" Storyboard.TargetName="ActiveBorder" d:IsOptimized="True">
+												<DiscreteObjectKeyFrame KeyTime="0:0:0.01" Value="{StaticResource PressedBrush}"/>
+											</ObjectAnimationUsingKeyFrames>
+										</Storyboard>
+									</Storyboard>
+								</VisualState>
+								<VisualState x:Name="InactiveLink"/>
+							</VisualStateGroup>
+						</VisualStateManager.VisualStateGroups>
+						<Border x:Name="ActiveBorder" BorderBrush="{TemplateBinding BorderBrush}" BorderThickness="1" Opacity="0" CornerRadius="3" Background="{TemplateBinding Background}"/>
+						<Border x:Name="border" BorderBrush="{TemplateBinding BorderBrush}" BorderThickness="1" Opacity="0" CornerRadius="3" Background="{TemplateBinding Background}"/>
+						<ContentPresenter
+							x:Name="contentPresenter"
+							Content="{TemplateBinding Content}"
+							ContentTemplate="{TemplateBinding ContentTemplate}"
+							VerticalAlignment="{TemplateBinding VerticalContentAlignment}"
+							HorizontalAlignment="{TemplateBinding HorizontalContentAlignment}"
+							Margin="{TemplateBinding Padding}"/>
+					</Grid>
+				</ControlTemplate>
+			</Setter.Value>
+		</Setter>
+	</Style>
+	
+	<!-- Chromeless DataGrid styles -->
+	<Style x:Key="Style_DataGrid_NoChrome_NoHeader" TargetType="sdk:DataGrid">
+		<Setter Property="RowBackground" Value="Transparent" />
+		<Setter Property="AlternatingRowBackground" Value="Transparent" />
+		<Setter Property="Background" Value="Transparent" />
+		<Setter Property="HeadersVisibility" Value="Column" />
+		<Setter Property="HorizontalScrollBarVisibility" Value="Auto" />
+		<Setter Property="VerticalScrollBarVisibility" Value="Auto" />
+		<Setter Property="SelectionMode" Value="Extended" />
+		<Setter Property="CanUserReorderColumns" Value="False" />
+		<Setter Property="CanUserResizeColumns" Value="True" />
+		<Setter Property="CanUserSortColumns" Value="False" />
+		<Setter Property="AutoGenerateColumns" Value="False" />
+		<Setter Property="RowDetailsVisibilityMode" Value="VisibleWhenSelected" />
+		<Setter Property="BorderBrush" Value="Transparent"/>
+		<Setter Property="BorderThickness" Value="0" />       
+		<Setter Property="GridLinesVisibility" Value="None" />
+		<Setter Property="HorizontalGridLinesBrush" Value="#FFC9CACA" />
+		<Setter Property="IsTabStop" Value="True" />
+		<Setter Property="VerticalGridLinesBrush" Value="#FFC9CACA" />
+		<Setter Property="Template">
+			<Setter.Value>
+				<ControlTemplate TargetType="sdk:DataGrid">
+					<Grid>
+						<VisualStateManager.VisualStateGroups>
+							<VisualStateGroup x:Name="CommonStates">
+								<VisualState x:Name="Normal"/>
+								<VisualState x:Name="Disabled">
+									<Storyboard>
+										<DoubleAnimation Storyboard.TargetName="DisabledVisualElement" Storyboard.TargetProperty="Opacity" Duration="0" To="1"/>
+									</Storyboard>
+								</VisualState>
+							</VisualStateGroup>
+						</VisualStateManager.VisualStateGroups>
+						<Border BorderThickness="{TemplateBinding BorderThickness}" BorderBrush="{TemplateBinding BorderBrush}" CornerRadius="2">
+							<Grid Name="Root" Background="{TemplateBinding Background}">
+								<Grid.Resources>
+									<Style TargetType="sdk:DataGridRow">
+										<Setter Property="IsTabStop" Value="False" />
+										<Setter Property="Template">
+											<Setter.Value>
+												<ControlTemplate TargetType="sdk:DataGridRow">
+													<sdk:DataGridFrozenGrid Name="Root">
+														<VisualStateManager.VisualStateGroups>
+															<VisualStateGroup x:Name="CommonStates">
+																<VisualState x:Name="Normal"/>
+																<VisualState x:Name="NormalAlternatingRow">
+																</VisualState>
+																<VisualState x:Name="MouseOver">
+																</VisualState>
+																<VisualState x:Name="NormalSelected">
+																</VisualState>
+																<VisualState x:Name="MouseOverSelected">
+																</VisualState>
+																<VisualState x:Name="UnfocusedSelected">
+																</VisualState>
+															</VisualStateGroup>
+															<VisualStateGroup x:Name="ValidationStates">
+																<VisualState x:Name="Valid"/>
+																<VisualState x:Name="Invalid">
+																</VisualState>
+															</VisualStateGroup>
+														</VisualStateManager.VisualStateGroups>
+														<Grid.RowDefinitions>
+															<RowDefinition Height="Auto"/>
+														</Grid.RowDefinitions>
+														<Grid.ColumnDefinitions>
+															<ColumnDefinition Width="*"/>
+														</Grid.ColumnDefinitions>
+														<Grid.Resources>
+															<Style TargetType="sdk:DataGridCell">
+																<Setter Property="Background" Value="Transparent" />
+																<Setter Property="HorizontalContentAlignment" Value="Stretch" />
+																<Setter Property="VerticalContentAlignment" Value="Stretch" />
+																<Setter Property="IsTabStop" Value="False" />
+																<Setter Property="Template">
+																	<Setter.Value>
+																		<ControlTemplate TargetType="sdk:DataGridCell">
+																			<Grid Name="Root" Background="{TemplateBinding Background}">
+																				<VisualStateManager.VisualStateGroups>
+																					<VisualStateGroup x:Name="CurrentStates">
+																						<VisualState x:Name="Regular" />
+																						<VisualState x:Name="Current">
+																						</VisualState>
+																					</VisualStateGroup>
+																					<VisualStateGroup x:Name="ValidationStates">
+																						<VisualState x:Name="Valid"/>
+																						<VisualState x:Name="Invalid">
+																						</VisualState>
+																					</VisualStateGroup>
+																				</VisualStateManager.VisualStateGroups>
+
+																				<Grid.ColumnDefinitions>
+																					<ColumnDefinition />
+																					<ColumnDefinition Width="Auto" />
+																				</Grid.ColumnDefinitions>
+
+																				<ContentPresenter
+																					Content="{TemplateBinding Content}"
+																					ContentTemplate="{TemplateBinding ContentTemplate}"
+																					HorizontalAlignment="{TemplateBinding HorizontalContentAlignment}"
+																					VerticalAlignment="{TemplateBinding VerticalContentAlignment}"
+																					Margin="{TemplateBinding Padding}" />
+
+																			</Grid>
+																		</ControlTemplate>
+																	</Setter.Value>
+																</Setter>
+															</Style>
+														</Grid.Resources>
+														<sdk:DataGridCellsPresenter Grid.Column="1" Name="CellsPresenter" sdk:DataGridFrozenGrid.IsFrozen="True"  />
+													</sdk:DataGridFrozenGrid>
+												</ControlTemplate>
+											</Setter.Value>
+										</Setter>
+									</Style>
+
+									<Style TargetType="sdk:DataGridRowGroupHeader">
+										<Setter Property="Cursor" Value="Arrow" />
+										<Setter Property="IsTabStop" Value="False" />
+										<Setter Property="Background" Value="Transparent" />
+										<Setter Property="Height" Value="20"/>
+										<Setter Property="Template">
+											<Setter.Value>
+												<ControlTemplate TargetType="sdk:DataGridRowGroupHeader">
+													<sdk:DataGridFrozenGrid Name="Root" Background="{TemplateBinding Background}">
+														<VisualStateManager.VisualStateGroups>
+															<VisualStateGroup x:Name="CurrentStates">
+																<VisualState x:Name="Regular"/>
+																<VisualState x:Name="Current">
+																</VisualState>
+															</VisualStateGroup>
+														</VisualStateManager.VisualStateGroups>
+														<sdk:DataGridFrozenGrid.Resources>
+														</sdk:DataGridFrozenGrid.Resources>
+
+														<Grid.ColumnDefinitions>
+															<ColumnDefinition Width="Auto" />
+															<ColumnDefinition Width="Auto" />
+															<ColumnDefinition Width="Auto" />
+															<ColumnDefinition Width="Auto" />
+															<ColumnDefinition/>
+														</Grid.ColumnDefinitions>
+														<Grid.RowDefinitions>
+															<RowDefinition Height="Auto"/>
+															<RowDefinition/>
+															<RowDefinition Height="Auto"/>
+														</Grid.RowDefinitions>
+
+														<TextBlock Margin="4,0,0,0" Text="{Binding Name}" FontWeight="Bold"/>
+
+ 
+													</sdk:DataGridFrozenGrid>
+												</ControlTemplate>
+											</Setter.Value>
+										</Setter>
+									</Style>
+								</Grid.Resources>
+
+								<Grid.RowDefinitions>
+									<RowDefinition/>
+									<RowDefinition Height="Auto" />
+									<RowDefinition Height="Auto" />
+								</Grid.RowDefinitions>
+								<Grid.ColumnDefinitions>
+									<ColumnDefinition Width="Auto" />
+									<ColumnDefinition/>
+									<ColumnDefinition Width="Auto" />
+								</Grid.ColumnDefinitions>
+
+
+								<sdk:DataGridRowsPresenter Name="RowsPresenter" Grid.ColumnSpan="2" Grid.Row="1" />
+								<ScrollBar Name="VerticalScrollbar" Orientation="Vertical" Grid.Column="2" Grid.Row="1" Width="18" Margin="0,-1,-1,-1"/>
+
+								<Grid Grid.Column="1" Grid.Row="2">
+									<Grid.ColumnDefinitions>
+										<ColumnDefinition Width="Auto" />
+										<ColumnDefinition/>
+									</Grid.ColumnDefinitions>
+									<Rectangle Name="FrozenColumnScrollBarSpacer" />
+									<ScrollBar Name="HorizontalScrollbar" Grid.Column="1" Orientation="Horizontal" Height="18" Margin="-1,0,-1,-1"/>
+								</Grid>
+
+							</Grid>
+						</Border>
+						<Border x:Name="DisabledVisualElement" IsHitTestVisible="False" Height="Auto" HorizontalAlignment="Stretch" VerticalAlignment="Stretch" Width="Auto" CornerRadius="2" Background="#8CFFFFFF" Opacity="0"/>
+					</Grid>
+				</ControlTemplate>
+			</Setter.Value>
+		</Setter>
+	</Style>
+	
+	<Style x:Key="Style_GridSplitter_Transparent" TargetType="sdk:GridSplitter">
+		<Setter Property="Background" Value="Transparent" />
+		<Setter Property="IsTabStop" Value="true" />
+		<Setter Property="HorizontalAlignment" Value="Right" />
+		<Setter Property="PreviewStyle">
+			<Setter.Value>
+				<Style TargetType="Control">
+					<Setter Property="Background" Value="#FF868686" />
+					<Setter Property="Template">
+						<Setter.Value>
+							<ControlTemplate TargetType="Control">
+								<Grid x:Name="Root" Opacity=".5">
+
+									<!-- Background -->
+									<Rectangle Fill="{TemplateBinding Background}" />
+
+									<!-- Horizontal Template -->
+									<Grid x:Name="HorizontalTemplate" Height="6">
+										<!-- Just show the faint gray grid splitter rectangle with no other details -->
+									</Grid>
+
+									<!-- Vertical Template -->
+									<Grid x:Name="VerticalTemplate" Visibility="Collapsed" Width="6">
+										<!-- Just show the faint gray grid splitter rectangle with no other details -->
+									</Grid>
+
+								</Grid>
+							</ControlTemplate>
+						</Setter.Value>
+					</Setter>
+				</Style>
+			</Setter.Value>
+		</Setter>
+		<Setter Property="Template">
+			<Setter.Value>
+				<ControlTemplate TargetType="sdk:GridSplitter">
+					<Grid x:Name="Root" IsHitTestVisible="{TemplateBinding IsEnabled}">
+
+						<!-- VSM -->
+						<VisualStateManager.VisualStateGroups>
+							<VisualStateGroup x:Name="CommonStates">
+								<VisualState x:Name="Normal" />
+								<VisualState x:Name="MouseOver" />
+								<VisualState x:Name="Disabled">
+									<Storyboard>
+										<DoubleAnimation Storyboard.TargetName="Root" Storyboard.TargetProperty="Opacity" To="0.5" Duration="0" />
+									</Storyboard>
+								</VisualState>
+							</VisualStateGroup>
+							<VisualStateGroup x:Name="FocusStates">
+								<VisualStateGroup.Transitions>
+									<VisualTransition GeneratedDuration="0" />
+								</VisualStateGroup.Transitions>
+								<VisualState x:Name="Unfocused" />
+								<VisualState x:Name="Focused">
+									<Storyboard>
+										<DoubleAnimation Storyboard.TargetName="FocusVisual" Storyboard.TargetProperty="Opacity" To="1" Duration="0" />
+									</Storyboard>
+								</VisualState>
+							</VisualStateGroup>
+						</VisualStateManager.VisualStateGroups>
+
+						<!-- Background -->
+						<Rectangle Fill="{TemplateBinding Background}" StrokeThickness="0" />
+
+						<!-- Horizontal Template -->
+						<Grid x:Name="HorizontalTemplate" Height="10">
+						</Grid>
+
+						<!-- Vertical Template -->
+						<Grid x:Name="VerticalTemplate" Visibility="Collapsed" Width="10">
+						 </Grid>
+
+						<!-- Focus Visual -->
+						<Rectangle x:Name="FocusVisual" StrokeThickness="1" Opacity="0" IsHitTestVisible="false" >
+							<Rectangle.Stroke>
+								<SolidColorBrush Color="#6E9A002B"/>
+							</Rectangle.Stroke>
+						</Rectangle>
+					</Grid>
+				</ControlTemplate>
+			</Setter.Value>
+		</Setter>
+	</Style>
+
+	<Style x:Name="HyperlinkButton_FooterLinks" TargetType="HyperlinkButton">
+		<Setter Property="Margin"
+				Value="0,0,8,0" />
+		<Setter Property="Foreground"
+				Value="Black" />
+		<Setter Property="Template">
+			<Setter.Value>
+				<ControlTemplate TargetType="HyperlinkButton">
+					<Grid Cursor="{TemplateBinding Cursor}"
+						  Background="{TemplateBinding Background}">
+						<VisualStateManager.VisualStateGroups>
+							<VisualStateGroup x:Name="CommonStates">
+								<VisualStateGroup.Transitions>
+									<VisualTransition GeneratedDuration="0:0:0.2" />
+								</VisualStateGroup.Transitions>
+								<VisualState x:Name="Normal" />
+								<VisualState x:Name="MouseOver">
+									<Storyboard>
+										<ColorAnimation To="White"
+														Storyboard.TargetProperty="(TextBlock.Foreground).(SolidColorBrush.Color)"
+														Storyboard.TargetName="Content"
+														Duration="0" />
+									</Storyboard>
+								</VisualState>
+							</VisualStateGroup>
+						</VisualStateManager.VisualStateGroups>
+
+						<TextBlock x:Name="Content"
+								   Text="{TemplateBinding Content}"
+								   VerticalAlignment="{TemplateBinding VerticalContentAlignment}"
+								   HorizontalAlignment="{TemplateBinding HorizontalContentAlignment}"
+								   Margin="{TemplateBinding Padding}" />
+					</Grid>
+				</ControlTemplate>
+			</Setter.Value>
+		</Setter>
+	</Style>
+
+	<Style x:Name="HyperlinkButton_AlertLinks_Style"
+		   TargetType="HyperlinkButton" BasedOn="{StaticResource HyperlinkButton_FooterLinks}">
+		<Setter Property="Template">
+			<Setter.Value>
+				<ControlTemplate TargetType="HyperlinkButton">
+					<Grid Cursor="{TemplateBinding Cursor}"
+						  Background="{TemplateBinding Background}">
+						<TextBlock x:Name="Content"
+								   Text="{TemplateBinding Content}"
+								   VerticalAlignment="{TemplateBinding VerticalContentAlignment}"
+								   HorizontalAlignment="{TemplateBinding HorizontalContentAlignment}"
+								   Margin="{TemplateBinding Padding}" />
+					</Grid>
+				</ControlTemplate>
+			</Setter.Value>
+		</Setter>
+	</Style>
+    
+    <Style x:Name="Style_InfoToolTip" TargetType="ContentControl">
+        <Setter Property="BorderThickness" Value="1"/>
+        <Setter Property="Background">
+        	<Setter.Value>
+        		<LinearGradientBrush EndPoint="0.5,1" StartPoint="0.5,0">
+        			<GradientStop Color="#FFEFEFEF" Offset="0.009"/>
+        			<GradientStop Color="#FFCCCACA" Offset="1"/>
+        		</LinearGradientBrush>
+        	</Setter.Value>
+        </Setter>
+        <Setter Property="BorderBrush" Value="Black"/>
+		<Setter Property="Template">
+			<Setter.Value>
+				<ControlTemplate>
+					<Border Background="{TemplateBinding Background}" BorderBrush="{TemplateBinding BorderBrush}" BorderThickness="{TemplateBinding BorderThickness}">
+						<ContentPresenter HorizontalAlignment="{TemplateBinding HorizontalContentAlignment}" VerticalAlignment="{TemplateBinding VerticalContentAlignment}"/>
+					</Border>
+				</ControlTemplate>
+			</Setter.Value>
+		</Setter>
+    </Style>
+</ResourceDictionary>
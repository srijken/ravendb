﻿namespace Raven.Studio.Controls.Editors
{
	using System.IO;
	using System.Reflection;
	using ActiproSoftware.Text;
	using ActiproSoftware.Text.Implementation;

	///<summary>	
	/// Provides some helper methods.	
	///</summary>	
	public static class SyntaxEditorHelper
	{
		public const string DefinitionPath = "Raven.Studio.Controls.Editors.Definitions.";

		/// <summary>
		/// Initializes an existing <see cref="ISyntaxLanguage"/> from a language definition (.langdef file) from a resource stream.
		/// </summary>		
		/// <param name="language"></param>
		/// <param name="filename">The filename.</param>
		public static void InitializeLanguageFromResourceStream(ISyntaxLanguage language, string filename)
		{
			string path = DefinitionPath + filename;
			using (Stream stream = Assembly.GetExecutingAssembly().GetManifestResourceStream(path))
			{
				if (stream != null)
				{
					var serializer = new SyntaxLanguageDefinitionSerializer();
					serializer.InitializeFromStream(language, stream);
				}
			}
		}

		/// <summary>
		/// Loads a language definition (.langdef file) from a resource stream.
		/// </summary>
		/// <param name="filename">The filename.</param>
		/// <returns>The <see cref="ISyntaxLanguage"/> that was loaded.</returns>		
		public static ISyntaxLanguage LoadLanguageDefinitionFromResourceStream(string filename)
		{
<<<<<<< HEAD
			string path = DefinitionPath + filename;
			using (Stream stream = Assembly.GetExecutingAssembly().GetManifestResourceStream(path))
=======
			var path = DefinitionPath + filename;
			using (var stream = Assembly.GetExecutingAssembly().GetManifestResourceStream(path))
>>>>>>> 87f70580
			{
				if (stream != null)
				{
					var serializer = new SyntaxLanguageDefinitionSerializer();
					return serializer.LoadFromStream(stream);
				}
<<<<<<< HEAD
				else return SyntaxLanguage.PlainText;
=======
				
				return SyntaxLanguage.PlainText;
>>>>>>> 87f70580
			}
		}
	}
}<|MERGE_RESOLUTION|>--- conflicted
+++ resolved
@@ -37,25 +37,16 @@
 		/// <returns>The <see cref="ISyntaxLanguage"/> that was loaded.</returns>		
 		public static ISyntaxLanguage LoadLanguageDefinitionFromResourceStream(string filename)
 		{
-<<<<<<< HEAD
-			string path = DefinitionPath + filename;
-			using (Stream stream = Assembly.GetExecutingAssembly().GetManifestResourceStream(path))
-=======
 			var path = DefinitionPath + filename;
 			using (var stream = Assembly.GetExecutingAssembly().GetManifestResourceStream(path))
->>>>>>> 87f70580
 			{
 				if (stream != null)
 				{
 					var serializer = new SyntaxLanguageDefinitionSerializer();
 					return serializer.LoadFromStream(stream);
 				}
-<<<<<<< HEAD
-				else return SyntaxLanguage.PlainText;
-=======
 				
 				return SyntaxLanguage.PlainText;
->>>>>>> 87f70580
 			}
 		}
 	}

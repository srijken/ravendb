﻿<UserControl x:Class="Raven.Studio.Features.Indexes.EditIndexView"
<<<<<<< HEAD
             xmlns="http://schemas.microsoft.com/winfx/2006/xaml/presentation"
             xmlns:x="http://schemas.microsoft.com/winfx/2006/xaml"
             xmlns:d="http://schemas.microsoft.com/expression/blend/2008"
             xmlns:mc="http://schemas.openxmlformats.org/markup-compatibility/2006"
             xmlns:cm="clr-namespace:Caliburn.Micro;assembly=Caliburn.Micro"
             xmlns:i="clr-namespace:System.Windows.Interactivity;assembly=System.Windows.Interactivity"
             xmlns:tk="http://schemas.microsoft.com/winfx/2006/xaml/presentation/toolkit"
             xmlns:data="clr-namespace:System.Windows.Controls;assembly=System.Windows.Controls.Data"
             xmlns:c="clr-namespace:Raven.Studio.Controls"
             xmlns:sh="clr-namespace:Raven.Studio.Controls.SyntaxHighlighting;assembly=Raven.Studio.Controls.SyntaxHighlighting" xmlns:s="clr-namespace:Raven.Studio.Controls.SyntaxEditor" mc:Ignorable="d"
             d:DesignHeight="480"
             d:DesignWidth="640">
=======
			 xmlns="http://schemas.microsoft.com/winfx/2006/xaml/presentation"
			 xmlns:x="http://schemas.microsoft.com/winfx/2006/xaml"
			 xmlns:d="http://schemas.microsoft.com/expression/blend/2008"
			 xmlns:mc="http://schemas.openxmlformats.org/markup-compatibility/2006"
			 xmlns:cm="clr-namespace:Caliburn.Micro;assembly=Caliburn.Micro"
			 xmlns:tk="http://schemas.microsoft.com/winfx/2006/xaml/presentation/toolkit"
			 xmlns:c="clr-namespace:Raven.Studio.Controls"
			 xmlns:Editors="clr-namespace:Raven.Studio.Controls.Editors"
			 mc:Ignorable="d"
			 d:DesignHeight="480"
			 d:DesignWidth="640">
>>>>>>> 3d8187e6

	<UserControl.Resources>
		<Style TargetType="Editors:LinqEditor">
			<Setter Property="MinHeight"
					Value="100" />
		</Style>
	</UserControl.Resources>

	<tk:BusyIndicator IsBusy="{Binding IsBusy}">
		<Grid Background="{StaticResource DefaultScreenBackground}"
			  Margin="4,0,0,0">
			<Grid.ColumnDefinitions>
				<ColumnDefinition Width="Auto" />
				<ColumnDefinition Width="*" />
			</Grid.ColumnDefinitions>
			<Grid.RowDefinitions>
				<RowDefinition Height="Auto" />
				<RowDefinition Height="Auto" />
				<RowDefinition Height="Auto" />
				<RowDefinition Height="Auto" />
				<RowDefinition Height="*" />
				<RowDefinition Height="Auto" />
			</Grid.RowDefinitions>

			<c:Label Content="name" />
			<TextBox Grid.Column="1"
					 Text="{Binding Name, Mode=TwoWay}"
					 Margin="0 0 0 8" />

<<<<<<< HEAD
            <c:Label Content="MAP"
                     Grid.Row="1" />
            <s:LinqEditor Grid.Row="1"
                            Grid.Column="1"
                            Text="{Binding Map, Mode=TwoWay}"
                            FontSize="16" />

            <c:Label Content="REDUCE"
                     Grid.Row="2" />
            <s:LinqEditor Grid.Row="2"
                            Grid.Column="1"
                            Text="{Binding Reduce, Mode=TwoWay}"
                            FontSize="16" />

            <c:Label Content="TRANSFORM"
                     Grid.Row="3" />
            <s:LinqEditor Grid.Row="3"
                            Grid.Column="1"
                            Text="{Binding TransformResults, Mode=TwoWay}"
                            FontSize="16" />
=======
			<c:Label Content="map"
					 Grid.Row="1" />
			<Editors:LinqEditor Grid.Row="1"
								Grid.Column="1"
								Text="{Binding Map, Mode=TwoWay}"
								Margin="0 0 0 8" />

			<c:Label Content="reduce"
					 Visibility="{Binding ShouldShowReduce, Converter={StaticResource visibleWhenTrue}}"
					 Grid.Row="2" />
			<Grid Grid.Row="2"
				  Grid.Column="1"
				  Margin="0 0 0 8">
				<Button x:Name="AddReduce"
						VerticalAlignment="Top"
						HorizontalAlignment="Left"
						Content="reduce" />
				<Editors:LinqEditor Text="{Binding Reduce, Mode=TwoWay}"
									Visibility="{Binding ShouldShowReduce, Converter={StaticResource visibleWhenTrue}}" />
			</Grid>

			<c:Label Content="transform"
					 Visibility="{Binding ShouldShowTransformResults, Converter={StaticResource visibleWhenTrue}}"
					 Grid.Row="3" />
			<Grid Grid.Row="3"
				  Grid.Column="1"
				  Margin="0 0 0 8">
				<Button x:Name="AddTransformResults"
						VerticalAlignment="Top"
						HorizontalAlignment="Left"
						Content="transform results" />
				<Editors:LinqEditor Visibility="{Binding ShouldShowTransformResults, Converter={StaticResource visibleWhenTrue}}"
									Text="{Binding TransformResults, Mode=TwoWay}" />
			</Grid>
>>>>>>> 3d8187e6

			<Button x:Name="AddField"
					Grid.Row="4"
					ToolTipService.ToolTip="Customize this index."
					Content="+"
					HorizontalAlignment="Right"
					VerticalAlignment="Top"
					Margin="0,0,4,0" />

			<ItemsControl Grid.Column="1"
						  Grid.Row="4"
						  ItemsSource="{Binding Fields}">
				<ItemsControl.ItemTemplate>
					<DataTemplate>
						<Border d:DesignWidth="420"
								d:DesignHeight="120"
								BorderBrush="{StaticResource DividerBrush}"
								BorderThickness="1,0,0,0"
								CornerRadius="5"
								Margin="0,0,0,6"
								VerticalAlignment="Top"
								HorizontalAlignment="Left">
							<Grid Margin="4,4,0,4">
								<Grid.ColumnDefinitions>
									<ColumnDefinition Width="Auto" />
									<ColumnDefinition Width="Auto" />
									<ColumnDefinition Width="Auto" />
									<ColumnDefinition Width="Auto" />
									<ColumnDefinition Width="*" />
								</Grid.ColumnDefinitions>
								<Grid.RowDefinitions>
									<RowDefinition Height="Auto" />
									<RowDefinition Height="4" />
									<RowDefinition Height="Auto" />
									<RowDefinition Height="4" />
									<RowDefinition Height="Auto" />
								</Grid.RowDefinitions>

								<c:Label Content="field" />
								<TextBox Text="{Binding Name, Mode=TwoWay}"
										 Grid.Column="1"
										 Grid.ColumnSpan="3" />
								<Button Content="-"
										cm:Message.Attach="RemoveField($dataContext)"
										HorizontalAlignment="Left"
										Grid.Column="4" />

								<c:Label Content="storage"
										 Grid.Row="2" />
								<ComboBox ItemsSource="{Binding Storage, Converter={StaticResource enumerationFromValue}, Mode=OneTime}"
										  SelectedIndex="{Binding Storage, Converter={StaticResource enumeratedValue}, Mode=TwoWay}"
										  Grid.Row="2"
										  Grid.Column="1"
										  MinWidth="80" />

								<c:Label Content="indexing"
										 Grid.Row="2"
										 Grid.Column="2"
										 Margin="8,0,4,0" />
								<ComboBox ItemsSource="{Binding Indexing, Converter={StaticResource enumerationFromValue}, Mode=OneTime}"
										  SelectedIndex="{Binding Indexing, Converter={StaticResource enumeratedValue}, Mode=TwoWay}"
										  Grid.Row="2"
										  Grid.Column="3" />

								<c:Label Content="sort"
										 Grid.Row="4" />
								<ComboBox ItemsSource="{Binding Sort, Converter={StaticResource enumerationFromValue}, Mode=OneTime}"
										  SelectedIndex="{Binding Sort, Converter={StaticResource enumeratedValue}, Mode=TwoWay}"
										  Grid.Row="4"
										  Grid.Column="1" />

								<c:Label Content="analyzer"
										 Grid.Row="4"
										 Grid.Column="2"
										 Margin="8,0,4,0" />
								<TextBox Text="{Binding Analyzer}"
										 Grid.Row="4"
										 Grid.Column="3"
										 MinWidth="160" />
							</Grid>
						</Border>
					</DataTemplate>
				</ItemsControl.ItemTemplate>
			</ItemsControl>

			<StackPanel Grid.Column="2"
						Grid.Row="5"
						Margin="0 10"
						Orientation="Horizontal"
						HorizontalAlignment="Right">
				<Button x:Name="Save"
						ToolTipService.ToolTip="Save Index">
					<Image Source="../../../Resources/Images/save-small.png"
						   Stretch="None" />
				</Button>
				<Button x:Name="Remove"
						ToolTipService.ToolTip="Delete Index">
					<Image Source="../../../Resources/Images/delete-small.png"
						   Stretch="None" />
				</Button>
			</StackPanel>
		</Grid>
	</tk:BusyIndicator>

</UserControl><|MERGE_RESOLUTION|>--- conflicted
+++ resolved
@@ -1,218 +1,180 @@
-﻿<UserControl x:Class="Raven.Studio.Features.Indexes.EditIndexView"
-<<<<<<< HEAD
-             xmlns="http://schemas.microsoft.com/winfx/2006/xaml/presentation"
-             xmlns:x="http://schemas.microsoft.com/winfx/2006/xaml"
-             xmlns:d="http://schemas.microsoft.com/expression/blend/2008"
-             xmlns:mc="http://schemas.openxmlformats.org/markup-compatibility/2006"
-             xmlns:cm="clr-namespace:Caliburn.Micro;assembly=Caliburn.Micro"
-             xmlns:i="clr-namespace:System.Windows.Interactivity;assembly=System.Windows.Interactivity"
-             xmlns:tk="http://schemas.microsoft.com/winfx/2006/xaml/presentation/toolkit"
-             xmlns:data="clr-namespace:System.Windows.Controls;assembly=System.Windows.Controls.Data"
-             xmlns:c="clr-namespace:Raven.Studio.Controls"
-             xmlns:sh="clr-namespace:Raven.Studio.Controls.SyntaxHighlighting;assembly=Raven.Studio.Controls.SyntaxHighlighting" xmlns:s="clr-namespace:Raven.Studio.Controls.SyntaxEditor" mc:Ignorable="d"
-             d:DesignHeight="480"
-             d:DesignWidth="640">
-=======
-			 xmlns="http://schemas.microsoft.com/winfx/2006/xaml/presentation"
-			 xmlns:x="http://schemas.microsoft.com/winfx/2006/xaml"
-			 xmlns:d="http://schemas.microsoft.com/expression/blend/2008"
-			 xmlns:mc="http://schemas.openxmlformats.org/markup-compatibility/2006"
-			 xmlns:cm="clr-namespace:Caliburn.Micro;assembly=Caliburn.Micro"
-			 xmlns:tk="http://schemas.microsoft.com/winfx/2006/xaml/presentation/toolkit"
-			 xmlns:c="clr-namespace:Raven.Studio.Controls"
-			 xmlns:Editors="clr-namespace:Raven.Studio.Controls.Editors"
-			 mc:Ignorable="d"
-			 d:DesignHeight="480"
-			 d:DesignWidth="640">
->>>>>>> 3d8187e6
-
-	<UserControl.Resources>
-		<Style TargetType="Editors:LinqEditor">
-			<Setter Property="MinHeight"
-					Value="100" />
-		</Style>
-	</UserControl.Resources>
-
-	<tk:BusyIndicator IsBusy="{Binding IsBusy}">
-		<Grid Background="{StaticResource DefaultScreenBackground}"
-			  Margin="4,0,0,0">
-			<Grid.ColumnDefinitions>
-				<ColumnDefinition Width="Auto" />
-				<ColumnDefinition Width="*" />
-			</Grid.ColumnDefinitions>
-			<Grid.RowDefinitions>
-				<RowDefinition Height="Auto" />
-				<RowDefinition Height="Auto" />
-				<RowDefinition Height="Auto" />
-				<RowDefinition Height="Auto" />
-				<RowDefinition Height="*" />
-				<RowDefinition Height="Auto" />
-			</Grid.RowDefinitions>
-
-			<c:Label Content="name" />
-			<TextBox Grid.Column="1"
-					 Text="{Binding Name, Mode=TwoWay}"
-					 Margin="0 0 0 8" />
-
-<<<<<<< HEAD
-            <c:Label Content="MAP"
-                     Grid.Row="1" />
-            <s:LinqEditor Grid.Row="1"
-                            Grid.Column="1"
-                            Text="{Binding Map, Mode=TwoWay}"
-                            FontSize="16" />
-
-            <c:Label Content="REDUCE"
-                     Grid.Row="2" />
-            <s:LinqEditor Grid.Row="2"
-                            Grid.Column="1"
-                            Text="{Binding Reduce, Mode=TwoWay}"
-                            FontSize="16" />
-
-            <c:Label Content="TRANSFORM"
-                     Grid.Row="3" />
-            <s:LinqEditor Grid.Row="3"
-                            Grid.Column="1"
-                            Text="{Binding TransformResults, Mode=TwoWay}"
-                            FontSize="16" />
-=======
-			<c:Label Content="map"
-					 Grid.Row="1" />
-			<Editors:LinqEditor Grid.Row="1"
-								Grid.Column="1"
-								Text="{Binding Map, Mode=TwoWay}"
-								Margin="0 0 0 8" />
-
-			<c:Label Content="reduce"
-					 Visibility="{Binding ShouldShowReduce, Converter={StaticResource visibleWhenTrue}}"
-					 Grid.Row="2" />
-			<Grid Grid.Row="2"
-				  Grid.Column="1"
-				  Margin="0 0 0 8">
-				<Button x:Name="AddReduce"
-						VerticalAlignment="Top"
-						HorizontalAlignment="Left"
-						Content="reduce" />
-				<Editors:LinqEditor Text="{Binding Reduce, Mode=TwoWay}"
-									Visibility="{Binding ShouldShowReduce, Converter={StaticResource visibleWhenTrue}}" />
-			</Grid>
-
-			<c:Label Content="transform"
-					 Visibility="{Binding ShouldShowTransformResults, Converter={StaticResource visibleWhenTrue}}"
-					 Grid.Row="3" />
-			<Grid Grid.Row="3"
-				  Grid.Column="1"
-				  Margin="0 0 0 8">
-				<Button x:Name="AddTransformResults"
-						VerticalAlignment="Top"
-						HorizontalAlignment="Left"
-						Content="transform results" />
-				<Editors:LinqEditor Visibility="{Binding ShouldShowTransformResults, Converter={StaticResource visibleWhenTrue}}"
-									Text="{Binding TransformResults, Mode=TwoWay}" />
-			</Grid>
->>>>>>> 3d8187e6
-
-			<Button x:Name="AddField"
-					Grid.Row="4"
-					ToolTipService.ToolTip="Customize this index."
-					Content="+"
-					HorizontalAlignment="Right"
-					VerticalAlignment="Top"
-					Margin="0,0,4,0" />
-
-			<ItemsControl Grid.Column="1"
-						  Grid.Row="4"
-						  ItemsSource="{Binding Fields}">
-				<ItemsControl.ItemTemplate>
-					<DataTemplate>
-						<Border d:DesignWidth="420"
-								d:DesignHeight="120"
-								BorderBrush="{StaticResource DividerBrush}"
-								BorderThickness="1,0,0,0"
-								CornerRadius="5"
-								Margin="0,0,0,6"
-								VerticalAlignment="Top"
-								HorizontalAlignment="Left">
-							<Grid Margin="4,4,0,4">
-								<Grid.ColumnDefinitions>
-									<ColumnDefinition Width="Auto" />
-									<ColumnDefinition Width="Auto" />
-									<ColumnDefinition Width="Auto" />
-									<ColumnDefinition Width="Auto" />
-									<ColumnDefinition Width="*" />
-								</Grid.ColumnDefinitions>
-								<Grid.RowDefinitions>
-									<RowDefinition Height="Auto" />
-									<RowDefinition Height="4" />
-									<RowDefinition Height="Auto" />
-									<RowDefinition Height="4" />
-									<RowDefinition Height="Auto" />
-								</Grid.RowDefinitions>
-
-								<c:Label Content="field" />
-								<TextBox Text="{Binding Name, Mode=TwoWay}"
-										 Grid.Column="1"
-										 Grid.ColumnSpan="3" />
-								<Button Content="-"
-										cm:Message.Attach="RemoveField($dataContext)"
-										HorizontalAlignment="Left"
-										Grid.Column="4" />
-
-								<c:Label Content="storage"
-										 Grid.Row="2" />
-								<ComboBox ItemsSource="{Binding Storage, Converter={StaticResource enumerationFromValue}, Mode=OneTime}"
-										  SelectedIndex="{Binding Storage, Converter={StaticResource enumeratedValue}, Mode=TwoWay}"
-										  Grid.Row="2"
-										  Grid.Column="1"
-										  MinWidth="80" />
-
-								<c:Label Content="indexing"
-										 Grid.Row="2"
-										 Grid.Column="2"
-										 Margin="8,0,4,0" />
-								<ComboBox ItemsSource="{Binding Indexing, Converter={StaticResource enumerationFromValue}, Mode=OneTime}"
-										  SelectedIndex="{Binding Indexing, Converter={StaticResource enumeratedValue}, Mode=TwoWay}"
-										  Grid.Row="2"
-										  Grid.Column="3" />
-
-								<c:Label Content="sort"
-										 Grid.Row="4" />
-								<ComboBox ItemsSource="{Binding Sort, Converter={StaticResource enumerationFromValue}, Mode=OneTime}"
-										  SelectedIndex="{Binding Sort, Converter={StaticResource enumeratedValue}, Mode=TwoWay}"
-										  Grid.Row="4"
-										  Grid.Column="1" />
-
-								<c:Label Content="analyzer"
-										 Grid.Row="4"
-										 Grid.Column="2"
-										 Margin="8,0,4,0" />
-								<TextBox Text="{Binding Analyzer}"
-										 Grid.Row="4"
-										 Grid.Column="3"
-										 MinWidth="160" />
-							</Grid>
-						</Border>
-					</DataTemplate>
-				</ItemsControl.ItemTemplate>
-			</ItemsControl>
-
-			<StackPanel Grid.Column="2"
-						Grid.Row="5"
-						Margin="0 10"
-						Orientation="Horizontal"
-						HorizontalAlignment="Right">
-				<Button x:Name="Save"
-						ToolTipService.ToolTip="Save Index">
-					<Image Source="../../../Resources/Images/save-small.png"
-						   Stretch="None" />
-				</Button>
-				<Button x:Name="Remove"
-						ToolTipService.ToolTip="Delete Index">
-					<Image Source="../../../Resources/Images/delete-small.png"
-						   Stretch="None" />
-				</Button>
-			</StackPanel>
-		</Grid>
-	</tk:BusyIndicator>
-
+﻿<UserControl x:Class="Raven.Studio.Features.Indexes.EditIndexView"
+			 xmlns="http://schemas.microsoft.com/winfx/2006/xaml/presentation"
+			 xmlns:x="http://schemas.microsoft.com/winfx/2006/xaml"
+			 xmlns:d="http://schemas.microsoft.com/expression/blend/2008"
+			 xmlns:mc="http://schemas.openxmlformats.org/markup-compatibility/2006"
+			 xmlns:cm="clr-namespace:Caliburn.Micro;assembly=Caliburn.Micro"
+			 xmlns:tk="http://schemas.microsoft.com/winfx/2006/xaml/presentation/toolkit"
+			 xmlns:c="clr-namespace:Raven.Studio.Controls"
+			 xmlns:Editors="clr-namespace:Raven.Studio.Controls.Editors"
+			 mc:Ignorable="d"
+			 d:DesignHeight="480"
+			 d:DesignWidth="640">
+
+	<UserControl.Resources>
+		<Style TargetType="Editors:LinqEditor">
+			<Setter Property="MinHeight"
+					Value="100" />
+		</Style>
+	</UserControl.Resources>
+
+	<tk:BusyIndicator IsBusy="{Binding IsBusy}">
+		<Grid Background="{StaticResource DefaultScreenBackground}"
+			  Margin="4,0,0,0">
+			<Grid.ColumnDefinitions>
+				<ColumnDefinition Width="Auto" />
+				<ColumnDefinition Width="*" />
+			</Grid.ColumnDefinitions>
+			<Grid.RowDefinitions>
+				<RowDefinition Height="Auto" />
+				<RowDefinition Height="Auto" />
+				<RowDefinition Height="Auto" />
+				<RowDefinition Height="Auto" />
+				<RowDefinition Height="*" />
+				<RowDefinition Height="Auto" />
+			</Grid.RowDefinitions>
+
+			<c:Label Content="name" />
+			<TextBox Grid.Column="1"
+					 Text="{Binding Name, Mode=TwoWay}"
+					 Margin="0 0 0 8" />
+
+			<c:Label Content="map"
+					 Grid.Row="1" />
+			<Editors:LinqEditor Grid.Row="1"
+								Grid.Column="1"
+								Text="{Binding Map, Mode=TwoWay}"
+								Margin="0 0 0 8" />
+
+			<c:Label Content="reduce"
+					 Visibility="{Binding ShouldShowReduce, Converter={StaticResource visibleWhenTrue}}"
+					 Grid.Row="2" />
+			<Grid Grid.Row="2"
+				  Grid.Column="1"
+				  Margin="0 0 0 8">
+				<Button x:Name="AddReduce"
+						VerticalAlignment="Top"
+						HorizontalAlignment="Left"
+						Content="reduce" />
+				<Editors:LinqEditor Text="{Binding Reduce, Mode=TwoWay}"
+									Visibility="{Binding ShouldShowReduce, Converter={StaticResource visibleWhenTrue}}" />
+			</Grid>
+
+			<c:Label Content="transform"
+					 Visibility="{Binding ShouldShowTransformResults, Converter={StaticResource visibleWhenTrue}}"
+					 Grid.Row="3" />
+			<Grid Grid.Row="3"
+				  Grid.Column="1"
+				  Margin="0 0 0 8">
+				<Button x:Name="AddTransformResults"
+						VerticalAlignment="Top"
+						HorizontalAlignment="Left"
+						Content="transform results" />
+				<Editors:LinqEditor Visibility="{Binding ShouldShowTransformResults, Converter={StaticResource visibleWhenTrue}}"
+									Text="{Binding TransformResults, Mode=TwoWay}" />
+			</Grid>
+
+			<Button x:Name="AddField"
+					Grid.Row="4"
+					ToolTipService.ToolTip="Customize this index."
+					Content="+"
+					HorizontalAlignment="Right"
+					VerticalAlignment="Top"
+					Margin="0,0,4,0" />
+
+			<ItemsControl Grid.Column="1"
+						  Grid.Row="4"
+						  ItemsSource="{Binding Fields}">
+				<ItemsControl.ItemTemplate>
+					<DataTemplate>
+						<Border d:DesignWidth="420"
+								d:DesignHeight="120"
+								BorderBrush="{StaticResource DividerBrush}"
+								BorderThickness="1,0,0,0"
+								CornerRadius="5"
+								Margin="0,0,0,6"
+								VerticalAlignment="Top"
+								HorizontalAlignment="Left">
+							<Grid Margin="4,4,0,4">
+								<Grid.ColumnDefinitions>
+									<ColumnDefinition Width="Auto" />
+									<ColumnDefinition Width="Auto" />
+									<ColumnDefinition Width="Auto" />
+									<ColumnDefinition Width="Auto" />
+									<ColumnDefinition Width="*" />
+								</Grid.ColumnDefinitions>
+								<Grid.RowDefinitions>
+									<RowDefinition Height="Auto" />
+									<RowDefinition Height="4" />
+									<RowDefinition Height="Auto" />
+									<RowDefinition Height="4" />
+									<RowDefinition Height="Auto" />
+								</Grid.RowDefinitions>
+
+								<c:Label Content="field" />
+								<TextBox Text="{Binding Name, Mode=TwoWay}"
+										 Grid.Column="1"
+										 Grid.ColumnSpan="3" />
+								<Button Content="-"
+										cm:Message.Attach="RemoveField($dataContext)"
+										HorizontalAlignment="Left"
+										Grid.Column="4" />
+
+								<c:Label Content="storage"
+										 Grid.Row="2" />
+								<ComboBox ItemsSource="{Binding Storage, Converter={StaticResource enumerationFromValue}, Mode=OneTime}"
+										  SelectedIndex="{Binding Storage, Converter={StaticResource enumeratedValue}, Mode=TwoWay}"
+										  Grid.Row="2"
+										  Grid.Column="1"
+										  MinWidth="80" />
+
+								<c:Label Content="indexing"
+										 Grid.Row="2"
+										 Grid.Column="2"
+										 Margin="8,0,4,0" />
+								<ComboBox ItemsSource="{Binding Indexing, Converter={StaticResource enumerationFromValue}, Mode=OneTime}"
+										  SelectedIndex="{Binding Indexing, Converter={StaticResource enumeratedValue}, Mode=TwoWay}"
+										  Grid.Row="2"
+										  Grid.Column="3" />
+
+								<c:Label Content="sort"
+										 Grid.Row="4" />
+								<ComboBox ItemsSource="{Binding Sort, Converter={StaticResource enumerationFromValue}, Mode=OneTime}"
+										  SelectedIndex="{Binding Sort, Converter={StaticResource enumeratedValue}, Mode=TwoWay}"
+										  Grid.Row="4"
+										  Grid.Column="1" />
+
+								<c:Label Content="analyzer"
+										 Grid.Row="4"
+										 Grid.Column="2"
+										 Margin="8,0,4,0" />
+								<TextBox Text="{Binding Analyzer}"
+										 Grid.Row="4"
+										 Grid.Column="3"
+										 MinWidth="160" />
+							</Grid>
+						</Border>
+					</DataTemplate>
+				</ItemsControl.ItemTemplate>
+			</ItemsControl>
+
+			<StackPanel Grid.Column="2"
+						Grid.Row="5"
+						Margin="0 10"
+						Orientation="Horizontal"
+						HorizontalAlignment="Right">
+				<Button x:Name="Save"
+						ToolTipService.ToolTip="Save Index">
+					<Image Source="../../../Resources/Images/save-small.png"
+						   Stretch="None" />
+				</Button>
+				<Button x:Name="Remove"
+						ToolTipService.ToolTip="Delete Index">
+					<Image Source="../../../Resources/Images/delete-small.png"
+						   Stretch="None" />
+				</Button>
+			</StackPanel>
+		</Grid>
+	</tk:BusyIndicator>
+
 </UserControl>
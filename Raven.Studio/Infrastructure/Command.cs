--- conflicted
+++ resolved
@@ -9,9 +9,6 @@
 	{
 		public virtual bool CanExecute(object parameter)
 		{
-<<<<<<< HEAD
-			return true;
-=======
 			return shouldExecute;
 		}
 
@@ -24,7 +21,6 @@
 				shouldExecute = value;
 				RaiseCanExecuteChanged();
 			}
->>>>>>> f4b74665
 		}
 
 		public abstract void Execute(object parameter);

--- conflicted
+++ resolved
@@ -12,34 +12,9 @@
 {
     public class SettingsPageModel : PageViewModel
     {
-<<<<<<< HEAD
-	    private bool ShowPeriodicBackup { get; set; }
-=======
->>>>>>> aba394f2
         public SettingsPageModel()
         {
             Settings = new SettingsModel();
-			var req = ApplicationModel.DatabaseCommands.ForDefaultDatabase().CreateRequest("/license/status", "GET");
-
-			req.ReadResponseJsonAsync().ContinueOnSuccessInTheUIThread(doc =>
-			{
-				var licensingStatus = ((RavenJObject)doc).Deserialize<LicensingStatus>(new DocumentConvention());
-				if(licensingStatus != null && licensingStatus.Attributes != null)
-				{
-					//TODO: remove local attributes
-					var localAttributes = new Dictionary<string, string>(StringComparer.InvariantCultureIgnoreCase);
-					foreach (var attribute in licensingStatus.Attributes)
-					{
-						localAttributes.Add(attribute.Key, attribute.Value);
-					}
-
-					if (localAttributes.ContainsKey("PeriodicBackups") && localAttributes["PeriodicBackups"].Equals("true", StringComparison.InvariantCultureIgnoreCase))
-					{
-						ShowPeriodicBackup = true;
-						OnPropertyChanged(() => ShowPeriodicBackup);
-					}
-				}
-			});
         }
 
         public string CurrentDatabase
@@ -56,13 +31,7 @@
 				var apiKeys = new ApiKeysSectionModel();
 				Settings.Sections.Add(apiKeys);
 				Settings.SelectedSection.Value = apiKeys;
-<<<<<<< HEAD
-				if(ShowPeriodicBackup)
-					Settings.Sections.Add(new PeriodicBackupSettingsSectionModel());
-
-=======
 				Settings.Sections.Add(new PeriodicBackupSettingsSectionModel());
->>>>>>> aba394f2
 				Settings.Sections.Add(new WindowsAuthSettingsSectionModel());
 
 				return; 
@@ -85,14 +54,8 @@
 			        var databaseSettingsSectionViewModel = new DatabaseSettingsSectionViewModel();
 			        Settings.Sections.Add(databaseSettingsSectionViewModel);
 			        Settings.SelectedSection.Value = databaseSettingsSectionViewModel;
-<<<<<<< HEAD
-                    
-					if(ShowPeriodicBackup)
-						Settings.Sections.Add(new PeriodicBackupSettingsSectionModel());
-=======
 
 					Settings.Sections.Add(new PeriodicBackupSettingsSectionModel());
->>>>>>> aba394f2
 
 			        string activeBundles;
 			        databaseDocument.Settings.TryGetValue("Raven/ActiveBundles", out activeBundles);

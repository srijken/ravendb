--- conflicted
+++ resolved
@@ -1,4 +1,3 @@
-<<<<<<< HEAD
 ﻿<Infrastructure:PageView x:Class="Raven.Studio.Views.Home"
 					 xmlns="http://schemas.microsoft.com/winfx/2006/xaml/presentation"
 					 xmlns:x="http://schemas.microsoft.com/winfx/2006/xaml"
@@ -49,52 +48,4 @@
             </StackPanel>
         </StackPanel>
 	</Grid>
-=======
-﻿<Infrastructure:PageView x:Class="Raven.Studio.Views.Home"
-					 xmlns="http://schemas.microsoft.com/winfx/2006/xaml/presentation"
-					 xmlns:x="http://schemas.microsoft.com/winfx/2006/xaml"
-					 xmlns:Infrastructure="clr-namespace:Raven.Studio.Infrastructure"
-					 xmlns:Documents="clr-namespace:Raven.Studio.Features.Documents"
-					 Title="Home"
-					 Style="{StaticResource PageStyle}"
-                        NavigationCacheMode="Enabled"
-					 Infrastructure:ModelAttacher.AttachObservableModel="HomeModel">
-
-	<Grid DataContext="{Binding Value}">
-		<Grid.RowDefinitions>
-			<RowDefinition Height="1*" />
-			<RowDefinition Height="8" />
-			<RowDefinition Height="Auto" />
-            <RowDefinition Height="1*" />
-		</Grid.RowDefinitions>
-		
-		<Documents:DocumentsView DataContext="{Binding Path=RecentDocuments}"
-								 Visibility="{Binding Path=Documents.Count, Converter={StaticResource HiddenWhenEmpty}}"
-								 Margin="{StaticResource Margin_ContentPage}" />
-		
-		<StackPanel Grid.Row="2" HorizontalAlignment="Left">
-			<StackPanel Orientation="Horizontal"
-						Visibility="{Binding IsGeneratingSampleData, Converter={StaticResource BooleanToVisibility}}">
-				<ProgressBar IsIndeterminate="True"
-							 Width="24" />
-				<TextBlock Text="Generating Sample Data"
-						   Margin="4 0 0 0" />
-			</StackPanel>
-
-			<StackPanel Orientation="Horizontal" Visibility="{Binding Path=ShowCreateSampleData.Value, Converter={StaticResource BooleanToVisibility}}">
-				<TextBlock>
-					<Run Text="There are no documents in this database yet." />
-					<LineBreak />
-					<Run Text="Would you like to generate some sample data?" />
-				</TextBlock>
-				<Button x:Name="CreateSampleData"
-						Padding="12,0,12,0"
-						Margin="8,0,0,0"
-						HorizontalAlignment="Left"
-						Command="{Binding CreateSampleData}"
-						Content="Create sample data" />
-			</StackPanel>
-		</StackPanel>
-	</Grid>
->>>>>>> de4ead4d
 </Infrastructure:PageView>
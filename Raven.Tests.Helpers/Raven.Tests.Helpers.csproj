--- conflicted
+++ resolved
@@ -52,11 +52,8 @@
     <Reference Include="System.Data" />
     <Reference Include="System.Xml" />
     <Reference Include="xunit">
-<<<<<<< HEAD
       <HintPath>..\packages\xunit.1.9.2\lib\net20\xunit.dll</HintPath>
-=======
       <HintPath>..\packages\xunit.2.0.0-alpha-build1611\lib\net45\xunit.dll</HintPath>
->>>>>>> 20a98a1a
     </Reference>
   </ItemGroup>
   <ItemGroup>

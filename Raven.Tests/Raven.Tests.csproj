﻿<?xml version="1.0" encoding="utf-8"?>
<Project ToolsVersion="4.0" DefaultTargets="Build" xmlns="http://schemas.microsoft.com/developer/msbuild/2003">
  <PropertyGroup>
    <Configuration Condition=" '$(Configuration)' == '' ">Debug</Configuration>
    <Platform Condition=" '$(Platform)' == '' ">AnyCPU</Platform>
    <ProductVersion>9.0.30729</ProductVersion>
    <SchemaVersion>2.0</SchemaVersion>
    <ProjectGuid>{267AC60C-751E-42E9-AA18-66035DEFF63A}</ProjectGuid>
    <OutputType>Library</OutputType>
    <AppDesignerFolder>Properties</AppDesignerFolder>
    <RootNamespace>Raven.Tests</RootNamespace>
    <AssemblyName>Raven.Tests</AssemblyName>
    <TargetFrameworkVersion>v4.0</TargetFrameworkVersion>
    <FileAlignment>512</FileAlignment>
    <FileUpgradeFlags>
    </FileUpgradeFlags>
    <OldToolsVersion>3.5</OldToolsVersion>
    <UpgradeBackupLocation />
    <PublishUrl>publish\</PublishUrl>
    <Install>true</Install>
    <InstallFrom>Disk</InstallFrom>
    <UpdateEnabled>false</UpdateEnabled>
    <UpdateMode>Foreground</UpdateMode>
    <UpdateInterval>7</UpdateInterval>
    <UpdateIntervalUnits>Days</UpdateIntervalUnits>
    <UpdatePeriodically>false</UpdatePeriodically>
    <UpdateRequired>false</UpdateRequired>
    <MapFileExtensions>true</MapFileExtensions>
    <ApplicationRevision>0</ApplicationRevision>
    <ApplicationVersion>1.0.0.%2a</ApplicationVersion>
    <IsWebBootstrapper>false</IsWebBootstrapper>
    <UseApplicationTrust>false</UseApplicationTrust>
    <BootstrapperEnabled>true</BootstrapperEnabled>
    <TargetFrameworkProfile />
    <SolutionDir Condition="$(SolutionDir) == '' Or $(SolutionDir) == '*Undefined*'">..\</SolutionDir>
    <RestorePackages>true</RestorePackages>
  </PropertyGroup>
  <PropertyGroup Condition=" '$(Configuration)|$(Platform)' == 'Debug|AnyCPU' ">
    <DebugSymbols>true</DebugSymbols>
    <DebugType>full</DebugType>
    <Optimize>false</Optimize>
    <OutputPath>..\build\</OutputPath>
    <DefineConstants>TRACE;DEBUG</DefineConstants>
    <ErrorReport>prompt</ErrorReport>
    <WarningLevel>4</WarningLevel>
    <CodeAnalysisRuleSet>AllRules.ruleset</CodeAnalysisRuleSet>
    <PlatformTarget>AnyCPU</PlatformTarget>
  </PropertyGroup>
  <PropertyGroup Condition=" '$(Configuration)|$(Platform)' == 'Release|AnyCPU' ">
    <DebugType>pdbonly</DebugType>
    <Optimize>true</Optimize>
    <OutputPath>..\build\</OutputPath>
    <DefineConstants>TRACE</DefineConstants>
    <ErrorReport>prompt</ErrorReport>
    <WarningLevel>4</WarningLevel>
    <CodeAnalysisRuleSet>AllRules.ruleset</CodeAnalysisRuleSet>
    <StyleCopTreatErrorsAsWarnings>false</StyleCopTreatErrorsAsWarnings>
  </PropertyGroup>
  <PropertyGroup>
    <SignAssembly>true</SignAssembly>
  </PropertyGroup>
  <PropertyGroup>
    <AssemblyOriginatorKeyFile>..\Raven.Database\RavenDB.snk</AssemblyOriginatorKeyFile>
  </PropertyGroup>
  <ItemGroup>
    <Reference Include="Esent.Interop, Version=1.0.0.0, Culture=neutral, PublicKeyToken=b93b4ad6c4b80595, processorArchitecture=MSIL">
      <SpecificVersion>False</SpecificVersion>
      <HintPath>..\SharedLibs\Esent.Interop.dll</HintPath>
    </Reference>
    <Reference Include="FizzWare.NBuilder">
      <HintPath>..\packages\NBuilder.3.0.1.1\lib\FizzWare.NBuilder.dll</HintPath>
    </Reference>
    <Reference Include="GeoAPI, Version=1.7.4693.18483, Culture=neutral, PublicKeyToken=a1a0da7def465678, processorArchitecture=MSIL">
      <SpecificVersion>False</SpecificVersion>
      <HintPath>..\SharedLibs\GeoAPI.dll</HintPath>
    </Reference>
    <Reference Include="ICSharpCode.NRefactory">
      <HintPath>..\packages\ICSharpCode.NRefactory.5.2.0\lib\Net40\ICSharpCode.NRefactory.dll</HintPath>
    </Reference>
    <Reference Include="ICSharpCode.NRefactory.CSharp">
      <HintPath>..\packages\ICSharpCode.NRefactory.5.2.0\lib\Net40\ICSharpCode.NRefactory.CSharp.dll</HintPath>
    </Reference>
    <Reference Include="ICSharpCode.NRefactory.Xml">
      <HintPath>..\packages\ICSharpCode.NRefactory.5.2.0\lib\Net40\ICSharpCode.NRefactory.Xml.dll</HintPath>
    </Reference>
    <Reference Include="Jint.Raven, Version=0.9.2.0, Culture=neutral, PublicKeyToken=5fa384605d304122, processorArchitecture=MSIL">
      <SpecificVersion>False</SpecificVersion>
      <HintPath>..\SharedLibs\Jint.Raven.dll</HintPath>
    </Reference>
    <Reference Include="log4net">
      <HintPath>..\packages\log4net.2.0.0\lib\net40-full\log4net.dll</HintPath>
    </Reference>
    <Reference Include="Lucene.Net, Version=2.9.1.2, Culture=neutral, processorArchitecture=MSIL">
      <SpecificVersion>False</SpecificVersion>
      <HintPath>..\SharedLibs\Lucene.Net.dll</HintPath>
    </Reference>
<<<<<<< HEAD
    <Reference Include="Lucene.Net.Contrib.FastVectorHighlighter">
      <HintPath>..\SharedLibs\Lucene.Net.Contrib.FastVectorHighlighter.dll</HintPath>
    </Reference>
    <Reference Include="Lucene.Net.Contrib.Spatial.NTS">
      <HintPath>..\SharedLibs\Lucene.Net.Contrib.Spatial.NTS.dll</HintPath>
=======
    <Reference Include="Lucene.Net.Contrib.FastVectorHighlighter, Version=3.0.3.0, Culture=neutral, PublicKeyToken=85089178b9ac3181, processorArchitecture=MSIL">
      <SpecificVersion>False</SpecificVersion>
      <HintPath>..\SharedLibs\Lucene.Net.Contrib.FastVectorHighlighter.dll</HintPath>
>>>>>>> 25e8ddc1
    </Reference>
    <Reference Include="Microsoft.CompilerServices.AsyncTargetingPack.Net4, Version=1.0.0.0, Culture=neutral, PublicKeyToken=31bf3856ad364e35, processorArchitecture=MSIL">
      <SpecificVersion>False</SpecificVersion>
<<<<<<< HEAD
      <HintPath>..\packages\Microsoft.CompilerServices.AsyncTargetingPack.1.0.0\lib\net40\Microsoft.CompilerServices.AsyncTargetingPack.Net4.dll</HintPath>
=======
      <HintPath>..\SharedLibs\Lucene.Net.Contrib.Spatial.NTS.dll</HintPath>
>>>>>>> 25e8ddc1
    </Reference>
    <Reference Include="Microsoft.CSharp" />
    <Reference Include="Microsoft.VisualStudio.DebuggerVisualizers, Version=10.0.0.0, Culture=neutral, PublicKeyToken=b03f5f7f11d50a3a, processorArchitecture=MSIL">
      <SpecificVersion>False</SpecificVersion>
      <HintPath>..\..\..\Program Files (x86)\Microsoft Visual Studio 10.0\Common7\IDE\ReferenceAssemblies\v2.0\Microsoft.VisualStudio.DebuggerVisualizers.dll</HintPath>
    </Reference>
    <Reference Include="Mono.Cecil">
      <HintPath>..\packages\Mono.Cecil.0.9.5.3\lib\net40\Mono.Cecil.dll</HintPath>
    </Reference>
    <Reference Include="Mono.Cecil.Mdb">
      <HintPath>..\packages\Mono.Cecil.0.9.5.3\lib\net40\Mono.Cecil.Mdb.dll</HintPath>
    </Reference>
    <Reference Include="Mono.Cecil.Pdb">
      <HintPath>..\packages\Mono.Cecil.0.9.5.3\lib\net40\Mono.Cecil.Pdb.dll</HintPath>
    </Reference>
    <Reference Include="Mono.Cecil.Rocks">
      <HintPath>..\packages\Mono.Cecil.0.9.5.3\lib\net40\Mono.Cecil.Rocks.dll</HintPath>
    </Reference>
    <Reference Include="NetTopologySuite, Version=1.13.4693.18484, Culture=neutral, PublicKeyToken=f580a05016ebada1, processorArchitecture=MSIL">
      <SpecificVersion>False</SpecificVersion>
      <HintPath>..\SharedLibs\NetTopologySuite.dll</HintPath>
    </Reference>
    <Reference Include="NLog">
      <HintPath>..\packages\NLog.2.0.0.2000\lib\net40\NLog.dll</HintPath>
    </Reference>
    <Reference Include="Rhino.Mocks">
      <HintPath>..\SharedLibs\Rhino.Mocks.dll</HintPath>
    </Reference>
<<<<<<< HEAD
    <Reference Include="Spatial4n.Core.NTS">
=======
    <Reference Include="Spatial4n.Core.NTS, Version=0.3.0.0, Culture=neutral, PublicKeyToken=9f9456e1ca16d45e, processorArchitecture=MSIL">
      <SpecificVersion>False</SpecificVersion>
>>>>>>> 25e8ddc1
      <HintPath>..\SharedLibs\Spatial4n.Core.NTS.dll</HintPath>
    </Reference>
    <Reference Include="System" />
    <Reference Include="System.ComponentModel.Composition" />
    <Reference Include="System.ComponentModel.DataAnnotations" />
    <Reference Include="System.configuration" />
    <Reference Include="System.Core">
      <RequiredTargetFramework>3.5</RequiredTargetFramework>
    </Reference>
    <Reference Include="System.Net" />
    <Reference Include="System.Reactive.Core">
      <HintPath>..\packages\Rx-Core.2.1.30214.0\lib\Net40\System.Reactive.Core.dll</HintPath>
    </Reference>
    <Reference Include="System.Reactive.Interfaces">
      <HintPath>..\packages\Rx-Interfaces.2.1.30214.0\lib\Net40\System.Reactive.Interfaces.dll</HintPath>
    </Reference>
    <Reference Include="System.Reactive.Linq">
      <HintPath>..\packages\Rx-Linq.2.1.30214.0\lib\Net40\System.Reactive.Linq.dll</HintPath>
    </Reference>
    <Reference Include="System.Reactive.PlatformServices">
      <HintPath>..\packages\Rx-PlatformServices.2.1.30214.0\lib\Net40\System.Reactive.PlatformServices.dll</HintPath>
    </Reference>
    <Reference Include="System.Runtime.Serialization" />
    <Reference Include="System.Transactions" />
    <Reference Include="System.Web" />
    <Reference Include="System.Web.Abstractions" />
    <Reference Include="System.Xml.Linq">
      <RequiredTargetFramework>3.5</RequiredTargetFramework>
    </Reference>
    <Reference Include="System.Data.DataSetExtensions">
      <RequiredTargetFramework>3.5</RequiredTargetFramework>
    </Reference>
    <Reference Include="System.Data" />
    <Reference Include="System.Xml" />
    <Reference Include="xunit, Version=1.9.1.1600, Culture=neutral, PublicKeyToken=8d05b1bb7a6fdb6c, processorArchitecture=MSIL">
      <SpecificVersion>False</SpecificVersion>
      <HintPath>..\packages\xunit.1.9.1\lib\net20\xunit.dll</HintPath>
    </Reference>
    <Reference Include="xunit.extensions, Version=1.9.1.1600, Culture=neutral, PublicKeyToken=8d05b1bb7a6fdb6c, processorArchitecture=MSIL">
      <SpecificVersion>False</SpecificVersion>
      <HintPath>..\packages\xunit.extensions.1.9.1\lib\net20\xunit.extensions.dll</HintPath>
    </Reference>
    <Reference Include="xunit.runner.msbuild">
      <HintPath>..\packages\xunit.1.9.1\lib\net20\xunit.runner.msbuild.dll</HintPath>
    </Reference>
    <Reference Include="xunit.runner.tdnet">
      <HintPath>..\packages\xunit.1.9.1\lib\net20\xunit.runner.tdnet.dll</HintPath>
    </Reference>
    <Reference Include="xunit.runner.utility">
      <HintPath>..\packages\xunit.1.9.1\lib\net20\xunit.runner.utility.dll</HintPath>
    </Reference>
  </ItemGroup>
  <ItemGroup>
    <Compile Include="..\CommonAssemblyInfo.cs">
      <Link>Properties\CommonAssemblyInfo.cs</Link>
    </Compile>
    <Compile Include="Abstractions\Logging\LoggerExecutionWrapperTests.cs" />
    <Compile Include="Abstractions\Logging\LogProviders\Log4NetLogManagerLoggingDisabledTests.cs" />
    <Compile Include="Abstractions\Logging\LogProviders\Log4NetLogManagerLoggingEnabledTests.cs" />
    <Compile Include="Abstractions\Logging\LogProviders\NLogLogManagerLoggingDisabedTests.cs" />
    <Compile Include="Abstractions\Logging\LogProviders\NLogLogProviderLoggingEnabledTests.cs" />
    <Compile Include="Abstractions\Logging\LogManagerTests.cs" />
    <Compile Include="Bugs\AccurateCount.cs" />
    <Compile Include="Bugs\AdHocProjections.cs" />
    <Compile Include="Bugs\AfterDeletingTheIndexStopsBeingStale.cs" />
    <Compile Include="Bugs\AggressiveCaching.cs" />
    <Compile Include="Bugs\AnalyzerPerField.cs" />
    <Compile Include="Bugs\AnonymousClasses.cs" />
    <Compile Include="Bugs\ArrayOfMaybeNull.cs" />
    <Compile Include="Bugs\Attachments.cs" />
    <Compile Include="Bugs\BackwardCompatibility.cs" />
    <Compile Include="Bugs\BatchPatching.cs" />
    <Compile Include="Bugs\CanAggregateOnDecimal.cs" />
    <Compile Include="Bugs\CanDeserializeWhenWeHaveLastModifiedTwiceInMetadata.cs" />
    <Compile Include="Bugs\CannotChangeId.cs" />
    <Compile Include="Bugs\CanUseLuceneCodecDirectory.cs" />
    <Compile Include="Bugs\CanUseReduceResultInOutput.cs" />
    <Compile Include="Bugs\CaseSensitiveDeletes.cs" />
    <Compile Include="Bugs\Chripede\IndexOnList.cs" />
    <Compile Include="Bugs\CompiledIndexesNhsevidence.cs" />
    <Compile Include="Bugs\ComplexIndexes.cs" />
    <Compile Include="Bugs\ConflictsWithIIS.cs" />
    <Compile Include="Bugs\ConflictsWithRemote.cs" />
    <Compile Include="Bugs\CreatingIndexes.cs" />
    <Compile Include="Bugs\CS1977.cs" />
    <Compile Include="Bugs\DamianPutSnapshot.cs" />
    <Compile Include="Bugs\DanTurner.cs" />
    <Compile Include="Bugs\DeserializationAcrossTypes.cs" />
    <Compile Include="Bugs\DictionaryOfDateTime.cs" />
    <Compile Include="Bugs\DTC\Embedded.cs" />
    <Compile Include="Bugs\DynamicQuerySorting.cs" />
    <Compile Include="Bugs\EmbeddableDocumentStoreUsingUrlWithConnectionString.cs" />
    <Compile Include="Bugs\Embedded\EmbeddedThrowsErrorsForMultiDatabaseCommands.cs" />
    <Compile Include="Bugs\EmptyAttachments.cs" />
    <Compile Include="Bugs\EqualityWithArrayOfGuids.cs" />
    <Compile Include="Bugs\Everett.cs" />
    <Compile Include="Bugs\FacetCountTest.cs" />
    <Compile Include="Bugs\FullTextSearchOnTags.cs" />
    <Compile Include="Bugs\HiLoKeyGeneratorConcurrency.cs" />
    <Compile Include="Bugs\Identifiers\SpecialCharactersOnIIS.cs" />
    <Compile Include="Bugs\Identifiers\WithBase64Characters.cs" />
    <Compile Include="Bugs\HiLoToMaxTests.cs" />
    <Compile Include="Bugs\IndexesWithDateTimeMin.cs" />
    <Compile Include="Bugs\Indexing\CanHaveAnIndexNameThatStartsWithDynamic.cs" />
    <Compile Include="Bugs\Indexing\CanHaveEscapedSecialCharactersInDefinition.cs" />
    <Compile Include="Bugs\Indexing\CannotCreateIndexWithoutReduce.cs" />
    <Compile Include="Bugs\Indexing\DataContracts.cs" />
    <Compile Include="Bugs\Indexing\WillRemoveTypesThatNotExistsOnTheServer.cs" />
    <Compile Include="Bugs\Indexing\IndexBuilderShouldCastNull.cs" />
    <Compile Include="Bugs\Indexing\WithStringReverse.cs" />
    <Compile Include="Bugs\Indexing\InvalidIndexes.cs" />
    <Compile Include="Bugs\InitializeConfiguration.cs" />
    <Compile Include="Bugs\Issue355.cs" />
    <Compile Include="Bugs\johannesgu.cs" />
    <Compile Include="Bugs\JsonReferences.cs" />
    <Compile Include="Bugs\LarsErik.cs" />
    <Compile Include="Bugs\Iulian\GeneratesCorrectTemporaryIndex.cs" />
    <Compile Include="Bugs\LiveProjections\Entities\Place.cs" />
    <Compile Include="Bugs\LiveProjections\Entities\Task.cs" />
    <Compile Include="Bugs\LiveProjections\Entities\TaskSummary.cs" />
    <Compile Include="Bugs\LiveProjections\Entities\User.cs" />
    <Compile Include="Bugs\LiveProjections\Indexes\TaskSummaryIndex.cs" />
    <Compile Include="Bugs\LiveProjections\LiveProjectionOnTasks.cs" />
    <Compile Include="Bugs\LoadAllStartingWith.cs" />
    <Compile Include="Bugs\ManyDocumentWithMapReduce.cs" />
    <Compile Include="Bugs\MapReduceWithDifferentFieldNames.cs" />
    <Compile Include="Bugs\MapReduceWithDifferentFieldNamesFromTheStronglyTypedType.cs" />
    <Compile Include="Bugs\MapRedue\Chris.cs" />
    <Compile Include="Bugs\MapRedue\LetInReduceFunction.cs" />
    <Compile Include="Bugs\MapRedue\Document.cs" />
    <Compile Include="Bugs\MapRedue\DocumentView.cs" />
    <Compile Include="Bugs\MapRedue\MapReduceIndex.cs" />
    <Compile Include="Bugs\MapRedue\MinMax.cs" />
    <Compile Include="Bugs\MapRedue\TreeWithChildrenCount.cs" />
    <Compile Include="Bugs\Marcus.cs" />
    <Compile Include="Bugs\Matthew.cs" />
    <Compile Include="Bugs\MetadataBugs.cs" />
    <Compile Include="Bugs\MetadataIssues.cs" />
    <Compile Include="Bugs\Metadata\EscapeQuotesLocal.cs" />
    <Compile Include="Bugs\Metadata\EscapeQuotesRemote.cs" />
    <Compile Include="Bugs\Metadata\Querying.cs" />
    <Compile Include="Bugs\MoreLikeThisTrack.cs" />
    <Compile Include="Bugs\MultiMapSearch\AccountSearch.cs" />
    <Compile Include="Bugs\MultiMapSearch\MultiMapWildCardSearch.cs" />
    <Compile Include="Bugs\MultiMap\MultiMapCrudeJoin.cs" />
    <Compile Include="Bugs\MultiMap\MultiMapWithoutReduce.cs" />
    <Compile Include="Bugs\MultiMap\Errors.cs" />
    <Compile Include="Bugs\MultiMap\MultiMapReduce.cs" />
    <Compile Include="Bugs\MultiMap\MultiMapWithCustomProperties.cs" />
    <Compile Include="Bugs\MultiMap\SimpleMultiMap.cs" />
    <Compile Include="Bugs\MultiOutputReduce.cs" />
    <Compile Include="Bugs\NestedProjection.cs" />
    <Compile Include="Bugs\NestedTransactions.cs" />
    <Compile Include="Bugs\NGramSearch.cs" />
    <Compile Include="Bugs\NotUpdatedReduceKeyStatsIssue.cs" />
    <Compile Include="Bugs\OfflineConcurrency.cs" />
    <Compile Include="Bugs\OptimizedSimpleQueries.cs" />
    <Compile Include="Bugs\Orders.cs" />
    <Compile Include="Bugs\PoisonIndexes\PoisonIndex.cs" />
    <Compile Include="Bugs\IdProjection.cs" />
    <Compile Include="Bugs\PrefetchingBug.cs" />
    <Compile Include="Bugs\Queries\Boolean.cs" />
    <Compile Include="Bugs\Queries\CanIncludeValueType.cs" />
    <Compile Include="Bugs\Queries\QueryProvider.cs" />
    <Compile Include="Bugs\QueryingOnEmptyArray.cs" />
    <Compile Include="Bugs\QueryingOnEmptyString.cs" />
    <Compile Include="Bugs\QueryingOverTags.cs" />
    <Compile Include="Bugs\QueryOptimizerOnStaticIndex.cs" />
    <Compile Include="Bugs\RacielrodTest.cs" />
    <Compile Include="Bugs\RecursiveQueries.cs" />
    <Compile Include="Bugs\Reindexing.cs" />
    <Compile Include="Bugs\ReservedWords.cs" />
    <Compile Include="Bugs\RoundCrisis.cs" />
    <Compile Include="Bugs\SelfReference.cs" />
    <Compile Include="Bugs\SerializingAndDeserializingWithRaven.cs" />
    <Compile Include="Bugs\CanGetScores.cs" />
    <Compile Include="Bugs\CanReadLuceneProjectedDateTimeOffset.cs" />
    <Compile Include="Bugs\ComplexDynamicQuery.cs" />
    <Compile Include="Bugs\ConnectionStringParsing.cs" />
    <Compile Include="Bugs\CreateIndexesRemotely.cs" />
    <Compile Include="Bugs\DateFilter.cs" />
    <Compile Include="Bugs\DeletingDynamics.cs" />
    <Compile Include="Bugs\DirectoryCreation.cs" />
    <Compile Include="Bugs\DtcBlues.cs" />
    <Compile Include="Bugs\DuplicatedFiledNames.cs" />
    <Compile Include="Bugs\EntitiesWithAttributes.cs" />
    <Compile Include="Bugs\EnumsCastToInts.cs" />
    <Compile Include="Bugs\Indexing\CanIndexNestedObjects.cs" />
    <Compile Include="Bugs\Indexing\CanIndexWithCharLiteral.cs" />
    <Compile Include="Bugs\IndexSelectionForMapReduce.cs" />
    <Compile Include="Bugs\IntegerIds.cs" />
    <Compile Include="Bugs\IteratingTwice.cs" />
    <Compile Include="Bugs\Iulian\CanReadEntityWithUrlId.cs" />
    <Compile Include="Bugs\LastModifiedQueries.cs" />
    <Compile Include="Bugs\LinqOnDictionary.cs" />
    <Compile Include="Bugs\LuceneIndexing.cs" />
    <Compile Include="Bugs\LuceneQueryShouldNotModifyDynamicDocument.cs" />
    <Compile Include="Bugs\ManyDocumentsViaDTC.cs" />
    <Compile Include="Bugs\MassivelyMultiTenant.cs" />
    <Compile Include="Bugs\MixingIdentityAndAssignedIds.cs" />
    <Compile Include="Bugs\MultipleRangeQueries.cs" />
    <Compile Include="Bugs\NullableDateTime.cs" />
    <Compile Include="Bugs\NullableValuesRemote.cs" />
    <Compile Include="Bugs\OrderByCollectionCount.cs" />
    <Compile Include="Bugs\Profiling.cs" />
    <Compile Include="Bugs\ProjectionFromDynamicIndex.cs" />
    <Compile Include="Bugs\Queries\Floats.cs" />
    <Compile Include="Bugs\Queries\Generics.cs" />
    <Compile Include="Bugs\Queries\NameStartsWith.cs" />
    <Compile Include="Bugs\QueryIdGreaterThan.cs" />
    <Compile Include="Bugs\QueryingDateTime.cs" />
    <Compile Include="Bugs\QueryingOnMetadata.cs" />
    <Compile Include="Bugs\RavenDbAnyOfPropertyCollection.cs" />
    <Compile Include="Bugs\Arrays.cs" />
    <Compile Include="Bugs\AsyncCommit.cs" />
    <Compile Include="Bugs\Async\Querying.cs" />
    <Compile Include="Bugs\AttachmentEncoding.cs" />
    <Compile Include="Bugs\AttachmentsWithCredentials.cs" />
    <Compile Include="Bugs\AutoCreateIndexes.cs" />
    <Compile Include="Bugs\AutoDetectAnalyzersForQuery.cs" />
    <Compile Include="Bugs\Caching\CachingOfDocumentInclude.cs" />
    <Compile Include="Bugs\Caching\CachingOfDocumentLoad.cs" />
    <Compile Include="Bugs\CanDetectChanges.cs" />
    <Compile Include="Bugs\CanGetMetadataForTransient.cs" />
    <Compile Include="Bugs\CanHandleDocumentRemoval.cs" />
    <Compile Include="Bugs\CanPassTypesProperlyToAggregation.cs" />
    <Compile Include="Bugs\CanProjectIdFromDocumentInQueries.cs" />
    <Compile Include="Bugs\CanSelectFieldsFromIndex.cs" />
    <Compile Include="Bugs\CanUseNonStringsForId.cs" />
    <Compile Include="Bugs\CompiledIndexes\NetworkEventsToNetworkTemp.cs" />
    <Compile Include="Bugs\CompiledIndexes\NetworkList.cs" />
    <Compile Include="Bugs\CompiledIndexes\Network.cs" />
    <Compile Include="Bugs\CompiledIndexes\UsingNetworkEventsToNetworkTemp.cs" />
    <Compile Include="Bugs\ComplexQueryOnSameObject.cs" />
    <Compile Include="Bugs\CustomDynamicObject.cs" />
    <Compile Include="Bugs\CustomEntityName.cs" />
    <Compile Include="Bugs\DateRanges.cs" />
    <Compile Include="Bugs\DateTimeInLocalTime.cs" />
    <Compile Include="Bugs\DateTimeInLocalTimeRemote.cs" />
    <Compile Include="Bugs\DateTimeOffsets.cs" />
    <Compile Include="Bugs\DecimalPrecision.cs" />
    <Compile Include="Bugs\Distinct.cs" />
    <Compile Include="Bugs\DocumentToJsonAndBackTest.cs" />
    <Compile Include="Bugs\DocumentUrl.cs" />
    <Compile Include="Bugs\DTC\UsingDtcForDelete.cs" />
    <Compile Include="Bugs\DTC\UsingDtcForCreate.cs" />
    <Compile Include="Bugs\DTC\UsingDTCForUpdates.cs" />
    <Compile Include="Bugs\DTC\UsingRemoteDTC.cs" />
    <Compile Include="Bugs\Embedded\CanUseForUrlOnly.cs" />
    <Compile Include="Bugs\Entities\CanSaveUpdateAndRead_Local.cs" />
    <Compile Include="Bugs\Entities\CanSaveUpdateAndRead.cs" />
    <Compile Include="Bugs\Entities\JObjectEntity.cs" />
    <Compile Include="Bugs\EntityWithDate.cs" />
    <Compile Include="Bugs\EntityWithNullableDateTimeOffset.cs" />
    <Compile Include="Bugs\EntityWithoutId.cs" />
    <Compile Include="Bugs\Errors\CanIndexOnNull.cs" />
    <Compile Include="Bugs\Etag.cs" />
    <Compile Include="Bugs\ExplicitTransaction.cs" />
    <Compile Include="Bugs\ExtendingClientSideViaListeners.cs" />
    <Compile Include="Bugs\FailDelete.cs" />
    <Compile Include="Bugs\FailStore.cs" />
    <Compile Include="Bugs\FindPropertyNameForIndex.cs" />
    <Compile Include="Bugs\GetDocumentUrlOnTransient.cs" />
    <Compile Include="Bugs\HierarchicalData.cs" />
    <Compile Include="Bugs\HiLoServerKeysNotExported.cs" />
    <Compile Include="Bugs\Identifiers\LongId.cs" />
    <Compile Include="Bugs\IndexDefinitionEquality.cs" />
    <Compile Include="Bugs\Image.cs" />
    <Compile Include="Bugs\ImageByTagSearchModel.cs" />
    <Compile Include="Bugs\Includes.cs" />
    <Compile Include="Bugs\IndexingBehavior.cs" />
    <Compile Include="Bugs\IndexingRavenDocuments.cs" />
    <Compile Include="Bugs\Indexing\CanIndexAllDocsWhenThereAreMoreDocsThanTheBatchSize.cs" />
    <Compile Include="Bugs\Indexing\ComplexLinq.cs" />
    <Compile Include="Bugs\Indexing\ComplexUsage.cs" />
    <Compile Include="Bugs\Indexing\CreateIndexesOnRemoteServer.cs" />
    <Compile Include="Bugs\Indexing\DynamicFields.cs" />
    <Compile Include="Bugs\Indexing\DynamicQueriesCanSort.cs" />
    <Compile Include="Bugs\Indexing\FilterOnMissingProperty.cs" />
    <Compile Include="Bugs\Indexing\GroupingAndFiltering.cs" />
    <Compile Include="Bugs\Indexing\IndexingEachFieldInEachDocumentSeparately.cs" />
    <Compile Include="Bugs\Indexing\IndexingOnDictionary.cs" />
    <Compile Include="Bugs\Indexing\MissingAnalyzer.cs" />
    <Compile Include="Bugs\Indexing\RemoteIndexingOnDictionary.cs" />
    <Compile Include="Bugs\Indexing\Transaction.cs" />
    <Compile Include="Bugs\Indexing\TransactionIndexByMrnRemote.cs" />
    <Compile Include="Bugs\Indexing\Transaction_ByMrn.cs" />
    <Compile Include="Bugs\Indexing\UsingSortOptions.cs" />
    <Compile Include="Bugs\Indexing\ThrowingAnalyzer.cs" />
    <Compile Include="Bugs\Indexing\TransactionIndexByMrn.cs" />
    <Compile Include="Bugs\Indexing\WillGroupValuesUsingComplexValues.cs" />
    <Compile Include="Bugs\Indexing\WiseShrek.cs" />
    <Compile Include="Bugs\Indexing\WithStartWith.cs" />
    <Compile Include="Bugs\IndexNestedFields.cs" />
    <Compile Include="Bugs\IndexWithTwoProperties.cs" />
    <Compile Include="Bugs\InMemoryOnly.cs" />
    <Compile Include="Bugs\InvalidIds.cs" />
    <Compile Include="Bugs\Issue199.cs" />
    <Compile Include="Bugs\JsonDeserialization.cs" />
    <Compile Include="Bugs\KeyGeneration.cs" />
    <Compile Include="Bugs\KeysAreCaseInsensitive.cs" />
    <Compile Include="Bugs\LinqGitHub147.cs" />
    <Compile Include="Bugs\LinqOnUrls.cs" />
    <Compile Include="Bugs\LiveProjection.cs" />
    <Compile Include="Bugs\LiveProjections\CanLoadMultipleItems.cs" />
    <Compile Include="Bugs\LiveProjections\Entities\Product.cs" />
    <Compile Include="Bugs\LiveProjections\Indexes\ProductDetailsReport_ByProductId.cs" />
    <Compile Include="Bugs\LiveProjections\Indexes\ProductSkuListViewModelReport_ByArticleNumberAndName.cs" />
    <Compile Include="Bugs\LiveProjections\ParentAndChildrenNames.cs" />
    <Compile Include="Bugs\LiveProjections\Person.cs" />
    <Compile Include="Bugs\LiveProjections\Views\ProductDetailsReport.cs" />
    <Compile Include="Bugs\LiveProjections\Views\ProductSkuListViewModelReport.cs" />
    <Compile Include="Bugs\LiveProjections\Entities\ProductSku.cs" />
    <Compile Include="Bugs\LiveProjections\Views\ProductVariant.cs" />
    <Compile Include="Bugs\LiveProjections\LiveProjectionOnProducts.cs" />
    <Compile Include="Bugs\LuceneQueryShouldWorkWithoutExtensionMethod.cs" />
    <Compile Include="Bugs\LukeQuerying.cs" />
    <Compile Include="Bugs\MapReduceThrowsNRE.cs" />
    <Compile Include="Bugs\MetadataUpdates.cs" />
    <Compile Include="Bugs\Metadata\LastModifiedLocal.cs" />
    <Compile Include="Bugs\Metadata\LastModifiedRemote.cs" />
    <Compile Include="Bugs\Metadata\MetadataPropertyInEntity.cs" />
    <Compile Include="Bugs\MichaelJonson.cs" />
    <Compile Include="Bugs\MoreDtcIssues.cs" />
    <Compile Include="Bugs\MultiEntityIndex.cs" />
    <Compile Include="Bugs\MultipleResultsPerDocumentAndPaging.cs" />
    <Compile Include="Bugs\MultiTenancy\Basic.cs" />
    <Compile Include="Bugs\MultiTenancy\CreatingIndexes.cs" />
    <Compile Include="Bugs\MultiTenancy\NoCaseSensitive.cs" />
    <Compile Include="Bugs\MultiTenancy\Test.cs" />
    <Compile Include="Bugs\NameAndId.cs" />
    <Compile Include="Bugs\NullableEnum.cs" />
    <Compile Include="Bugs\Nullables.cs" />
    <Compile Include="Bugs\NullCoalescing.cs" />
    <Compile Include="Bugs\OperationHeaders.cs" />
    <Compile Include="Bugs\OrderOfInsertionDoesNotAffectQuerying.cs" />
    <Compile Include="Bugs\OverwriteDocuments.cs" />
    <Compile Include="Bugs\PatchingEntities.cs" />
    <Compile Include="Bugs\Queries\DynamicMapReduce.cs" />
    <Compile Include="Bugs\Queries\DynamicQueriesOnMetadata.cs" />
    <Compile Include="Bugs\Queries\Fetching.cs" />
    <Compile Include="Bugs\Queries\Includes.cs" />
    <Compile Include="Bugs\Queries\LuceneQueryCustomMetadata.cs" />
    <Compile Include="Bugs\Queries\Projections.cs" />
    <Compile Include="Bugs\Queries\RangeQueries.cs" />
    <Compile Include="Bugs\Queries\StatsOnDynamicQueries.cs" />
    <Compile Include="Bugs\Queries\TermsLocal.cs" />
    <Compile Include="Bugs\Queries\TermsRemote.cs" />
    <Compile Include="Bugs\Queries\WithAs.cs" />
    <Compile Include="Bugs\QueryByTypeOnly.cs" />
    <Compile Include="Bugs\QueryByTypeOnlyRemote.cs" />
    <Compile Include="Bugs\QueryingOnEqualToNull.cs" />
    <Compile Include="Bugs\QueryingOnValueWithMinus.cs" />
    <Compile Include="Bugs\QueryingOnValueWithMinusAnalyzed.cs" />
    <Compile Include="Bugs\QueryingOnValueWithMinusRemote.cs" />
    <Compile Include="Bugs\QueryingWithDynamicRavenQueryInspector.cs" />
    <Compile Include="Bugs\QueryOptimizer\LinqToQueryParameters.cs" />
    <Compile Include="Bugs\QueryOptimizer\QueryOptimizeTests.cs" />
    <Compile Include="Bugs\QueryResultCountsWithProjections.cs" />
    <Compile Include="Bugs\OverwriteIndexLocally.cs" />
    <Compile Include="Bugs\OverwriteIndexRemotely.cs" />
    <Compile Include="Bugs\Patching.cs" />
    <Compile Include="Bugs\Polymorphic.cs" />
    <Compile Include="Bugs\ProjectingDates.cs" />
    <Compile Include="Bugs\ProjectingDocumentId.cs" />
    <Compile Include="Bugs\ProjectingFromIndexes.cs" />
    <Compile Include="Bugs\ProjectionFromDynamicQuery.cs" />
    <Compile Include="Bugs\QueryingByNegative.cs" />
    <Compile Include="Bugs\QueryingByNull.cs" />
    <Compile Include="Bugs\QueryingFromIndex.cs" />
    <Compile Include="Bugs\QueryWithPercentageSignp.cs" />
    <Compile Include="Bugs\QueryWithReservedCharacters.cs" />
    <Compile Include="Bugs\RavenDbNestedPatchTesting.cs" />
    <Compile Include="Bugs\RavenDBQuery.cs" />
    <Compile Include="Bugs\ReadDataFromServer.cs" />
    <Compile Include="Bugs\ReadOnly.cs" />
    <Compile Include="Bugs\RemoteTx.cs" />
    <Compile Include="Bugs\ReportQueryCount.cs" />
    <Compile Include="Bugs\ResettingIndex.cs" />
    <Compile Include="Bugs\ReuseQuery.cs" />
    <Compile Include="Bugs\SelectManyIssue.cs" />
    <Compile Include="Bugs\SelectManyOnNull.cs" />
    <Compile Include="Bugs\SelectManyTests .cs" />
    <Compile Include="Bugs\SerializingDates.cs" />
    <Compile Include="Bugs\SerializingEntities.cs" />
    <Compile Include="Bugs\SimonCropp.cs" />
    <Compile Include="Bugs\SimpleJson.cs" />
    <Compile Include="Bugs\SinglePropertyDocument.cs" />
    <Compile Include="Bugs\MapRedue\VersionedDocument.cs" />
    <Compile Include="Bugs\Smuggler.cs" />
<<<<<<< HEAD
    <Compile Include="Bugs\TimeSpanIndexing.cs" />
    <Compile Include="Bugs\WhereInShouldBeBoostedCorrectly.cs" />
=======
    <Compile Include="Bugs\TransformResults\Answers_ByQuestion_NoTransformResults.cs" />
    <Compile Include="Bundles\IndexedProperties\Alexander.cs" />
    <Compile Include="Bundles\IndexedProperties\IndexedProperties.cs" />
>>>>>>> 25e8ddc1
    <Compile Include="Bundles\MoreLikeThis\MoreLikeThisMultiTenant.cs" />
    <Compile Include="Bundles\PeriodicBackups\PeriodicBackupTests.cs" />
    <Compile Include="Bundles\Replication\Bugs\AddingAndDeletingRemote.cs" />
    <Compile Include="Bundles\Replication\ConflictsInEmbeddableStore.cs" />
    <Compile Include="Bundles\Replication\Bugs\ApiKeysWithMultiTenancy.cs" />
    <Compile Include="Bundles\Replication\Bugs\HiLoHanging.cs" />
    <Compile Include="Bundles\Replication\Bugs\SameInstanceIdUsedForMultipleDatabases.cs" />
    <Compile Include="Bundles\Replication\FailoverDisabled.cs" />
    <Compile Include="Bundles\Replication\Issues\RavenDB693_Embeddable.cs" />
    <Compile Include="Bundles\Replication\Issues\RavenDB677.cs" />
    <Compile Include="Bundles\Replication\Issues\RavenDB693.cs" />
    <Compile Include="Bundles\Replication\Issues\ReplicationWithReferencedIndexes.cs" />
    <Compile Include="Bundles\ScriptedIndexResults\Animal.cs" />
    <Compile Include="Bundles\ScriptedIndexResults\Animals_Stats.cs" />
    <Compile Include="Bundles\ScriptedIndexResults\AnimalType.cs" />
    <Compile Include="Bundles\ScriptedIndexResults\ScriptedIndexResultsTest.cs" />
    <Compile Include="Bundles\SqlReplication\CanReplicate.cs" />
    <Compile Include="Bundles\SqlReplication\FactIfSqlServerIsAvailable.cs" />
    <Compile Include="Bundles\Versioning\Bugs\MultiTenant.cs" />
    <Compile Include="Faceted\Aggregation.cs" />
    <Compile Include="Faceted\ConditionalGetHelper.cs" />
    <Compile Include="Faceted\DynamicFacets.cs" />
    <Compile Include="Faceted\FacetPaging.cs" />
    <Compile Include="Faceted\FacetTestBase.cs" />
    <Compile Include="Indexes\HighlightTesting.cs" />
    <Compile Include="Indexes\IndexLocking.cs" />
    <Compile Include="Indexes\Recovery\MapReduceRecoveryTestIndex.cs" />
    <Compile Include="Indexes\Recovery\IndexMessing.cs" />
    <Compile Include="Indexes\Recovery\MapIndexRecoveryTests.cs" />
    <Compile Include="Indexes\Recovery\MapReduceIndexRecoveryTests.cs" />
    <Compile Include="Indexes\Recovery\Recovery.cs" />
    <Compile Include="Indexes\Recovery\MapRecoveryTestIndex.cs" />
    <Compile Include="Indexes\WithNullableDateTime.cs" />
    <Compile Include="InflectorTests.cs" />
    <Compile Include="Issues\BulkInsertAuth.cs" />
    <Compile Include="Issues\BulkInsertClient.cs" />
    <Compile Include="Issues\BulkInsertDatabaseUrl.cs" />
    <Compile Include="Issues\RavenDB1019.cs" />
    <Compile Include="Issues\RavenDB1025.cs" />
    <Compile Include="Issues\RavenDB1067.cs" />
    <Compile Include="Issues\RavenDB937.cs" />
    <Compile Include="Issues\DatabaseReloadingTests.cs" />
    <Compile Include="Issues\RavenDB1009.cs" />
    <Compile Include="Issues\RavenDB815.cs" />
    <Compile Include="Issues\RavenDB820.cs" />
    <Compile Include="Issues\RavenDb827.cs" />
    <Compile Include="Issues\RavenDB741.cs" />
    <Compile Include="Issues\RavenDB814.cs" />
    <Compile Include="Issues\RavenDB845.cs" />
    <Compile Include="Issues\RavenDB903.cs" />
    <Compile Include="Issues\RavenDB921.cs" />
    <Compile Include="Issues\RavenDB934.cs" />
    <Compile Include="Issues\RavenDB982.cs" />
    <Compile Include="Issues\RavenDB_1018.cs" />
    <Compile Include="Issues\RavenDB_1041.cs" />
    <Compile Include="Issues\RavenDB_1088.cs" />
    <Compile Include="Issues\RavenDB_1107.cs" />
    <Compile Include="Issues\RavenDB_1165.cs" />
    <Compile Include="Issues\RavenDB_406.cs" />
    <Compile Include="Issues\RavenDB953.cs" />
    <Compile Include="Issues\RavenDB955.cs" />
    <Compile Include="Issues\RavenDB957.cs" />
    <Compile Include="Issues\RavenDB_752.cs" />
    <Compile Include="Issues\RavenDB987.cs" />
    <Compile Include="Issues\RavenDB_1007.cs" />
    <Compile Include="Issues\RavenDB_1010.cs" />
    <Compile Include="Issues\RavenDB_757.cs" />
    <Compile Include="Issues\RavenDB_790.cs" />
    <Compile Include="Issues\RavenDB_806.cs" />
    <Compile Include="Issues\RavenDB_851.cs" />
    <Compile Include="Issues\RavenDB_863.cs" />
    <Compile Include="Issues\RavenDB_863_2.cs" />
    <Compile Include="Issues\RavenDB_865.cs" />
    <Compile Include="Issues\RavenDB_868.cs" />
    <Compile Include="Issues\RavenDB_895.cs" />
    <Compile Include="Issues\RavenDB_967.cs" />
    <Compile Include="Issues\RavenDB_993.cs" />
    <Compile Include="Issues\SlowIndex.cs" />
    <Compile Include="Json\SupportForJsonPropertyAttribute.cs" />
    <Compile Include="LicenseProviderPluginTest.cs" />
    <Compile Include="Linq\FlagsEnum.cs" />
    <Compile Include="DatabaseMemoryTargetTests.cs" />
    <Compile Include="Document\EmbeddedDocStoreWithHttpServer.cs" />
    <Compile Include="IncrementalBackupTest.cs" />
    <Compile Include="Indexes\CastingInIndexDefinition.cs" />
    <Compile Include="Issues\BulkInsertTests.cs" />
    <Compile Include="Issues\RavenDB_783.cs" />
    <Compile Include="Issues\RavenDB_651.cs" />
    <Compile Include="Issues\RavenDB_349.cs" />
    <Compile Include="Issues\RavenDB_422.cs" />
    <Compile Include="Issues\RavenDB_478.cs" />
    <Compile Include="Issues\RavenDB_505.cs" />
    <Compile Include="Issues\RavenDB_514.cs" />
    <Compile Include="Issues\RavenDB_718.cs" />
    <Compile Include="Issues\RavenDB_535.cs" />
    <Compile Include="Issues\RavenDB_542 .cs" />
    <Compile Include="Issues\RavenDB_626.cs" />
    <Compile Include="Issues\RavenDB_653.cs" />
    <Compile Include="Issues\Ravendb718\DateTimeOffset_QueryMapReduceNotAnalyzedTests.cs" />
    <Compile Include="Issues\Ravendb718\DateTimeOffset_QueryMapReduceAnalyzedTests.cs" />
    <Compile Include="Issues\Ravendb718\DateTimeOffset_LoadTests.cs" />
    <Compile Include="Issues\Ravendb718\DateTimeOffset_QueryDynamicTests.cs" />
    <Compile Include="Issues\Ravendb718\DateTimeOffset_QueryMapReduceTests.cs" />
    <Compile Include="Issues\Ravendb718\DateTimeOffset_QueryMultiMapTests.cs" />
    <Compile Include="Issues\Ravendb718\DateTimeOffset_QueryStaticTests.cs" />
    <Compile Include="Issues\Ravendb718\DateTimeOffset_QueryTransformTests.cs" />
    <Compile Include="Issues\Ravendb718\DateTime_LoadTests.cs" />
    <Compile Include="Issues\Ravendb718\DateTime_QueryDynamicTests.cs" />
    <Compile Include="Issues\Ravendb718\DateTime_QueryMapReduceTests.cs" />
    <Compile Include="Issues\Ravendb718\DateTime_QueryMultiMapTests.cs" />
    <Compile Include="Issues\Ravendb718\DateTime_QueryStaticTests.cs" />
    <Compile Include="Issues\Ravendb718\DateTime_QueryTransformTests.cs" />
    <Compile Include="Issues\RavenDB_743.cs" />
    <Compile Include="Issues\RavenDB_554.cs" />
    <Compile Include="Issues\RavenDB_578.cs" />
    <Compile Include="Issues\RavenDB_644.cs" />
    <Compile Include="Issues\RavenDB_659.cs" />
    <Compile Include="Issues\RavenDB_689.cs" />
    <Compile Include="Issues\RavenDB_576.cs" />
    <Compile Include="Issues\RavenDB_560.cs" />
    <Compile Include="Issues\RavenDB_714.cs" />
    <Compile Include="Issues\RavenDB_726.cs" />
    <Compile Include="Issues\RavenDB_772.cs" />
    <Compile Include="Issues\RavenDB_766.cs" />
    <Compile Include="Issues\RavenDB_784.cs" />
    <Compile Include="Issues\RDoc_56.cs" />
    <Compile Include="Issues\RDoc_60.cs" />
    <Compile Include="Issues\RDoc_76.cs" />
    <Compile Include="Linq\Contains.cs" />
    <Compile Include="Linq\FirstOrDefault.cs" />
    <Compile Include="Linq\CanCallLastOnArray.cs" />
    <Compile Include="Linq\Not.cs" />
    <Compile Include="Linq\IsNullOrEmpty.cs" />
    <Compile Include="Issues\RavenDB_556.cs" />
    <Compile Include="Issues\RavenDB_579.cs" />
    <Compile Include="Linq\OfTypeSupport.cs" />
    <Compile Include="Linq\SelectManyShouldWork.cs" />
    <Compile Include="MailingList\Accounts.cs" />
    <Compile Include="MailingList\Afif.cs" />
    <Compile Include="MailingList\AlexanderZeitler.cs" />
    <Compile Include="MailingList\AmbiguousMatchExceptionTest.cs" />
    <Compile Include="MailingList\Apo\Lazy.cs" />
    <Compile Include="MailingList\AsyncSpatial.cs" />
    <Compile Include="MailingList\bikkies.cs" />
    <Compile Include="MailingList\BooleanAndDateTimeNullables.cs" />
    <Compile Include="MailingList\BulkInsertTest.cs" />
    <Compile Include="MailingList\BulkInsertWithChanges.cs" />
    <Compile Include="MailingList\CanExcludeNullItems.cs" />
    <Compile Include="MailingList\CanFacetOnList.cs" />
    <Compile Include="MailingList\CanLoadDocumentArray.cs" />
    <Compile Include="MailingList\CanReduceAndTransform.cs" />
    <Compile Include="MailingList\CanRetrieveFacetCountsOfQueryResults.cs" />
    <Compile Include="MailingList\CanRetrieveFacetCountsOfQueryResults2.cs" />
    <Compile Include="MailingList\Chirea.cs" />
    <Compile Include="MailingList\ConcurrencyTests.cs" />
    <Compile Include="MailingList\CustomizingIndexQuery.cs" />
    <Compile Include="MailingList\DateTimeOffsetIssues.cs" />
    <Compile Include="MailingList\DistinctWithPaging.cs" />
    <Compile Include="MailingList\DynamicObjectTests.cs" />
    <Compile Include="MailingList\FacetCountTest.cs" />
    <Compile Include="MailingList\FacetHits.cs" />
    <Compile Include="MailingList\FacetQueryNotCorrectWithDefaultFieldSpecified.cs" />
    <Compile Include="MailingList\chad.cs" />
    <Compile Include="MailingList\ChrisDNF.cs" />
    <Compile Include="MailingList\ChrisMarisic.cs" />
    <Compile Include="MailingList\CustomAnalyzerStartsWithFailure.cs" />
    <Compile Include="MailingList\DataSetIndexTest.cs" />
    <Compile Include="MailingList\DeanWard.cs" />
    <Compile Include="MailingList\Edin.cs" />
    <Compile Include="MailingList\FailingBulkInsertTest.cs" />
    <Compile Include="MailingList\FailingChangesApiTests.cs" />
    <Compile Include="MailingList\FailingProjection.cs" />
    <Compile Include="MailingList\Failing_lucene_query_where_in_tests.cs" />
    <Compile Include="MailingList\FilteredIndexTest.cs" />
    <Compile Include="MailingList\FirstOrDefaultNullableDate.cs" />
    <Compile Include="MailingList\FormOpensByDateAndMediaSourceAndVersionTest.cs" />
    <Compile Include="MailingList\Gal.cs" />
    <Compile Include="MailingList\Garrett.cs" />
    <Compile Include="MailingList\Georgiosd.cs" />
    <Compile Include="MailingList\gjerster.cs" />
    <Compile Include="MailingList\Hancock.cs" />
    <Compile Include="MailingList\Holt.cs" />
    <Compile Include="MailingList\HttpIdTest.cs" />
    <Compile Include="MailingList\IdComesBackLowerCase.cs" />
    <Compile Include="MailingList\IncludeShouldPassOnTypeInfoWhenAvailable.cs" />
    <Compile Include="MailingList\IndexWithEnumNullableFailingUnitTest.cs" />
    <Compile Include="MailingList\InIssues.cs" />
    <Compile Include="MailingList\InQueries.cs" />
    <Compile Include="MailingList\IssueTest.cs" />
    <Compile Include="MailingList\ItemsBySetIdIndexTests.cs" />
    <Compile Include="MailingList\Jalchr.cs" />
    <Compile Include="MailingList\jbartruf.cs" />
    <Compile Include="MailingList\JsonComarision.cs" />
    <Compile Include="MailingList\Kushnir.cs" />
    <Compile Include="MailingList\LazyLoadFromSessionCache.cs" />
    <Compile Include="MailingList\Lindblom.cs" />
    <Compile Include="MailingList\linmouhong2.cs" />
    <Compile Include="MailingList\linmouhong3.cs" />
    <Compile Include="MailingList\LinqInExtensionTests.cs" />
    <Compile Include="MailingList\LoadAllStartingWith.cs" />
    <Compile Include="MailingList\LoadWithIncludeTests.cs" />
    <Compile Include="MailingList\LongIds.cs" />
    <Compile Include="MailingList\LuceneSearchSample.cs" />
    <Compile Include="MailingList\LuceneSortDouble.cs" />
    <Compile Include="MailingList\MapLongTests.cs" />
    <Compile Include="MailingList\Mare.cs" />
    <Compile Include="MailingList\AnyBugTest.cs" />
    <Compile Include="MailingList\MoreLikeThisEvaluation.cs" />
    <Compile Include="MailingList\MultiLoadInTransaction.cs" />
    <Compile Include="MailingList\nberardi.cs" />
    <Compile Include="MailingList\Nemitoff.cs" />
    <Compile Include="MailingList\NullableGuidIndexTest.cs" />
    <Compile Include="MailingList\Nullables.cs" />
    <Compile Include="MailingList\Maxime.cs" />
    <Compile Include="MailingList\Maxime2.cs" />
    <Compile Include="MailingList\NullableSorting.cs" />
    <Compile Include="MailingList\Oguzhntopcu.cs" />
    <Compile Include="MailingList\PatchingWithNaNAndIsFinite.cs" />
    <Compile Include="MailingList\Pfeffer.cs" />
    <Compile Include="MailingList\ProjectingIdFromNestedClass.cs" />
    <Compile Include="MailingList\ProjectionShouldNotLoadDocument.cs" />
    <Compile Include="MailingList\QueryIn.cs" />
    <Compile Include="MailingList\QueryingOn_A_Prefix.cs" />
    <Compile Include="MailingList\QueryingOnValueWithMultipleMinusAnalyzed .cs" />
    <Compile Include="MailingList\QueryOnItems.cs" />
    <Compile Include="MailingList\RacielRod.cs" />
    <Compile Include="MailingList\RavenCountTest.cs" />
    <Compile Include="MailingList\RavenDB669.cs" />
    <Compile Include="MailingList\RavenDbBugs.cs" />
    <Compile Include="MailingList\RavenDbRecoveryTests.cs" />
    <Compile Include="MailingList\RavenDB_859.cs" />
    <Compile Include="MailingList\RavenCannotQueryAgainstFloatProperty.cs" />
    <Compile Include="MailingList\LateBoundValue.cs" />
    <Compile Include="MailingList\RavenDB_Stream_SelectFields_Test.cs" />
    <Compile Include="MailingList\RavenDeserializationBug.cs" />
    <Compile Include="MailingList\Raven_json_serialization_fail_tests.cs" />
    <Compile Include="MailingList\RenamedProperty.cs" />
    <Compile Include="MailingList\Rudolph.cs" />
    <Compile Include="MailingList\ShardedFacets.cs" />
    <Compile Include="MailingList\SmugglerTests.cs" />
    <Compile Include="MailingList\SnapshotBug.cs" />
    <Compile Include="MailingList\SortingOnMapReduce.cs" />
    <Compile Include="MailingList\SortTest.cs" />
    <Compile Include="MailingList\Stif.cs" />
    <Compile Include="MailingList\StrangeNames.cs" />
    <Compile Include="MailingList\Strange_select_behaviour_in_query_tests.cs" />
    <Compile Include="MailingList\StreamSortTest.cs" />
    <Compile Include="MailingList\StringIsNullOrEmpty.cs" />
    <Compile Include="MailingList\Tamir.cs" />
    <Compile Include="MailingList\tcoonfield.cs" />
    <Compile Include="MailingList\TermVectorsInMultiMapIndexes.cs" />
    <Compile Include="MailingList\ThorTimeRange\Repro.cs" />
    <Compile Include="MailingList\TriggerCanAccessFullMetadataInQueryProjection.cs" />
    <Compile Include="MailingList\Troy2.cs" />
    <Compile Include="MailingList\TroyMapReduce.cs" />
    <Compile Include="MailingList\TroyMapReduceImport.cs" />
    <Compile Include="MailingList\UintId.cs" />
    <Compile Include="MailingList\UrlInIdsRepro.cs" />
    <Compile Include="MailingList\Vitaliy.cs" />
    <Compile Include="MailingList\Wayne.cs" />
    <Compile Include="MailingList\WhereInTests.cs" />
    <Compile Include="MailingList\WildCardQuery.cs" />
    <Compile Include="MailingList\Willem.cs" />
    <Compile Include="MailingList\Zeitler.cs" />
    <Compile Include="NestedIndexing\CanIndexReferencedEntity.cs" />
    <Compile Include="NestedIndexing\CanTrackWhatCameFromWhat.cs" />
    <Compile Include="NestedIndexing\Item.cs" />
    <Compile Include="NestedIndexing\WithMapReduce.cs" />
    <Compile Include="Notifications\ReplicationConflicts.cs" />
    <Compile Include="Notifications\ReplicationConflicts_Embedded.cs" />
    <Compile Include="Patching\BigDoc.cs" />
    <Compile Include="PreFetching.cs" />
    <Compile Include="RavenDB_1033.cs" />
    <Compile Include="ResultsTransformer\AsyncTransformWith.cs" />
    <Compile Include="ResultsTransformer\QueryInputsToResultTransformer.cs" />
    <Compile Include="ResultsTransformer\StonglyTypedResultsTransformer.cs" />
    <Compile Include="Querying\HighlightesTests.cs" />
    <Compile Include="Security\OAuth\ReplicateWithOAuth.cs" />
    <Compile Include="Spatial\BoundingBoxIndexTests.cs" />
    <Compile Include="Spatial\CartesianTests.cs" />
    <Compile Include="Spatial\Clustering.cs" />
    <Compile Include="Spatial\GeoJsonConverterTests.cs" />
    <Compile Include="Spatial\GeoJsonTests.cs" />
    <Compile Include="Spatial\GeoJsonWktConverterTests.cs" />
    <Compile Include="Spatial\GeoUriTests.cs" />
    <Compile Include="Spatial\JsonConverters\GeoJson\AttributesTableConverter.cs" />
    <Compile Include="Spatial\JsonConverters\GeoJson\CoordinateConverters.cs" />
    <Compile Include="Spatial\JsonConverters\GeoJson\EnvelopeConverter.cs" />
    <Compile Include="Spatial\JsonConverters\GeoJson\FeatureCollectionConverter.cs" />
    <Compile Include="Spatial\JsonConverters\GeoJson\FeatureConverter.cs" />
    <Compile Include="Spatial\JsonConverters\GeoJson\GeoJsonObjectType.cs" />
    <Compile Include="Spatial\JsonConverters\GeoJson\GeometryConverter.cs" />
    <Compile Include="Spatial\JsonConverters\GeoJson\ICRSObjectConverter.cs" />
    <Compile Include="Spatial\Nick.cs" />
    <Compile Include="Spatial\JsonConverters\Wkt\WktConverter.cs" />
    <Compile Include="Spatial\PointObjectTests.cs" />
    <Compile Include="Spatial\RavenDB_423.cs" />
    <Compile Include="Spatial\ShapeStringConverterTests.cs" />
    <Compile Include="Spatial\SimonBartlett.cs" />
    <Compile Include="Spatial\Spatial.cs" />
    <Compile Include="Spatial\ShapeConverterTests.cs" />
    <Compile Include="Spatial\SpatialTest2.cs" />
    <Compile Include="Bugs\spokeypokey.cs" />
    <Compile Include="Bugs\Stacey\Aspects.cs" />
    <Compile Include="Bugs\TenantsName.cs" />
    <Compile Include="Bugs\tmp.cs" />
    <Compile Include="Bugs\TransformResults\SortHintTester.cs" />
    <Compile Include="Bugs\SortingById.cs" />
    <Compile Include="Bugs\SortingOnLong.cs" />
    <Compile Include="Bugs\SortingWithWildcardQuery.cs" />
    <Compile Include="Spatial\SpatialQueries.cs" />
    <Compile Include="Bugs\StaticDynamic.cs" />
    <Compile Include="Bugs\TakeQueries.cs" />
    <Compile Include="Bugs\TempIndexScore.cs" />
    <Compile Include="Bugs\tjbsb.cs" />
    <Compile Include="Bugs\TransformResults\Answer.cs" />
    <Compile Include="Bugs\TransformResults\AnswerEntity.cs" />
    <Compile Include="Bugs\TransformResults\Answers_ByAnswerEntity.cs" />
    <Compile Include="Bugs\TransformResults\Answers_ByQuestion.cs" />
    <Compile Include="Bugs\TransformResults\AnswerViewItem.cs" />
    <Compile Include="Bugs\TransformResults\AnswerVote.cs" />
    <Compile Include="Bugs\TransformResults\AnswerVoteEntity.cs" />
    <Compile Include="Bugs\TransformResults\ComplexValuesFromTransformResults.cs" />
    <Compile Include="Bugs\TransformResults\Question.cs" />
    <Compile Include="Bugs\TransformResults\QuestionVote.cs" />
    <Compile Include="Bugs\TransformResults\QuestionWithVoteTotalIndex.cs" />
    <Compile Include="Bugs\TransformResults\TimeoutTester.cs" />
    <Compile Include="Bugs\TransformResults\User.cs" />
    <Compile Include="Bugs\TransformResults\QuestionView.cs" />
    <Compile Include="Bugs\TransformResults\Thor.cs" />
    <Compile Include="Bugs\TransformResults\ThorIndex.cs" />
    <Compile Include="Bugs\TransformResults\Votes_ByAnswerEntity.cs" />
    <Compile Include="Bugs\TransformResults\WithGuidId.cs" />
    <Compile Include="Bugs\TransitiveNull.cs" />
    <Compile Include="Bugs\TranslatingLinqQueriesToIndexes.cs" />
    <Compile Include="Bugs\TranslatingLinqQueryUsingNestedId.cs" />
    <Compile Include="Bugs\Translators.cs" />
    <Compile Include="Bugs\TypeNameHandlingTest.cs" />
    <Compile Include="Bugs\User.cs" />
    <Compile Include="Bugs\UserGuid.cs" />
    <Compile Include="Bugs\UserInt32.cs" />
    <Compile Include="Bugs\UsingAsProjection.cs" />
    <Compile Include="Bugs\UsingEnumInLinq.cs" />
    <Compile Include="Bugs\UsingLongAsId.cs" />
    <Compile Include="Bugs\UsingStartsWith.cs" />
    <Compile Include="Bugs\UsingSwedishCollation.cs" />
    <Compile Include="Bugs\MapRedue\VersionedDocuments.cs" />
    <Compile Include="Bugs\VeryBigResultSet.cs" />
    <Compile Include="Bugs\VeryBigResultSetRemote.cs" />
    <Compile Include="Bugs\Vlad.cs" />
    <Compile Include="Bugs\Vlko\QueryWithMultipleWhere.cs" />
    <Compile Include="Bugs\Vlko\RelationIdIndex.cs" />
    <Compile Include="Bugs\WaitForNonStaleResultsAsOfLastWrite.cs" />
    <Compile Include="Bugs\WhenDoingSimpleLoad.cs" />
    <Compile Include="Bugs\WhenRavenClrTypeNotFound.cs" />
    <Compile Include="Bugs\when_querying_cases_by_name_in_danish.cs" />
    <Compile Include="Bugs\WhereEntityIs.cs" />
    <Compile Include="Bugs\WhereUsingUnicodeTheTextEnteredShouldNotBeNormalized.cs" />
    <Compile Include="Bugs\WillNotFailSystemIfServerIsNotAvailableOnStartup.cs" />
    <Compile Include="Bugs\WillThrowIfQueryingForUnindexedField.cs" />
    <Compile Include="Bugs\CanStoreAndGetDateTimeOffset.cs" />
    <Compile Include="Bugs\WithPrivateProtectedSetter.cs" />
    <Compile Include="Bugs\Zhang\UseMaxForDateTimeTypeInReduce.cs" />
    <Compile Include="Bugs\Zhang\UseMaxForLongTypeInReduce.cs" />
    <Compile Include="Bundles\CompressionAndEncryption\CompressionAndEncryption.cs" />
    <Compile Include="Bundles\CompressionAndEncryption\Crud.cs" />
    <Compile Include="Bundles\CompressionAndEncryption\Indexes.cs" />
    <Compile Include="Bundles\Compression\Compression.cs" />
    <Compile Include="Bundles\Compression\Crud.cs" />
    <Compile Include="Bundles\Compression\Indexes.cs" />
    <Compile Include="Bundles\Encryption\Crud.cs" />
    <Compile Include="Bundles\Encryption\Encryption.cs" />
    <Compile Include="Bundles\Encryption\Indexes.cs" />
    <Compile Include="Bundles\Encryption\WithoutEncryption.cs" />
    <Compile Include="Bundles\Expiration\Expiration.cs" />
    <Compile Include="Bundles\MoreLikeThis\MoreLikeThisQueryParametersTests.cs" />
    <Compile Include="Bundles\MoreLikeThis\MoreLikeThisTests.cs" />
    <Compile Include="Bundles\MoreLikeThis\MoreLikeThisShouldSupportMapReduceIndexes.cs" />
    <Compile Include="Bundles\Replication\Async\AttachmentReplication.cs" />
    <Compile Include="Bundles\Replication\Async\ConflictWhenReplicating.cs" />
    <Compile Include="Bundles\Replication\Async\FailoverBetweenTwoMultiTenantDatabases.cs" />
    <Compile Include="Bundles\Replication\Async\FailureHandling.cs" />
    <Compile Include="Bundles\Replication\Async\MultihopReplication.cs" />
    <Compile Include="Bundles\Replication\Async\ReadStriping.cs" />
    <Compile Include="Bundles\Replication\Async\SimpleReplication.cs" />
    <Compile Include="Bundles\Replication\Async\WritesDuringFailover.cs" />
    <Compile Include="Bundles\Replication\AttachmentReplication.cs" />
    <Compile Include="Bundles\Replication\AttachmentReplicationBugs.cs" />
    <Compile Include="Bundles\Replication\Bugs\David.cs" />
    <Compile Include="Bundles\Replication\Bugs\MultipleWritesInReplicationWindow.cs" />
    <Compile Include="Bundles\Replication\Bugs\ReplicatingDanish.cs" />
    <Compile Include="Bundles\Replication\Bugs\SameEtagFromDifferentServers.cs" />
    <Compile Include="Bundles\Replication\Bugs\Vlad.cs" />
    <Compile Include="Bundles\Replication\ConflictWhenReplicating.cs" />
    <Compile Include="Bundles\Replication\FailoverBetweenTwoMultiTenantDatabases.cs" />
    <Compile Include="Bundles\Replication\FailureHandling.cs" />
    <Compile Include="Bundles\Replication\MultihopReplication.cs" />
    <Compile Include="Bundles\Replication\ReadStriping.cs" />
    <Compile Include="Bundles\Replication\ReplicationBase.cs" />
    <Compile Include="Bundles\Replication\SimpleReplication.cs" />
    <Compile Include="Bundles\Replication\StoreIndex.cs" />
    <Compile Include="Bundles\Replication\WritesDuringFailover.cs" />
    <Compile Include="Bundles\Replication\WritesDuringFailover2.cs" />
    <Compile Include="Bundles\TestUtil.cs" />
    <Compile Include="Bundles\Versioning\Bugs\MultipleVersions.cs" />
    <Compile Include="Bundles\Versioning\Bugs\RavenDB_438.cs" />
    <Compile Include="Bundles\Versioning\Bugs\VersioningWithGuidIds.cs" />
    <Compile Include="Bundles\Versioning\Versioning.cs" />
    <Compile Include="Bundles\Versioning\VersioningTest.cs" />
    <Compile Include="ConcurrentPatching.cs" />
    <Compile Include="Conflicts\ConflictResolverTests.cs" />
    <Compile Include="ConnectionStrings.cs" />
    <Compile Include="CriticalCulturesAttribute.cs" />
    <Compile Include="Document\AsyncDocumentStoreServerTests.cs" />
    <Compile Include="Document\CasingIssue.cs" />
    <Compile Include="Document\ClientKeyGeneratorTests.cs" />
    <Compile Include="Document\Company.cs" />
    <Compile Include="Document\Contact.cs" />
    <Compile Include="Document\DocumentIdTests.cs" />
    <Compile Include="Document\DocumentStoreEmbeddedGranularTests.cs" />
    <Compile Include="Document\CustomDynamicClass.cs" />
    <Compile Include="Document\DocumentStoreEmbeddedTests.cs" />
    <Compile Include="Document\DocumentStoreServerGranularTests.cs" />
    <Compile Include="Document\DocumentStoreServerTests.cs" />
    <Compile Include="Document\DynamicDocuments.cs" />
    <Compile Include="Document\Game.cs" />
    <Compile Include="Document\Inheritance.cs" />
    <Compile Include="Document\TagCloud.cs" />
    <Compile Include="Document\TotalCountServerTest.cs" />
    <Compile Include="Document\WhenUsingMultipleUnshardedServers.cs" />
    <Compile Include="Document\ZoneCountResult.cs" />
    <Compile Include="Faceted\FacetedIndexLimit.cs" />
    <Compile Include="Faceted\FacetAdvancedAPI.cs" />
    <Compile Include="IISExpressTestClient.cs" />
    <Compile Include="Bugs\IndexDefinitions.cs" />
    <Compile Include="Indexes\AnalyzerResolution.cs" />
    <Compile Include="Faceted\Camera.cs" />
    <Compile Include="Faceted\FacetedIndex.cs" />
    <Compile Include="Indexes\BoostingDuringIndexing.cs" />
    <Compile Include="Indexes\CompiledIndex.cs" />
    <Compile Include="Indexes\ComplexIndexOnNotAnalyzedField.cs" />
    <Compile Include="Indexes\CreateIndexesWithCasting.cs" />
    <Compile Include="Indexes\CustomAnalyzer.cs" />
    <Compile Include="Indexes\DynamicFieldIndexing.cs" />
    <Compile Include="Indexes\DynamicQueryMapping.cs" />
    <Compile Include="Indexes\ExpressionOperatorPrecedenceTest.cs" />
    <Compile Include="Indexes\IndexWithSubProperty.cs" />
    <Compile Include="Indexes\LinqIndexesFromClient.cs" />
    <Compile Include="Indexes\LuceneAnalyzerUtils.cs" />
    <Compile Include="Indexes\MapOnlyView.cs" />
    <Compile Include="Bugs\Indexing\CanMultiMapIndexNullableValueTypes.cs" />
    <Compile Include="Indexes\MapReduceIndexOnLargeDataSet.cs" />
    <Compile Include="Indexes\OldIndexRunWhileNewIndexesAreRunning.cs" />
    <Compile Include="Indexes\QueryingOnDefaultIndex.cs" />
    <Compile Include="Indexes\QueryingOnStaleIndexes.cs" />
    <Compile Include="Indexes\ReduceCanUseExtensionMethods.cs" />
    <Compile Include="Indexes\ShoppingCartEventsToShopingCart.cs" />
    <Compile Include="Indexes\UsingCustomLuceneAnalyzer.cs" />
    <Compile Include="Indexes\WithDecimalValue.cs" />
    <Compile Include="IndexQueryUrl.cs" />
    <Compile Include="Issues\RavenDB_529.cs" />
    <Compile Include="Issues\RavenDB_10.cs" />
    <Compile Include="Issues\RavenDB_295.cs" />
    <Compile Include="Issues\RavenDB_299.cs" />
    <Compile Include="Issues\RavenDB_301.cs" />
    <Compile Include="Issues\RavenDB_302.cs" />
    <Compile Include="Issues\RavenDB_334.cs" />
    <Compile Include="Issues\RavenDB_551.cs" />
    <Compile Include="Issues\RavenDB_367.cs" />
    <Compile Include="Issues\RavenDB_381.cs" />
    <Compile Include="Issues\RavenDB_384.cs" />
    <Compile Include="Issues\RavenDB_421.cs" />
    <Compile Include="Issues\RavenDB_425.cs" />
    <Compile Include="Issues\RavenDB_483.cs" />
    <Compile Include="Issues\RavenDB_410.cs" />
    <Compile Include="Issues\ReplicationBehavior.cs" />
    <Compile Include="Linq\LongCount.cs" />
    <Compile Include="MailingList\AaronSt.cs" />
    <Compile Include="MailingList\AccessControlHeaders.cs" />
    <Compile Include="MailingList\Algirdas.cs" />
    <Compile Include="MailingList\Arun.cs" />
    <Compile Include="MailingList\Bassler.cs" />
    <Compile Include="MailingList\Ben.cs" />
    <Compile Include="MailingList\Brett.cs" />
    <Compile Include="MailingList\BrianVallelunga.cs" />
    <Compile Include="MailingList\Bruno.cs" />
    <Compile Include="MailingList\BrunoLopes.cs" />
    <Compile Include="MailingList\BlockedMethods.cs" />
    <Compile Include="MailingList\ChrisH.cs" />
    <Compile Include="MailingList\Groenewoud.cs" />
    <Compile Include="MailingList\Hendrik.cs" />
    <Compile Include="MailingList\HiloWithMultiTenancy.cs" />
    <Compile Include="MailingList\Jon.cs" />
    <Compile Include="MailingList\Jonas.cs" />
    <Compile Include="MailingList\JustFacetSearch.cs" />
    <Compile Include="MailingList\kendaleiv.cs" />
    <Compile Include="MailingList\Lars.cs" />
    <Compile Include="MailingList\Daniel.cs" />
    <Compile Include="MailingList\DynamicFieldSorting.cs" />
    <Compile Include="MailingList\HierarchyTests.cs" />
    <Compile Include="MailingList\IdCasing.cs" />
    <Compile Include="MailingList\IndexTest.cs" />
    <Compile Include="Issues\RavenDB_187.cs" />
    <Compile Include="Issues\RavenDB_72.cs" />
    <Compile Include="Json\CloningTests.cs" />
    <Compile Include="Json\JsonNetBugsTests.cs" />
    <Compile Include="Json\RavenJObjects.cs" />
    <Compile Include="Json\JsonUri.cs" />
    <Compile Include="Linq\Any.cs" />
    <Compile Include="Linq\CommitInfo.cs" />
    <Compile Include="Linq\DynamicQueriesWithStaticIndexes.cs" />
    <Compile Include="Linq\OrderBy.cs" />
    <Compile Include="Linq\RavenDB14.cs" />
    <Compile Include="Linq\SampleDynamicCompilationExtension.cs" />
    <Compile Include="Linq\SampleGeoLocation.cs" />
    <Compile Include="Linq\User.cs" />
    <Compile Include="Linq\WhereClause.cs" />
    <Compile Include="MailingList\AddMapForAllTest.cs" />
    <Compile Include="MailingList\Asger2.cs" />
    <Compile Include="MailingList\AttachmentContentType.cs" />
    <Compile Include="MailingList\bhiku.cs" />
    <Compile Include="MailingList\BigDocId.cs" />
    <Compile Include="MailingList\BooleanCollection.cs" />
    <Compile Include="MailingList\CanUpdateInsideDtcWithOptimisticConcurrency.cs" />
    <Compile Include="MailingList\EtagUsage.cs" />
    <Compile Include="MailingList\HiloTests.cs" />
    <Compile Include="MailingList\DeserializationToObjectTests.cs" />
    <Compile Include="MailingList\DtcIssue.cs" />
    <Compile Include="MailingList\Everett\CanReadBytes.cs" />
    <Compile Include="Spatial\Afif.cs" />
    <Compile Include="MailingList\BuildStarted.cs" />
    <Compile Include="MailingList\Everett616.cs" />
    <Compile Include="MailingList\Idsa\Casino.cs" />
    <Compile Include="MailingList\Idsa\CasinosSuspensionsIndex.cs" />
    <Compile Include="MailingList\Idsa\IdsaTest.cs" />
    <Compile Include="MailingList\IndexWhereClause .cs" />
    <Compile Include="Spatial\JamesCrowley.cs" />
    <Compile Include="MailingList\Joel.cs" />
    <Compile Include="MailingList\Johnson.cs" />
    <Compile Include="MailingList\Jorre.cs" />
    <Compile Include="MailingList\linmouhong.cs" />
    <Compile Include="MailingList\LinusK.cs" />
    <Compile Include="MailingList\LuceneScoreTests.cs" />
    <Compile Include="MailingList\Marcus.cs" />
    <Compile Include="MailingList\Mark2.cs" />
    <Compile Include="MailingList\MattJohnson.cs" />
    <Compile Include="MailingList\Maverix.cs" />
    <Compile Include="MailingList\Maverix2.cs" />
    <Compile Include="MailingList\MissingIncludes.cs" />
    <Compile Include="MailingList\MultiMapIndexWithDynamicFieldsTests.cs" />
    <Compile Include="MailingList\NestedIndexDynamic.cs" />
    <Compile Include="MailingList\Nick.cs" />
    <Compile Include="MailingList\NoBuiltinDuplicates.cs" />
    <Compile Include="MailingList\NonHttpBackupRestore.cs" />
    <Compile Include="MailingList\NSB.cs" />
    <Compile Include="MailingList\NullableBoolQuery.cs" />
    <Compile Include="MailingList\OrderByValueTypeCast.cs" />
    <Compile Include="MailingList\Oregon.cs" />
    <Compile Include="MailingList\ParallelTxDelete.cs" />
    <Compile Include="MailingList\Phil.cs" />
    <Compile Include="MailingList\JoelAsync.cs" />
    <Compile Include="MailingList\LazyWithIncludes.cs" />
    <Compile Include="MailingList\PhilJones\Projections.cs" />
    <Compile Include="MailingList\PhilJones_Search.cs" />
    <Compile Include="MailingList\PhilJones_SelectMany_NoResults.cs" />
    <Compile Include="MailingList\ProjectionTests.cs" />
    <Compile Include="MailingList\QueryNotAnyTest.cs" />
    <Compile Include="MailingList\RateTests.cs" />
    <Compile Include="MailingList\RavenAsyncTest.cs" />
    <Compile Include="MailingList\RavenDB252.cs" />
    <Compile Include="MailingList\RavenProjectionGuid.cs" />
    <Compile Include="MailingList\RecreatingIndexes.cs" />
    <Compile Include="MailingList\RobinM\AttachmentsStatic.cs" />
    <Compile Include="MailingList\RyanD.cs" />
    <Compile Include="MailingList\PatchingWithDTC.cs" />
    <Compile Include="MailingList\Samina2.cs" />
    <Compile Include="MailingList\Samina3.cs" />
    <Compile Include="MailingList\Scott.cs" />
    <Compile Include="MailingList\Sean.cs" />
    <Compile Include="MailingList\SearchByMapReduceExample.cs" />
    <Compile Include="MailingList\SpecialChars.cs" />
    <Compile Include="MailingList\Stacey\Image.cs" />
    <Compile Include="MailingList\Stacey\ImageByName.cs" />
    <Compile Include="MailingList\Stacey\InServerTesting.cs" />
    <Compile Include="MailingList\StartsWith.cs" />
    <Compile Include="MailingList\StatsTest.cs" />
    <Compile Include="MailingList\Stockholm.cs" />
    <Compile Include="MailingList\SubObjectProperty.cs" />
    <Compile Include="MailingList\Tobias.cs" />
    <Compile Include="MailingList\SortOnNullableTests.cs" />
    <Compile Include="MailingList\VacancyCampaignsTests.cs" />
    <Compile Include="MailingList\Vicente.cs" />
    <Compile Include="MailingList\ZNS.cs" />
    <Compile Include="MailingList\ZNS2.cs" />
    <Compile Include="Patching\AdvancedPatching.cs" />
    <Compile Include="MailingList\Tony.cs" />
    <Compile Include="MailingList\Troy.cs" />
    <Compile Include="Spatial\SpatialUnitTests.cs" />
    <Compile Include="Spatial\TwoLocations.cs" />
    <Compile Include="MailingList\What.cs" />
    <Compile Include="Notifications\NotificationOnWrongDatabase.cs" />
    <Compile Include="Notifications\ClientServer.cs" />
    <Compile Include="Notifications\Filtered.cs" />
    <Compile Include="Notifications\SecurityOAuth.cs" />
    <Compile Include="Notifications\Embedded.cs" />
    <Compile Include="Notifications\MultiTenant.cs" />
    <Compile Include="Notifications\Security_Windows.cs" />
    <Compile Include="Notifications\WithIIS.cs" />
    <Compile Include="Queries\CanQueryOnCustomClass.cs" />
    <Compile Include="Queries\CanQueryOnLargeXml.cs" />
    <Compile Include="Queries\IntersectionWithLargeDataset.cs" />
    <Compile Include="MailingList\TomCabanski.cs" />
    <Compile Include="MailingList\WallaceTurner.cs" />
    <Compile Include="Querying\UsingStronglyTypedDocumentQuery.cs" />
    <Compile Include="Security\OAuth\ApiKey.cs" />
    <Compile Include="Shard\ShardingFailure.cs" />
    <Compile Include="Spatial\WktConverterTests.cs" />
    <Compile Include="Spatial\WktSanitizerTests.cs" />
    <Compile Include="Storage\Lists.cs" />
    <Compile Include="Stress\InlineValueAttribute.cs" />
    <Compile Include="Suggestions\SuggestionsUsingAnIndex.cs" />
    <Compile Include="Synchronization\ConcurrentJsonDocumentSortedListTests.cs" />
    <Compile Include="Synchronization\EtagSynchronizerTests.cs" />
    <Compile Include="Synchronization\IndexationTests.cs" />
    <Compile Include="TemporaryCulture.cs" />
    <Compile Include="MailingList\Thor\JoinedChildTransport.cs" />
    <Compile Include="MailingList\Thor\Child.cs" />
    <Compile Include="MailingList\Thor\LinqTest.cs" />
    <Compile Include="MailingList\Thor\Transport.cs" />
    <Compile Include="MailingList\Thor\TransportsIndex.cs" />
    <Compile Include="MailingList\TypeNameHandlingWithCollectionsTest.cs" />
    <Compile Include="MailingList\Adrian.cs" />
    <Compile Include="MailingList\Alexander.cs" />
    <Compile Include="MailingList\AllPropertiesIndex.cs" />
    <Compile Include="MailingList\Andrew.cs" />
    <Compile Include="MailingList\Asger.cs" />
    <Compile Include="MailingList\Benjamin.cs" />
    <Compile Include="Spatial\BrainV.cs" />
    <Compile Include="MailingList\BAM.cs" />
    <Compile Include="MailingList\Build570.cs" />
    <Compile Include="MailingList\CanDeleteIndex.cs" />
    <Compile Include="MailingList\DecimalQueries.cs" />
    <Compile Include="MailingList\Dmitry.cs" />
    <Compile Include="MailingList\EnumInIndexDef.cs" />
    <Compile Include="MailingList\HierarchicalInheritanceIndexing.cs" />
    <Compile Include="MailingList\IisQueryLengthIssues.cs" />
    <Compile Include="MailingList\IndexMetadata.cs" />
    <Compile Include="MailingList\IndexWithUnion.cs" />
    <Compile Include="MailingList\IndexWithWhere.cs" />
    <Compile Include="MailingList\Jabber\Games.cs" />
    <Compile Include="MailingList\JBA.cs" />
    <Compile Include="MailingList\JohanNilsson.cs" />
    <Compile Include="MailingList\Justin.cs" />
    <Compile Include="MailingList\LastModifiedMetadataTest.cs" />
    <Compile Include="MailingList\ListCount.cs" />
    <Compile Include="MailingList\MapReduceIssue\CanPageThroughReduceResults.cs" />
    <Compile Include="MailingList\DynamicQueryIndexSelection.cs" />
    <Compile Include="MailingList\EnumAsInts.cs" />
    <Compile Include="MailingList\Everett.cs" />
    <Compile Include="MailingList\GuidProjection.cs" />
    <Compile Include="MailingList\LazyStats.cs" />
    <Compile Include="MailingList\Mark.cs" />
    <Compile Include="MailingList\Micha.cs" />
    <Compile Include="MailingList\NullableEnums.cs" />
    <Compile Include="MailingList\PhilJones\PhilJones88.cs" />
    <Compile Include="MailingList\RangeQueriesOverSum.cs" />
    <Compile Include="MailingList\MultiLoad.cs" />
    <Compile Include="MailingList\PhilJones\PhilJones.cs" />
    <Compile Include="MailingList\Random.cs" />
    <Compile Include="MailingList\RavenDbPutTest.cs" />
    <Compile Include="MailingList\NicolasGarfinkiel.cs" />
    <Compile Include="MailingList\Rob.cs" />
    <Compile Include="MailingList\RobStats\Entity.cs" />
    <Compile Include="MailingList\RobStats\Opinion.cs" />
    <Compile Include="MailingList\RobStats\StatisticsBug.cs" />
    <Compile Include="MailingList\RobStats\Summary.cs" />
    <Compile Include="MailingList\RobStats\TheIndex.cs" />
    <Compile Include="MailingList\ronne.cs" />
    <Compile Include="MailingList\Samina.cs" />
    <Compile Include="MailingList\SetBased.cs" />
    <Compile Include="MailingList\SkippedResults.cs" />
    <Compile Include="MailingList\spokeypokey\Spokey.cs" />
    <Compile Include="MailingList\spokeypokey\Spokey5.cs" />
    <Compile Include="MailingList\spokeypokey\spokeypokey.cs" />
    <Compile Include="MailingList\spokeypokey\spokeypokey2.cs" />
    <Compile Include="MailingList\spokeypokey\spokeypokey3.cs" />
    <Compile Include="MailingList\spokeypokey\spokeypokey4.cs" />
    <Compile Include="MailingList\Stacey2.cs" />
    <Compile Include="MailingList\Stats.cs" />
    <Compile Include="MailingList\TimeZoneQueries.cs" />
    <Compile Include="MailingList\transformedresults_customid_test.cs" />
    <Compile Include="MailingList\UriProperty.cs" />
    <Compile Include="MailingList\Victor.cs" />
    <Compile Include="MailingList\Vitaly.cs" />
    <Compile Include="MailingList\Vlad.cs" />
    <Compile Include="MailingList\Wallace.cs" />
    <Compile Include="MailingList\Weave.cs" />
    <Compile Include="Storage\Attachments.cs">
      <SubType>Code</SubType>
    </Compile>
    <Compile Include="Storage\Bugs\OpenAfterCompaction.cs" />
    <Compile Include="Storage\DocEtag.cs">
      <SubType>Code</SubType>
    </Compile>
    <Compile Include="Storage\DocumentKeys.cs">
      <SubType>Code</SubType>
    </Compile>
    <Compile Include="Storage\Documents.cs">
      <SubType>Code</SubType>
    </Compile>
    <Compile Include="Storage\General.cs">
      <SubType>Code</SubType>
    </Compile>
    <Compile Include="Storage\Indexes.cs" />
    <Compile Include="Storage\MappedResults.cs" />
    <Compile Include="Storage\Queues.cs" />
    <Compile Include="Storage\Storage.cs" />
    <Compile Include="Storage\Tasks.cs" />
    <Compile Include="MultiGet\Bugs.cs" />
    <Compile Include="MultiGet\MultiGetBasic.cs" />
    <Compile Include="MultiGet\MultiGetCaching.cs" />
    <Compile Include="MultiGet\MultiGetDTC.cs" />
    <Compile Include="MultiGet\MultiGetMultiGet.cs" />
    <Compile Include="MultiGet\MultiGetMultiTenant.cs" />
    <Compile Include="MultiGet\MultiGetNonStaleResults.cs" />
    <Compile Include="MultiGet\MultiGetProfiling.cs" />
    <Compile Include="MultiGet\MultiGetQueries.cs" />
    <Compile Include="MultiGet\MultiGetSecurity.cs" />
    <Compile Include="Munin\Bugs\Compaction.cs" />
    <Compile Include="Munin\Bugs\MultiThreadedWrites.cs" />
    <Compile Include="Munin\CanWorkWithTwoDicsInSameFile.cs" />
    <Compile Include="Munin\Conflicts.cs" />
    <Compile Include="Munin\MultiDicInSingleFile.cs" />
    <Compile Include="Munin\MyToDoList.cs" />
    <Compile Include="Munin\Optimize.cs" />
    <Compile Include="Munin\Puts.cs" />
    <Compile Include="Munin\PutsAfterRestart.cs" />
    <Compile Include="Munin\Removes.cs" />
    <Compile Include="Munin\SimpleFileTest.cs" />
    <Compile Include="Munin\ToDo.cs" />
    <Compile Include="Munin\ToDoRepository.cs" />
    <Compile Include="NotModified\DocumentNotModified.cs" />
    <Compile Include="Patching\MetadataPatching.cs" />
    <Compile Include="MailingList\Phil-Updated.cs" />
    <Compile Include="Queries\Includes.cs" />
    <Compile Include="Queries\Intersection.cs" />
    <Compile Include="Queries\ParameterizedDynamicQuery.cs" />
    <Compile Include="Querying\IndexedUser.cs" />
    <Compile Include="Querying\SearchOperator.cs" />
    <Compile Include="Querying\UsingDocumentQuery.cs" />
    <Compile Include="Querying\UsingDynamicQueryWithLocalServer.cs" />
    <Compile Include="Querying\UsingDynamicQueryWithRemoteServer.cs" />
    <Compile Include="RavenTest.cs" />
    <Compile Include="RemoteClientTest.cs" />
    <Compile Include="Security\OAuth\AccessTokenAuthentication.cs" />
    <Compile Include="Security\OAuth\GrantAccessTokenClientCredentialsFlow.cs" />
    <Compile Include="Security\OAuth\HttpWebRequestExtensions.cs" />
    <Compile Include="Shard\Async\RoundRobinSharding.cs" />
    <Compile Include="Shard\Async\SimpleSharding.cs" />
    <Compile Include="Shard\Async\WhenUsingParallelAccessStrategy.cs" />
    <Compile Include="Shard\Async\WhenUsingShardedServers.cs" />
    <Compile Include="Shard\BlogModel\Blog.cs" />
    <Compile Include="Shard\BlogModel\BlogShardResolutionStrategy.cs" />
    <Compile Include="Shard\BlogModel\CanMapReduce.cs" />
    <Compile Include="Shard\BlogModel\CanQueryOnlyUsers.cs" />
    <Compile Include="Shard\BlogModel\CanQueryOnlyPosts.cs" />
    <Compile Include="Shard\BlogModel\SupportLazyOperations.cs" />
    <Compile Include="Shard\BlogModel\Post.cs" />
    <Compile Include="Shard\BlogModel\ShardedDocumentSessionIsWorking.cs" />
    <Compile Include="Shard\BlogModel\ShardedDocumentStoreTest.cs" />
    <Compile Include="Shard\BlogModel\ShardingScenario.cs" />
    <Compile Include="Shard\BlogModel\User.cs" />
    <Compile Include="Shard\RoundRobinSharding.cs" />
    <Compile Include="Shard\SimpleSharding.cs" />
    <Compile Include="Shard\WhenUsingParallelAccessStrategy.cs" />
    <Compile Include="Shard\WhenUsingShardedServers.cs" />
    <Compile Include="Some.cs" />
    <Compile Include="Spatial\Event.cs" />
    <Compile Include="Spatial\SpatialIndexTest.cs" />
    <Compile Include="Indexes\Statistics.cs" />
    <Compile Include="Indexes\UsingQueryBuilder.cs" />
    <Compile Include="Linq\UsingRavenQueryProvider.cs" />
    <Compile Include="Linq\LinqTransformerCompilationTests.cs" />
    <Compile Include="Linq\PerformingQueries.cs" />
    <Compile Include="Linq\UsingWhereConditions.cs" />
    <Compile Include="Patching\ArrayPatching.cs">
      <SubType>Code</SubType>
    </Compile>
    <Compile Include="Patching\NestedPatching.cs">
      <SubType>Code</SubType>
    </Compile>
    <Compile Include="Patching\SimplePatchApplication.cs">
      <SubType>Code</SubType>
    </Compile>
    <Compile Include="Spatial\SpatialIndexTestHelper.cs" />
    <Compile Include="Spatial\SpatialSearch.cs" />
    <Compile Include="Storage\BackupRestore.cs" />
    <Compile Include="Storage\CreateUpdateDeleteDocuments.cs" />
    <Compile Include="Storage\CreateIndexes.cs" />
    <Compile Include="Storage\DeleteIndexes.cs">
      <SubType>Code</SubType>
    </Compile>
    <Compile Include="Indexes\DocumentsToIndex.cs" />
    <Compile Include="Storage\GeneralStorage.cs" />
    <Compile Include="Storage\IncrementalBackupRestore.cs" />
    <Compile Include="Storage\IndexStaleViaEtags.cs" />
    <Compile Include="Storage\ReduceStaleness.cs" />
    <Compile Include="Storage\SimilarIndexNames.cs" />
    <Compile Include="Stress\BigDoc.cs" />
    <Compile Include="Suggestions\SuggestionsLazy.cs" />
    <Compile Include="Suggestions\Suggestions.cs" />
    <Compile Include="Suggestions\SuggestionsHelper.cs" />
    <Compile Include="Track\AsyncProjectionShouldWork.cs" />
    <Compile Include="Track\RavenDB053.cs" />
    <Compile Include="Track\RavenDB17.cs" />
    <Compile Include="Transactions\Deletes.cs" />
    <Compile Include="Transactions\Etags.cs" />
    <Compile Include="Transactions\MultipleDocuments.cs" />
    <Compile Include="Transactions\Simple.cs" />
    <Compile Include="Transactions\WriteConflicts.cs" />
    <Compile Include="Triggers\AttachmentDeleteTrigger.cs" />
    <Compile Include="Triggers\AttachmentReadTrigger.cs" />
    <Compile Include="Triggers\AttachmentPutTriggers.cs" />
    <Compile Include="Triggers\AuditAttachmentPutTrigger.cs" />
    <Compile Include="Triggers\AuditPutTrigger.cs" />
    <Compile Include="Triggers\Bugs\AuditContext.cs" />
    <Compile Include="Triggers\Bugs\AuditTrigger.cs" />
    <Compile Include="Triggers\Bugs\ModifyingMetadataFromTrigger.cs" />
    <Compile Include="Triggers\Bugs\Person.cs" />
    <Compile Include="Triggers\CascadeDeleteTrigger.cs" />
    <Compile Include="Triggers\DeleteTriggers.cs" />
    <Compile Include="Triggers\IndexToDataTable.cs" />
    <Compile Include="Triggers\IndexTriggers.cs" />
    <Compile Include="Triggers\PutTriggers.cs" />
    <Compile Include="Triggers\ReadTriggers.cs" />
    <Compile Include="Triggers\RefuseBigAttachmentPutTrigger.cs" />
    <Compile Include="Triggers\VetoCapitalNamesPutTrigger.cs" />
    <Compile Include="Utils\SettingsDat.cs" />
    <Compile Include="Util\IISConfig.cs" />
    <Compile Include="Util\IISExpressDriver.cs" />
    <Compile Include="Util\ProcessDriver.cs" />
    <Compile Include="Util\RavenDBDriver.cs" />
    <Compile Include="Util\ReflectionUtilTest.cs" />
    <Compile Include="Util\RunExternalProcess.cs" />
    <Compile Include="Util\WildcardMatching.cs" />
    <Compile Include="Views\MapReduce.cs" />
    <Compile Include="Views\MapReduce_IndependentSteps.cs" />
    <Compile Include="Views\ViewCompilation.cs" />
    <Compile Include="Views\ViewStorage.cs" />
    <Compile Include="MailingList\WhereInQueryTests.cs" />
    <Compile Include="WithNLog.cs" />
  </ItemGroup>
  <ItemGroup>
    <BootstrapperPackage Include="Microsoft.Net.Client.3.5">
      <Visible>False</Visible>
      <ProductName>.NET Framework 3.5 SP1 Client Profile</ProductName>
      <Install>false</Install>
    </BootstrapperPackage>
    <BootstrapperPackage Include="Microsoft.Net.Framework.3.5.SP1">
      <Visible>False</Visible>
      <ProductName>.NET Framework 3.5 SP1</ProductName>
      <Install>true</Install>
    </BootstrapperPackage>
    <BootstrapperPackage Include="Microsoft.Windows.Installer.3.1">
      <Visible>False</Visible>
      <ProductName>Windows Installer 3.1</ProductName>
      <Install>true</Install>
    </BootstrapperPackage>
  </ItemGroup>
  <ItemGroup>
    <ProjectReference Include="..\Raven.Abstractions\Raven.Abstractions.csproj">
      <Project>{41ac479e-1eb2-4d23-aaf2-e4c8df1bc2ba}</Project>
      <Name>Raven.Abstractions</Name>
    </ProjectReference>
    <ProjectReference Include="..\Raven.Client.Embedded\Raven.Client.Embedded.csproj">
      <Project>{0F5287AD-37B3-4375-BA3E-3CED64B1FC5B}</Project>
      <Name>Raven.Client.Embedded</Name>
    </ProjectReference>
    <ProjectReference Include="..\Raven.Client.Lightweight\Raven.Client.Lightweight.csproj">
      <Project>{4E087ECB-E7CA-4891-AC3C-3C76702715B6}</Project>
      <Name>Raven.Client.Lightweight</Name>
    </ProjectReference>
    <ProjectReference Include="..\Raven.Database\Raven.Database.csproj">
      <Project>{212823cd-25e1-41ac-92d1-d6df4d53fc85}</Project>
      <Name>Raven.Database</Name>
    </ProjectReference>
    <ProjectReference Include="..\Raven.Server\Raven.Server.csproj">
      <Project>{3b90eb20-aea3-4972-8219-936f1a62768c}</Project>
      <Name>Raven.Server</Name>
    </ProjectReference>
    <ProjectReference Include="..\Raven.Smuggler\Raven.Smuggler.csproj">
      <Project>{3E6401AC-3E33-4B61-A460-49953654A207}</Project>
      <Name>Raven.Smuggler</Name>
    </ProjectReference>
    <ProjectReference Include="..\Raven.Tests.Helpers\Raven.Tests.Helpers.csproj">
      <Project>{14f2d508-8e06-407b-9451-97e99538e26b}</Project>
      <Name>Raven.Tests.Helpers</Name>
    </ProjectReference>
    <ProjectReference Include="..\Raven.Web\Raven.Web.csproj">
      <Project>{f49c2ed0-1844-44b4-a595-5fd152853b9c}</Project>
      <Name>Raven.Web</Name>
    </ProjectReference>
  </ItemGroup>
  <ItemGroup>
    <None Include="..\Raven.Database\RavenDB.snk">
      <Link>RavenDB.snk</Link>
    </None>
    <None Include="App.config">
      <SubType>Designer</SubType>
    </None>
    <EmbeddedResource Include="DefaultLogging.config" />
    <EmbeddedResource Include="MailingList\MapReduceIssue\MvcMusicStore_Dump.json" />
    <EmbeddedResource Include="MailingList\Sandbox.ravendump" />
    <None Include="packages.config">
      <SubType>Designer</SubType>
    </None>
    <EmbeddedResource Include="Patching\failingdump11.ravendump" />
  </ItemGroup>
  <ItemGroup>
    <EmbeddedResource Include="MailingList\Everett\DocumentWithBytes.txt" />
  </ItemGroup>
  <ItemGroup>
    <Folder Include="Bugs\Facets\" />
  </ItemGroup>
  <Import Project="$(MSBuildToolsPath)\Microsoft.CSharp.targets" />
  <Import Project="$(MSBuildProjectDirectory)\..\Tools\StyleCop\StyleCop.Targets" />
  <Import Project="$(SolutionDir)\.nuget\nuget.targets" />
  <!-- To modify your build process, add your task inside one of the targets below and uncomment it. 
       Other similar extension points exist, see Microsoft.Common.targets.
  <Target Name="BeforeBuild">
  </Target>
  <Target Name="AfterBuild">
  </Target>
  -->
</Project><|MERGE_RESOLUTION|>--- conflicted
+++ resolved
@@ -94,25 +94,19 @@
       <SpecificVersion>False</SpecificVersion>
       <HintPath>..\SharedLibs\Lucene.Net.dll</HintPath>
     </Reference>
-<<<<<<< HEAD
     <Reference Include="Lucene.Net.Contrib.FastVectorHighlighter">
       <HintPath>..\SharedLibs\Lucene.Net.Contrib.FastVectorHighlighter.dll</HintPath>
     </Reference>
     <Reference Include="Lucene.Net.Contrib.Spatial.NTS">
       <HintPath>..\SharedLibs\Lucene.Net.Contrib.Spatial.NTS.dll</HintPath>
-=======
     <Reference Include="Lucene.Net.Contrib.FastVectorHighlighter, Version=3.0.3.0, Culture=neutral, PublicKeyToken=85089178b9ac3181, processorArchitecture=MSIL">
       <SpecificVersion>False</SpecificVersion>
       <HintPath>..\SharedLibs\Lucene.Net.Contrib.FastVectorHighlighter.dll</HintPath>
->>>>>>> 25e8ddc1
     </Reference>
     <Reference Include="Microsoft.CompilerServices.AsyncTargetingPack.Net4, Version=1.0.0.0, Culture=neutral, PublicKeyToken=31bf3856ad364e35, processorArchitecture=MSIL">
       <SpecificVersion>False</SpecificVersion>
-<<<<<<< HEAD
       <HintPath>..\packages\Microsoft.CompilerServices.AsyncTargetingPack.1.0.0\lib\net40\Microsoft.CompilerServices.AsyncTargetingPack.Net4.dll</HintPath>
-=======
       <HintPath>..\SharedLibs\Lucene.Net.Contrib.Spatial.NTS.dll</HintPath>
->>>>>>> 25e8ddc1
     </Reference>
     <Reference Include="Microsoft.CSharp" />
     <Reference Include="Microsoft.VisualStudio.DebuggerVisualizers, Version=10.0.0.0, Culture=neutral, PublicKeyToken=b03f5f7f11d50a3a, processorArchitecture=MSIL">
@@ -141,12 +135,9 @@
     <Reference Include="Rhino.Mocks">
       <HintPath>..\SharedLibs\Rhino.Mocks.dll</HintPath>
     </Reference>
-<<<<<<< HEAD
     <Reference Include="Spatial4n.Core.NTS">
-=======
     <Reference Include="Spatial4n.Core.NTS, Version=0.3.0.0, Culture=neutral, PublicKeyToken=9f9456e1ca16d45e, processorArchitecture=MSIL">
       <SpecificVersion>False</SpecificVersion>
->>>>>>> 25e8ddc1
       <HintPath>..\SharedLibs\Spatial4n.Core.NTS.dll</HintPath>
     </Reference>
     <Reference Include="System" />
@@ -537,14 +528,11 @@
     <Compile Include="Bugs\SinglePropertyDocument.cs" />
     <Compile Include="Bugs\MapRedue\VersionedDocument.cs" />
     <Compile Include="Bugs\Smuggler.cs" />
-<<<<<<< HEAD
     <Compile Include="Bugs\TimeSpanIndexing.cs" />
     <Compile Include="Bugs\WhereInShouldBeBoostedCorrectly.cs" />
-=======
     <Compile Include="Bugs\TransformResults\Answers_ByQuestion_NoTransformResults.cs" />
     <Compile Include="Bundles\IndexedProperties\Alexander.cs" />
     <Compile Include="Bundles\IndexedProperties\IndexedProperties.cs" />
->>>>>>> 25e8ddc1
     <Compile Include="Bundles\MoreLikeThis\MoreLikeThisMultiTenant.cs" />
     <Compile Include="Bundles\PeriodicBackups\PeriodicBackupTests.cs" />
     <Compile Include="Bundles\Replication\Bugs\AddingAndDeletingRemote.cs" />

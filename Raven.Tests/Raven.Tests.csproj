--- conflicted
+++ resolved
@@ -236,11 +236,8 @@
     <Compile Include="Bugs\DoesPreserveDocumentIdCaseWhenPatchingFullCollectionTest.cs" />
     <Compile Include="Bugs\EntityWithStack.cs" />
     <Compile Include="Bugs\NoTracking.cs" />
-<<<<<<< HEAD
     <Compile Include="Bugs\SortingAsMaxInt.cs" />
-=======
     <Compile Include="Document\CanChangeCollectionName.cs" />
->>>>>>> cf86a6c9
     <Compile Include="IndexMerging\SimpleIndexMerging.cs" />
     <Compile Include="Embedded\EmbeddedTests.cs" />
     <Compile Include="Bugs\WhenStoringADocumentWithAsyncSessionAndZipCompressionOn.cs" />

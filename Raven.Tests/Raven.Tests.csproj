--- conflicted
+++ resolved
@@ -1,946 +1,940 @@
-﻿<?xml version="1.0" encoding="utf-8"?>
-<Project ToolsVersion="4.0" DefaultTargets="Build" xmlns="http://schemas.microsoft.com/developer/msbuild/2003">
-  <PropertyGroup>
-    <Configuration Condition=" '$(Configuration)' == '' ">Debug</Configuration>
-    <Platform Condition=" '$(Platform)' == '' ">AnyCPU</Platform>
-    <ProductVersion>9.0.30729</ProductVersion>
-    <SchemaVersion>2.0</SchemaVersion>
-    <ProjectGuid>{267AC60C-751E-42E9-AA18-66035DEFF63A}</ProjectGuid>
-    <OutputType>Library</OutputType>
-    <AppDesignerFolder>Properties</AppDesignerFolder>
-    <RootNamespace>Raven.Tests</RootNamespace>
-    <AssemblyName>Raven.Tests</AssemblyName>
-    <TargetFrameworkVersion>v4.0</TargetFrameworkVersion>
-    <FileAlignment>512</FileAlignment>
-    <FileUpgradeFlags>
-    </FileUpgradeFlags>
-    <OldToolsVersion>3.5</OldToolsVersion>
-    <UpgradeBackupLocation />
-    <PublishUrl>publish\</PublishUrl>
-    <Install>true</Install>
-    <InstallFrom>Disk</InstallFrom>
-    <UpdateEnabled>false</UpdateEnabled>
-    <UpdateMode>Foreground</UpdateMode>
-    <UpdateInterval>7</UpdateInterval>
-    <UpdateIntervalUnits>Days</UpdateIntervalUnits>
-    <UpdatePeriodically>false</UpdatePeriodically>
-    <UpdateRequired>false</UpdateRequired>
-    <MapFileExtensions>true</MapFileExtensions>
-    <ApplicationRevision>0</ApplicationRevision>
-    <ApplicationVersion>1.0.0.%2a</ApplicationVersion>
-    <IsWebBootstrapper>false</IsWebBootstrapper>
-    <UseApplicationTrust>false</UseApplicationTrust>
-    <BootstrapperEnabled>true</BootstrapperEnabled>
-    <TargetFrameworkProfile />
-  </PropertyGroup>
-  <PropertyGroup Condition=" '$(Configuration)|$(Platform)' == 'Debug|AnyCPU' ">
-    <DebugSymbols>true</DebugSymbols>
-    <DebugType>full</DebugType>
-    <Optimize>false</Optimize>
-    <OutputPath>bin\Debug\</OutputPath>
-    <DefineConstants>TRACE;DEBUG</DefineConstants>
-    <ErrorReport>prompt</ErrorReport>
-    <WarningLevel>4</WarningLevel>
-    <CodeAnalysisRuleSet>AllRules.ruleset</CodeAnalysisRuleSet>
-    <PlatformTarget>AnyCPU</PlatformTarget>
-  </PropertyGroup>
-  <PropertyGroup Condition=" '$(Configuration)|$(Platform)' == 'Release|AnyCPU' ">
-    <DebugType>pdbonly</DebugType>
-    <Optimize>true</Optimize>
-    <OutputPath>bin\Release\</OutputPath>
-    <DefineConstants>TRACE</DefineConstants>
-    <ErrorReport>prompt</ErrorReport>
-    <WarningLevel>4</WarningLevel>
-    <CodeAnalysisRuleSet>AllRules.ruleset</CodeAnalysisRuleSet>
-    <StyleCopTreatErrorsAsWarnings>false</StyleCopTreatErrorsAsWarnings>
-  </PropertyGroup>
-  <PropertyGroup>
-    <SignAssembly>true</SignAssembly>
-  </PropertyGroup>
-  <PropertyGroup>
-    <AssemblyOriginatorKeyFile>..\Raven.Database\RavenDB.snk</AssemblyOriginatorKeyFile>
-  </PropertyGroup>
-  <ItemGroup>
-    <Reference Include="Esent.Interop, Version=1.0.0.0, Culture=neutral, PublicKeyToken=b93b4ad6c4b80595, processorArchitecture=MSIL">
-      <SpecificVersion>False</SpecificVersion>
-      <HintPath>..\SharedLibs\Esent.Interop.dll</HintPath>
-    </Reference>
-    <Reference Include="FizzWare.NBuilder">
-      <HintPath>..\packages\NBuilder.3.0.1.1\lib\FizzWare.NBuilder.dll</HintPath>
-    </Reference>
-    <Reference Include="ICSharpCode.NRefactory">
-      <HintPath>..\SharedLibs\ICSharpCode.NRefactory.dll</HintPath>
-    </Reference>
-    <Reference Include="Lucene.Net, Version=2.9.1.2, Culture=neutral, processorArchitecture=MSIL">
-      <SpecificVersion>False</SpecificVersion>
-      <HintPath>..\SharedLibs\Lucene.Net.dll</HintPath>
-    </Reference>
-    <Reference Include="Lucene.Net.Contrib.Spatial">
-      <HintPath>..\SharedLibs\Lucene.Net.Contrib.Spatial.dll</HintPath>
-    </Reference>
-    <Reference Include="Lucene.Net.Contrib.SpellChecker">
-      <HintPath>..\SharedLibs\Lucene.Net.Contrib.SpellChecker.dll</HintPath>
-    </Reference>
-    <Reference Include="Microsoft.CSharp" />
-    <Reference Include="Microsoft.VisualStudio.DebuggerVisualizers, Version=10.0.0.0, Culture=neutral, PublicKeyToken=b03f5f7f11d50a3a, processorArchitecture=MSIL">
-      <SpecificVersion>False</SpecificVersion>
-      <HintPath>..\..\..\Program Files (x86)\Microsoft Visual Studio 10.0\Common7\IDE\ReferenceAssemblies\v2.0\Microsoft.VisualStudio.DebuggerVisualizers.dll</HintPath>
-    </Reference>
-    <Reference Include="NLog">
-      <HintPath>..\packages\NLog.2.0.0.2000\lib\net40\NLog.dll</HintPath>
-    </Reference>
-    <Reference Include="Rhino.Mocks">
-      <HintPath>..\SharedLibs\Rhino.Mocks.dll</HintPath>
-    </Reference>
-    <Reference Include="System" />
-    <Reference Include="System.ComponentModel.Composition" />
-    <Reference Include="System.Core">
-      <RequiredTargetFramework>3.5</RequiredTargetFramework>
-    </Reference>
-    <Reference Include="System.Runtime.Serialization" />
-    <Reference Include="System.Transactions" />
-    <Reference Include="System.Web" />
-    <Reference Include="System.Web.Abstractions" />
-    <Reference Include="System.Xml.Linq">
-      <RequiredTargetFramework>3.5</RequiredTargetFramework>
-    </Reference>
-    <Reference Include="System.Data.DataSetExtensions">
-      <RequiredTargetFramework>3.5</RequiredTargetFramework>
-    </Reference>
-    <Reference Include="System.Data" />
-    <Reference Include="System.Xml" />
-    <Reference Include="xunit, Version=1.9.0.1566, Culture=neutral, PublicKeyToken=8d05b1bb7a6fdb6c, processorArchitecture=MSIL">
-      <HintPath>..\packages\xunit.1.9.0.1566\lib\xunit.dll</HintPath>
-    </Reference>
-    <Reference Include="xunit.extensions, Version=1.9.0.1566, Culture=neutral, PublicKeyToken=8d05b1bb7a6fdb6c, processorArchitecture=MSIL">
-      <HintPath>..\packages\xunit.extensions.1.9.0.1566\lib\xunit.extensions.dll</HintPath>
-    </Reference>
-  </ItemGroup>
-  <ItemGroup>
-    <Compile Include="..\CommonAssemblyInfo.cs">
-      <Link>Properties\CommonAssemblyInfo.cs</Link>
-    </Compile>
-    <Compile Include="Bugs\Account.cs" />
-    <Compile Include="Bugs\AccurateCount.cs" />
-    <Compile Include="Bugs\AdHocProjections.cs" />
-    <Compile Include="Bugs\AfterDeletingTheIndexStopsBeingStale.cs" />
-    <Compile Include="Bugs\AggressiveCaching.cs" />
-    <Compile Include="Bugs\AnalyzerPerField.cs" />
-    <Compile Include="Bugs\AnonymousClasses.cs" />
-    <Compile Include="Bugs\ArrayOfMaybeNull.cs" />
-    <Compile Include="Bugs\Attachments.cs" />
-    <Compile Include="Bugs\BackwardCompatability.cs" />
-    <Compile Include="Bugs\BatchPatching.cs" />
-    <Compile Include="Bugs\CanAggregateOnDecimal.cs" />
-    <Compile Include="Bugs\CannotChangeId.cs" />
-    <Compile Include="Bugs\CanUseReduceResultInOutput.cs" />
-    <Compile Include="Bugs\CaseSensitiveDeletes.cs" />
-    <Compile Include="Bugs\Chripede\IndexOnList.cs" />
-    <Compile Include="Bugs\CompiledIndexesNhsevidence.cs" />
-    <Compile Include="Bugs\ComplexIndexes.cs" />
-    <Compile Include="Bugs\ConflictsWithIIS.cs" />
-    <Compile Include="Bugs\ConflictsWithRemote.cs" />
-    <Compile Include="Bugs\CreatingIndexes.cs" />
-    <Compile Include="Bugs\CS1977.cs" />
-    <Compile Include="Bugs\DanTurner.cs" />
-    <Compile Include="Bugs\DeserializationAcrossTypes.cs" />
-    <Compile Include="Bugs\DictionaryOfDateTime.cs" />
-    <Compile Include="Bugs\DynamicQuerySorting.cs" />
-    <Compile Include="Bugs\EmbeddableDocumentStoreUsingUrlWithConnectionString.cs" />
-    <Compile Include="Bugs\EmptyAttachments.cs" />
-    <Compile Include="Bugs\EqualityWithArrayOfGuids.cs" />
-    <Compile Include="Bugs\Everett.cs" />
-    <Compile Include="Bugs\FullTextSearchOnTags.cs" />
-    <Compile Include="Bugs\HiLoKeyGeneratorConcurrency.cs" />
-    <Compile Include="Bugs\Identifiers\SpecialCharactersOnIIS.cs" />
-    <Compile Include="Bugs\Identifiers\WithBase64Characters.cs" />
-    <Compile Include="Bugs\HiLoToMaxTests.cs" />
-    <Compile Include="Bugs\IndexesWithDateTimeMin.cs" />
-    <Compile Include="Bugs\Indexing\CanHaveAnIndexNameThatStartsWithDynamic.cs" />
-    <Compile Include="Bugs\Indexing\CannotCreateIndexWithoutReduce.cs" />
-    <Compile Include="Bugs\Indexing\WithStringReverse.cs" />
-    <Compile Include="Bugs\Indexing\InvalidIndexes.cs" />
-    <Compile Include="Bugs\InitializeConfiguration.cs" />
-    <Compile Include="Bugs\Issue355.cs" />
-    <Compile Include="Bugs\JsonReferences.cs" />
-    <Compile Include="Bugs\LarsErik.cs" />
-    <Compile Include="Bugs\Iulian\GeneratesCorrectTemporaryIndex.cs" />
-    <Compile Include="Bugs\LiveProjections\Entities\Place.cs" />
-    <Compile Include="Bugs\LiveProjections\Entities\Task.cs" />
-    <Compile Include="Bugs\LiveProjections\Entities\TaskSummary.cs" />
-    <Compile Include="Bugs\LiveProjections\Entities\User.cs" />
-    <Compile Include="Bugs\LiveProjections\Indexes\TaskSummaryIndex.cs" />
-    <Compile Include="Bugs\LiveProjections\LiveProjectionOnTasks.cs" />
-    <Compile Include="Bugs\MapReduceWithDifferentFieldNames.cs" />
-    <Compile Include="Bugs\MapReduceWithDifferentFieldNamesFromTheStronglyTypedType.cs" />
-    <Compile Include="Bugs\MapRedue\Chris.cs" />
-    <Compile Include="Bugs\MapRedue\LetInReduceFunction.cs" />
-    <Compile Include="Bugs\MapRedue\Document.cs" />
-    <Compile Include="Bugs\MapRedue\DocumentView.cs" />
-    <Compile Include="Bugs\MapRedue\MapReduceIndex.cs" />
-    <Compile Include="Bugs\MapRedue\TreeWithChildrenCount.cs" />
-    <Compile Include="Bugs\Marcus.cs" />
-    <Compile Include="Bugs\Matthew.cs" />
-    <Compile Include="Bugs\MetadataBugs.cs" />
-    <Compile Include="Bugs\MetadataIssues.cs" />
-    <Compile Include="Bugs\Metadata\Querying.cs" />
-    <Compile Include="Bugs\MultiMap\MultiMapWithoutReduce.cs" />
-    <Compile Include="Bugs\MultiMap\Errors.cs" />
-    <Compile Include="Bugs\MultiMap\MultiMapReduce.cs" />
-    <Compile Include="Bugs\MultiMap\MultiMapWithCustomProperties.cs" />
-    <Compile Include="Bugs\MultiMap\SimpleMultiMap.cs" />
-    <Compile Include="Bugs\NestedProjection.cs" />
-    <Compile Include="Bugs\NestedTransactions.cs" />
-    <Compile Include="Bugs\NGramSearch.cs" />
-    <Compile Include="Bugs\OfflineConcurrency.cs" />
-    <Compile Include="Bugs\OptimizedSimpleQueries.cs" />
-    <Compile Include="Bugs\Orders.cs" />
-    <Compile Include="Bugs\PoisonIndexes\PoisonIndex.cs" />
-    <Compile Include="Bugs\Queries\Boolean.cs" />
-    <Compile Include="Bugs\Queries\CanIncludeValueType.cs" />
-    <Compile Include="Bugs\Queries\QueryProvider.cs" />
-    <Compile Include="Bugs\QueryingOnEmptyArray.cs" />
-    <Compile Include="Bugs\QueryingOnEmptyString.cs" />
-    <Compile Include="Bugs\QueryingOverTags.cs" />
-    <Compile Include="Bugs\QueryOptimizerOnStaticIndex.cs" />
-    <Compile Include="Bugs\RacielrodTest.cs" />
-    <Compile Include="Bugs\RecursiveQueries.cs" />
-    <Compile Include="Bugs\Reindexing.cs" />
-    <Compile Include="Bugs\ReservedWords.cs" />
-    <Compile Include="Bugs\RoundCrisis.cs" />
-    <Compile Include="Bugs\SelfReference.cs" />
-    <Compile Include="Bugs\SerializingAndDeserializingWithRaven.cs" />
-    <Compile Include="Bugs\CanGetScores.cs" />
-    <Compile Include="Bugs\CanReadLuceneProjectedDateTimeOffset.cs" />
-    <Compile Include="Bugs\ComplexDynamicQuery.cs" />
-    <Compile Include="Bugs\ConnectionStringParsing.cs" />
-    <Compile Include="Bugs\CreateIndexesRemotely.cs" />
-    <Compile Include="Bugs\DateFilter.cs" />
-    <Compile Include="Bugs\DeletingDynamics.cs" />
-    <Compile Include="Bugs\DirectoryCreation.cs" />
-    <Compile Include="Bugs\DtcBlues.cs" />
-    <Compile Include="Bugs\DuplicatedFiledNames.cs" />
-    <Compile Include="Bugs\EntitiesWithAttributes.cs" />
-    <Compile Include="Bugs\EnumsCastToInts.cs" />
-    <Compile Include="Bugs\Indexing\CanIndexNestedObjects.cs" />
-    <Compile Include="Bugs\Indexing\CanIndexWithCharLiteral.cs" />
-    <Compile Include="Bugs\IndexSelectionForMapReduce.cs" />
-    <Compile Include="Bugs\IntegerIds.cs" />
-    <Compile Include="Bugs\IteratingTwice.cs" />
-    <Compile Include="Bugs\Iulian\CanReadEntityWithUrlId.cs" />
-    <Compile Include="Bugs\LastModifiedQueries.cs" />
-    <Compile Include="Bugs\LinqOnDictionary.cs" />
-    <Compile Include="Bugs\LuceneIndexing.cs" />
-    <Compile Include="Bugs\LuceneQueryShouldNotModifyDynamicDocument.cs" />
-    <Compile Include="Bugs\ManyDocumentsViaDTC.cs" />
-    <Compile Include="Bugs\MassivelyMultiTenant.cs" />
-    <Compile Include="Bugs\MixingIdentityAndAssignedIds.cs" />
-    <Compile Include="Bugs\MultipleRangeQueries.cs" />
-    <Compile Include="Bugs\NullableDateTime.cs" />
-    <Compile Include="Bugs\NullableValuesRemote.cs" />
-    <Compile Include="Bugs\OrderByCollectionCount.cs" />
-    <Compile Include="Bugs\Profiling.cs" />
-    <Compile Include="Bugs\ProjectionFromDynamicIndex.cs" />
-    <Compile Include="Bugs\Queries\Floats.cs" />
-    <Compile Include="Bugs\Queries\Generics.cs" />
-    <Compile Include="Bugs\Queries\NameStartsWith.cs" />
-    <Compile Include="Bugs\QueryIdGreaterThan.cs" />
-    <Compile Include="Bugs\QueryingDateTime.cs" />
-    <Compile Include="Bugs\QueryingOnMetadata.cs" />
-    <Compile Include="Bugs\RavenDbAnyOfPropertyCollection.cs" />
-    <Compile Include="Bugs\Arrays.cs" />
-    <Compile Include="Bugs\AsyncCommit.cs" />
-    <Compile Include="Bugs\Async\Querying.cs" />
-    <Compile Include="Bugs\AttachmentEndoding.cs" />
-    <Compile Include="Bugs\AttachmentsWithCredentials.cs" />
-    <Compile Include="Bugs\AutoCreateIndexes.cs" />
-    <Compile Include="Bugs\AutoDetectAnaylzersForQuery.cs" />
-    <Compile Include="Bugs\Blog.cs" />
-    <Compile Include="Bugs\Caching\CachingOfDocumentInclude.cs" />
-    <Compile Include="Bugs\Caching\CachingOfDocumentLoad.cs" />
-    <Compile Include="Bugs\CanDetectChanges.cs" />
-    <Compile Include="Bugs\CanGetMetadataForTransient.cs" />
-    <Compile Include="Bugs\CanHandleDocumentRemoval.cs" />
-    <Compile Include="Bugs\CanPassTypesProperlyToAggregation.cs" />
-    <Compile Include="Bugs\CanProjectIdFromDocumentInQueries.cs" />
-    <Compile Include="Bugs\CanSelectFieldsFromIndex.cs" />
-    <Compile Include="Bugs\CanUseNonStringsForId.cs" />
-    <Compile Include="Bugs\Coin.cs" />
-    <Compile Include="Bugs\CompiledIndexes\NetworkEventsToNetworkTemp.cs" />
-    <Compile Include="Bugs\CompiledIndexes\NetworkList.cs" />
-    <Compile Include="Bugs\CompiledIndexes\Network.cs" />
-    <Compile Include="Bugs\CompiledIndexes\UsingNetworkEventsToNetworkTemp.cs" />
-    <Compile Include="Bugs\ComplexQueryOnSameObject.cs" />
-    <Compile Include="Bugs\CustomDynamicObject.cs" />
-    <Compile Include="Bugs\CustomEntityName.cs" />
-    <Compile Include="Bugs\DateRanges.cs" />
-    <Compile Include="Bugs\DateTimeInLocalTime.cs" />
-    <Compile Include="Bugs\DateTimeInLocalTimeRemote.cs" />
-    <Compile Include="Bugs\DateTimeOffsets.cs" />
-    <Compile Include="Bugs\DecimalPrecision.cs" />
-    <Compile Include="Bugs\Distinct.cs" />
-    <Compile Include="Bugs\DocumentToJsonAndBackTest.cs" />
-    <Compile Include="Bugs\DocumentUrl.cs" />
-    <Compile Include="Bugs\DTC\UsingDtcForDelete.cs" />
-    <Compile Include="Bugs\DTC\UsingDtcForCreate.cs" />
-    <Compile Include="Bugs\DTC\UsingDTCForUpdates.cs" />
-    <Compile Include="Bugs\DTC\UsingRemoteDTC.cs" />
-    <Compile Include="Bugs\Embedded\CanUseForUrlOnly.cs" />
-    <Compile Include="Bugs\Entities\CanSaveUpdateAndRead_Local.cs" />
-    <Compile Include="Bugs\Entities\CanSaveUpdateAndRead.cs" />
-    <Compile Include="Bugs\Entities\JObjectEntity.cs" />
-    <Compile Include="Bugs\EntityWithDate.cs" />
-    <Compile Include="Bugs\EntityWithNullableDateTimeOffset.cs" />
-    <Compile Include="Bugs\EntityWithoutId.cs" />
-    <Compile Include="Bugs\Errors\CanIndexOnNull.cs" />
-    <Compile Include="Bugs\Etag.cs" />
-    <Compile Include="Bugs\ExplicitTransaction.cs" />
-    <Compile Include="Bugs\ExtendingClientSideViaListeners.cs" />
-    <Compile Include="Bugs\FailDelete.cs" />
-    <Compile Include="Bugs\FailStore.cs" />
-    <Compile Include="Bugs\FindPropertyNameForIndex.cs" />
-    <Compile Include="Bugs\GetDocumentUrlOnTransient.cs" />
-    <Compile Include="Bugs\HierarchicalData.cs" />
-    <Compile Include="Bugs\HierarchyFromClient.cs" />
-    <Compile Include="Bugs\HiLoServerKeysNotExported.cs" />
-    <Compile Include="Bugs\Identifiers\LongId.cs" />
-    <Compile Include="Bugs\IndexDefinitionEquality.cs" />
-    <Compile Include="Bugs\Image.cs" />
-    <Compile Include="Bugs\ImageByTagSearchModel.cs" />
-    <Compile Include="Bugs\Includes.cs" />
-    <Compile Include="Bugs\IndexingBehavior.cs" />
-    <Compile Include="Bugs\IndexingRavenDocuments.cs" />
-    <Compile Include="Bugs\Indexing\CanIndexAllDocsWhenThereAreMoreDocsThanTheBatchSize.cs" />
-    <Compile Include="Bugs\Indexing\ComplexLinq.cs" />
-    <Compile Include="Bugs\Indexing\ComplexUsage.cs" />
-    <Compile Include="Bugs\Indexing\CreateIndexesOnRemoteServer.cs" />
-    <Compile Include="Bugs\Indexing\DynamicFields.cs" />
-    <Compile Include="Bugs\Indexing\DynamicQueriesCanSort.cs" />
-    <Compile Include="Bugs\Indexing\FilterOnMissingProperty.cs" />
-    <Compile Include="Bugs\Indexing\GroupingAndFiltering.cs" />
-    <Compile Include="Bugs\Indexing\IndexingEachFieldInEachDocumentSeparetedly.cs" />
-    <Compile Include="Bugs\Indexing\IndexingOnDictionary.cs" />
-    <Compile Include="Bugs\Indexing\MissingAnalyzer.cs" />
-    <Compile Include="Bugs\Indexing\RemoteIndexingOnDictionary.cs" />
-    <Compile Include="Bugs\Indexing\Transaction.cs" />
-    <Compile Include="Bugs\Indexing\TransactionIndexByMrnRemote.cs" />
-    <Compile Include="Bugs\Indexing\Transaction_ByMrn.cs" />
-    <Compile Include="Bugs\Indexing\UsingSortOptions.cs" />
-    <Compile Include="Bugs\Indexing\ThrowingAnalyzer.cs" />
-    <Compile Include="Bugs\Indexing\TransactionIndexByMrn.cs" />
-    <Compile Include="Bugs\Indexing\WillGroupValuesUsingComplexValues.cs" />
-    <Compile Include="Bugs\Indexing\WiseShrek.cs" />
-    <Compile Include="Bugs\Indexing\WithStartWith.cs" />
-    <Compile Include="Bugs\IndexNestedFields.cs" />
-    <Compile Include="Bugs\IndexWithTwoProperties.cs" />
-    <Compile Include="Bugs\InMemoryOnly.cs" />
-    <Compile Include="Bugs\InvalidIds.cs" />
-    <Compile Include="Bugs\Issue199.cs" />
-    <Compile Include="Bugs\JsonDeserialization.cs" />
-    <Compile Include="Bugs\KeyGeneration.cs" />
-    <Compile Include="Bugs\KeysAreCaseInsensitive.cs" />
-    <Compile Include="Bugs\LinqGitHub147.cs" />
-    <Compile Include="Bugs\LinqOnUrls.cs" />
-    <Compile Include="Bugs\LiveProjection.cs" />
-    <Compile Include="Bugs\LiveProjections\CanLoadMultipleItems.cs" />
-    <Compile Include="Bugs\LiveProjections\Entities\Product.cs" />
-    <Compile Include="Bugs\LiveProjections\Indexes\ProductDetailsReport_ByProductId.cs" />
-    <Compile Include="Bugs\LiveProjections\Indexes\ProductSkuListViewModelReport_ByArticleNumberAndName.cs" />
-    <Compile Include="Bugs\LiveProjections\ParentAndChildrenNames.cs" />
-    <Compile Include="Bugs\LiveProjections\Person.cs" />
-    <Compile Include="Bugs\LiveProjections\Views\ProductDetailsReport.cs" />
-    <Compile Include="Bugs\LiveProjections\Views\ProductSkuListViewModelReport.cs" />
-    <Compile Include="Bugs\LiveProjections\Entities\ProductSku.cs" />
-    <Compile Include="Bugs\LiveProjections\Views\ProductVariant.cs" />
-    <Compile Include="Bugs\LiveProjections\LiveProjectionOnProducts.cs" />
-    <Compile Include="Bugs\LuceneQueryShouldWorkWithoutExtensionMethod.cs" />
-    <Compile Include="Bugs\LukeQuerying.cs" />
-    <Compile Include="Bugs\MapReduceThrowsNRE.cs" />
-    <Compile Include="Bugs\MetadataUpdates.cs" />
-    <Compile Include="Bugs\Metadata\LastModifiedLocal.cs" />
-    <Compile Include="Bugs\Metadata\LastModifiedRemote.cs" />
-    <Compile Include="Bugs\Metadata\MetadataPropertyInEntity.cs" />
-    <Compile Include="Bugs\MichaelJonson.cs" />
-    <Compile Include="Bugs\MoreDtcIssues.cs" />
-    <Compile Include="Bugs\MultiEntityIndex.cs" />
-    <Compile Include="Bugs\MultipleResultsPerDocumentAndPaging.cs" />
-    <Compile Include="Bugs\MultiTenancy\Basic.cs" />
-    <Compile Include="Bugs\MultiTenancy\CreatingIndexes.cs" />
-    <Compile Include="Bugs\MultiTenancy\NoCaseSensitive.cs" />
-    <Compile Include="Bugs\MultiTenancy\Test.cs" />
-    <Compile Include="Bugs\NameAndId.cs" />
-    <Compile Include="Bugs\NullableEnum.cs" />
-    <Compile Include="Bugs\Nullables.cs" />
-    <Compile Include="Bugs\NullCoalasing.cs" />
-    <Compile Include="Bugs\OperationHeaders.cs" />
-    <Compile Include="Bugs\OrderOfInsertionDoesNotAffectQuerying.cs" />
-    <Compile Include="Bugs\OverwriteDocuments.cs" />
-    <Compile Include="Bugs\PatchingEntities.cs" />
-    <Compile Include="Bugs\Queries\DynamicMapReduce.cs" />
-    <Compile Include="Bugs\Queries\DynamicQueriesOnMetadata.cs" />
-    <Compile Include="Bugs\Queries\Fetching.cs" />
-    <Compile Include="Bugs\Queries\Includes.cs" />
-    <Compile Include="Bugs\Queries\LuceneQueryCustomMetadata.cs" />
-    <Compile Include="Bugs\Queries\Projections.cs" />
-    <Compile Include="Bugs\Queries\QueryById.cs" />
-    <Compile Include="Bugs\Queries\RangeQueries.cs" />
-    <Compile Include="Bugs\Queries\StatsOnDynamicQueries.cs" />
-    <Compile Include="Bugs\Queries\TermsLocal.cs" />
-    <Compile Include="Bugs\Queries\TermsRemote.cs" />
-    <Compile Include="Bugs\Queries\WithAs.cs" />
-    <Compile Include="Bugs\QueryAfterAdHocIndexIsReset.cs" />
-    <Compile Include="Bugs\QueryByTypeOnly.cs" />
-    <Compile Include="Bugs\QueryByTypeOnlyRemote.cs" />
-    <Compile Include="Bugs\QueryingOnEqualToNull.cs" />
-    <Compile Include="Bugs\QueryingOnValueWithMinus.cs" />
-    <Compile Include="Bugs\QueryingOnValueWithMinusAnalyzed.cs" />
-    <Compile Include="Bugs\QueryingOnValueWithMinusRemote.cs" />
-    <Compile Include="Bugs\QueryingWithDynamicRavenQueryInspector.cs" />
-    <Compile Include="Bugs\QueryOptimizer\LinqToQueryParameters.cs" />
-    <Compile Include="Bugs\QueryOptimizer\QueryOptimizeTests.cs" />
-    <Compile Include="Bugs\QueryResultCountsWithProjections.cs" />
-    <Compile Include="Bugs\OverwriteIndexLocally.cs" />
-    <Compile Include="Bugs\OverwriteIndexRemotely.cs" />
-    <Compile Include="Bugs\Patching.cs" />
-    <Compile Include="Bugs\Polymorphic.cs" />
-    <Compile Include="Bugs\ProjectingDates.cs" />
-    <Compile Include="Bugs\ProjectingDocumentId.cs" />
-    <Compile Include="Bugs\ProjectingFromIndexes.cs" />
-    <Compile Include="Bugs\ProjectionFromDynamicQuery.cs" />
-    <Compile Include="Bugs\QueryingByNegative.cs" />
-    <Compile Include="Bugs\QueryingByNull.cs" />
-    <Compile Include="Bugs\QueryingFromIndex.cs" />
-    <Compile Include="Bugs\QueryWithPercentageSignp.cs" />
-    <Compile Include="Bugs\QueryWithReservedCharacters.cs" />
-    <Compile Include="Bugs\RavenDbNestedPatchTesting.cs" />
-    <Compile Include="Bugs\RavenDBQuery.cs" />
-    <Compile Include="Bugs\ReadDataFromServer.cs" />
-    <Compile Include="Bugs\ReadOnly.cs" />
-    <Compile Include="Bugs\RemoteTx.cs" />
-    <Compile Include="Bugs\ReportQueryCount.cs" />
-    <Compile Include="Bugs\ResettingIndex.cs" />
-    <Compile Include="Bugs\ReuseQuery.cs" />
-    <Compile Include="Bugs\SelectManyIssue.cs" />
-    <Compile Include="Bugs\SelectManyOnNull.cs" />
-    <Compile Include="Bugs\SelectManyTests .cs" />
-    <Compile Include="Bugs\SerializingDates.cs" />
-    <Compile Include="Bugs\SerializingEntities.cs" />
-    <Compile Include="Bugs\SimonCropp.cs" />
-    <Compile Include="Bugs\SimpleJson.cs" />
-    <Compile Include="Bugs\SinglePropertyDocument.cs" />
-    <Compile Include="Bugs\MapRedue\VersionedDocument.cs" />
-    <Compile Include="Bugs\Smuggler.cs" />
-    <Compile Include="Bugs\Spatial.cs" />
-    <Compile Include="Bugs\SpatialTest2.cs" />
-    <Compile Include="Bugs\spokeypokey.cs" />
-    <Compile Include="Bugs\Stacey\InServerDatabase.cs" />
-    <Compile Include="Bugs\Stacey\Models.cs" />
-    <Compile Include="Bugs\Stacey\Aspects.cs" />
-    <Compile Include="Bugs\tmp.cs" />
-    <Compile Include="Bugs\TransformResults\SortHintTester.cs" />
-    <Compile Include="Bugs\SortingById.cs" />
-    <Compile Include="Bugs\SortingOnLong.cs" />
-    <Compile Include="Bugs\SortingWithWildcardQuery.cs" />
-    <Compile Include="Bugs\SpatialQueries.cs" />
-    <Compile Include="Bugs\StaticDynamic.cs" />
-    <Compile Include="Bugs\TakeQueries.cs" />
-    <Compile Include="Bugs\TempIndexScore.cs" />
-    <Compile Include="Bugs\tjbsb.cs" />
-    <Compile Include="Bugs\Transaction.cs" />
-    <Compile Include="Bugs\TransformResults\Answer.cs" />
-    <Compile Include="Bugs\TransformResults\AnswerEntity.cs" />
-    <Compile Include="Bugs\TransformResults\Answers_ByAnswerEntity.cs" />
-    <Compile Include="Bugs\TransformResults\Answers_ByQuestion.cs" />
-    <Compile Include="Bugs\TransformResults\AnswerViewItem.cs" />
-    <Compile Include="Bugs\TransformResults\AnswerVote.cs" />
-    <Compile Include="Bugs\TransformResults\AnswerVoteEntity.cs" />
-    <Compile Include="Bugs\TransformResults\ComplexValuesFromTransformResults.cs" />
-    <Compile Include="Bugs\TransformResults\Question.cs" />
-    <Compile Include="Bugs\TransformResults\QuestionVote.cs" />
-    <Compile Include="Bugs\TransformResults\QuestionWithVoteTotalIndex.cs" />
-    <Compile Include="Bugs\TransformResults\TimeoutTester.cs" />
-    <Compile Include="Bugs\TransformResults\User.cs" />
-    <Compile Include="Bugs\TransformResults\QuestionView.cs" />
-    <Compile Include="Bugs\TransformResults\Thor.cs" />
-    <Compile Include="Bugs\TransformResults\ThorIndex.cs" />
-    <Compile Include="Bugs\TransformResults\Votes_ByAnswerEntity.cs" />
-    <Compile Include="Bugs\TransformResults\WithGuidId.cs" />
-    <Compile Include="Bugs\TransitiveNull.cs" />
-    <Compile Include="Bugs\TranslatingLinqQueriesToIndexes.cs" />
-    <Compile Include="Bugs\TranslatingLinqQueryUsingNestedId.cs" />
-    <Compile Include="Bugs\Translators.cs" />
-    <Compile Include="Bugs\TypeNameHandlingTest.cs" />
-    <Compile Include="Bugs\User.cs" />
-    <Compile Include="Bugs\UserGuid.cs" />
-    <Compile Include="Bugs\UserInt32.cs" />
-    <Compile Include="Bugs\UsingAsProjection.cs" />
-    <Compile Include="Bugs\UsingEnumInLinq.cs" />
-    <Compile Include="Bugs\UsingLongAsId.cs" />
-    <Compile Include="Bugs\UsingStartsWith.cs" />
-    <Compile Include="Bugs\UsingSwedishCollation.cs" />
-    <Compile Include="Bugs\MapRedue\VersionedDocuments.cs" />
-    <Compile Include="Bugs\VeryBigResultSet.cs" />
-    <Compile Include="Bugs\VeryBigResultSetRemote.cs" />
-    <Compile Include="Bugs\Vlad.cs" />
-    <Compile Include="Bugs\Vlko\QueryWithMultipleWhere.cs" />
-    <Compile Include="Bugs\Vlko\RelationIdIndex.cs" />
-    <Compile Include="Bugs\WaitForNonStaleResultsAsOfLastWrite.cs" />
-    <Compile Include="Bugs\WhenDoingSimpleLoad.cs" />
-    <Compile Include="Bugs\WhenRavenClrTypeNotFound.cs" />
-    <Compile Include="Bugs\when_querying_cases_by_name_in_danish.cs" />
-    <Compile Include="Bugs\WhereEntityIs.cs" />
-    <Compile Include="Bugs\WillNotFailSystemIfServerIsNotAvailableOnStartup.cs" />
-    <Compile Include="Bugs\WillThrowIfQueryingForUnindexedField.cs" />
-    <Compile Include="Bugs\CanStoreAndGetDateTimeOffset.cs" />
-    <Compile Include="Bugs\WithPrivateProtectedSetter.cs" />
-    <Compile Include="Bugs\Zhang\UseMaxForDateTimeTypeInReduce.cs" />
-    <Compile Include="Bugs\Zhang\UseMaxForLongTypeInReduce.cs" />
-    <Compile Include="ConcurrentPatching.cs" />
-    <Compile Include="ConnectionStrings.cs" />
-    <Compile Include="CriticalCulturesAttribute.cs" />
-    <Compile Include="Document\AsyncDocumentStoreServerTests.cs" />
-    <Compile Include="Document\CasingIssue.cs" />
-    <Compile Include="Document\ClientKeyGeneratorTests.cs" />
-    <Compile Include="Document\Company.cs" />
-    <Compile Include="Document\Contact.cs" />
-    <Compile Include="Document\DocumentIdTests.cs" />
-    <Compile Include="Document\DocumentStoreEmbeddedGranularTests.cs" />
-    <Compile Include="Document\CustomDynamicClass.cs" />
-    <Compile Include="Document\DocumentStoreEmbeddedTests.cs" />
-    <Compile Include="Document\DocumentStoreServerGranularTests.cs" />
-    <Compile Include="Document\DocumentStoreServerTests.cs" />
-    <Compile Include="Document\DocumentStoreServerTests_DifferentProcess.cs" />
-    <Compile Include="Document\DynamicDocuments.cs" />
-    <Compile Include="Document\Game.cs" />
-    <Compile Include="Document\Inheritance.cs" />
-    <Compile Include="Document\TagCloud.cs" />
-    <Compile Include="Document\TotalCountServerTest.cs" />
-    <Compile Include="Document\WhenUsingMultipleUnshardedServers.cs" />
-    <Compile Include="Document\ZoneCountResult.cs" />
-    <Compile Include="IISExpressTestClient.cs" />
-    <Compile Include="Bugs\IndexDefinitions.cs" />
-    <Compile Include="Indexes\AnalyzerResolution.cs" />
-    <Compile Include="Faceted\Camera.cs" />
-    <Compile Include="Faceted\FacetedIndex.cs" />
-    <Compile Include="Faceted\FacetedIndexTestHelper.cs" />
-    <Compile Include="Indexes\BoostingDuringIndexing.cs" />
-    <Compile Include="Indexes\CompiledIndex.cs" />
-    <Compile Include="Indexes\ComplexIndexOnNotAnalyzedField.cs" />
-    <Compile Include="Indexes\CreateIndexesWithCasting.cs" />
-    <Compile Include="Indexes\CustomAnalyzer.cs" />
-    <Compile Include="Indexes\DynamicFieldIndexing.cs" />
-    <Compile Include="Indexes\DynamicQueryMapping.cs" />
-    <Compile Include="Indexes\ExpressionOperatorPrecedenceTest.cs" />
-    <Compile Include="Indexes\IndexWithSubProperty.cs" />
-    <Compile Include="Indexes\LinqIndexesFromClient.cs" />
-    <Compile Include="Indexes\LuceneAnalyzerUtils.cs" />
-    <Compile Include="Indexes\MapOnlyView.cs" />
-    <Compile Include="Bugs\Indexing\CanMultiMapIndexNullableValueTypes.cs" />
-    <Compile Include="Indexes\MapReduceIndexOnLargeDataSet.cs" />
-    <Compile Include="Indexes\OldIndexRunWhileNewIndexesAreRunning.cs" />
-    <Compile Include="Indexes\QueryingOnDefaultIndex.cs" />
-    <Compile Include="Indexes\QueryingOnStaleIndexes.cs" />
-    <Compile Include="Indexes\ReduceCanUseExtensionMethods.cs" />
-    <Compile Include="Indexes\ShoppingCartEventsToShopingCart.cs" />
-    <Compile Include="Indexes\UsingCustomLuceneAnalyzer.cs" />
-    <Compile Include="Indexes\WithDecimalValue.cs" />
-    <Compile Include="IndexQueryUrl.cs" />
-    <Compile Include="MailingList\BrianVallelunga.cs" />
-    <Compile Include="MailingList\Bruno.cs" />
-    <Compile Include="MailingList\BrunoLopes.cs" />
-    <Compile Include="MailingList\ChrisH.cs" />
-    <Compile Include="MailingList\IdCasing.cs" />
-    <Compile Include="MailingList\IndexTest.cs" />
-    <Compile Include="Issues\RavenDB_187.cs" />
-    <Compile Include="Issues\RavenDB_72.cs" />
-    <Compile Include="Json\CloningTests.cs" />
-    <Compile Include="Json\JsonNetBugsTests.cs" />
-    <Compile Include="Json\RavenJObjects.cs" />
-    <Compile Include="Json\JsonUri.cs" />
-    <Compile Include="Linq\Any.cs" />
-    <Compile Include="Linq\CommitInfo.cs" />
-    <Compile Include="Linq\DynamicQueriesWithStaticIndexes.cs" />
-    <Compile Include="Linq\OrderBy.cs" />
-    <Compile Include="Linq\RavenDB14.cs" />
-    <Compile Include="Linq\SampleDynamicCompilationExtension.cs" />
-    <Compile Include="Linq\SampleGeoLocation.cs" />
-    <Compile Include="Linq\User.cs" />
-    <Compile Include="Linq\WhereClause.cs" />
-    <Compile Include="LocalClientTest.cs" />
-    <Compile Include="MailingList\Asger2.cs" />
-    <Compile Include="MailingList\AttachmentContentType.cs" />
-    <Compile Include="MailingList\bhiku.cs" />
-    <Compile Include="MailingList\BigDocId.cs" />
-    <Compile Include="MailingList\BooleanCollection.cs" />
-    <Compile Include="MailingList\CanUpdateInsideDtcWithOptimisticConcurrency.cs" />
-    <Compile Include="MailingList\EtagUsage.cs" />
-    <Compile Include="MailingList\HiloTests.cs" />
-    <Compile Include="MailingList\DeserialisationToObjectTests.cs" />
-    <Compile Include="MailingList\DtcIssue.cs" />
-    <Compile Include="MailingList\Everett\CanReadBytes.cs" />
-    <Compile Include="MailingList\Afif.cs" />
-    <Compile Include="MailingList\BuildStarted.cs" />
-    <Compile Include="MailingList\Everett616.cs" />
-    <Compile Include="MailingList\Idsa\Casino.cs" />
-    <Compile Include="MailingList\Idsa\CasinosSuspensionsIndex.cs" />
-    <Compile Include="MailingList\Idsa\IdsaTest.cs" />
-    <Compile Include="MailingList\IndexWhereClause .cs" />
-    <Compile Include="MailingList\JamesCrowley.cs" />
-    <Compile Include="MailingList\Johnson.cs" />
-    <Compile Include="MailingList\Jorre.cs" />
-    <Compile Include="MailingList\Mark2.cs" />
-    <Compile Include="MailingList\MattJohnson.cs" />
-    <Compile Include="MailingList\Maverix.cs" />
-    <Compile Include="MailingList\NestedIndexDynamic.cs" />
-    <Compile Include="MailingList\Nick.cs" />
-    <Compile Include="MailingList\NSB.cs" />
-    <Compile Include="MailingList\OrderByValueTypeCast.cs" />
-    <Compile Include="MailingList\Oregon.cs" />
-    <Compile Include="MailingList\Phil.cs" />
-    <Compile Include="MailingList\JoelAsync.cs" />
-<<<<<<< HEAD
-=======
-    <Compile Include="MailingList\LazyWithIncludes.cs" />
-    <Compile Include="MailingList\PhilJones_Search.cs" />
->>>>>>> fa435d84
-    <Compile Include="MailingList\PhilJones\Projections.cs" />
-    <Compile Include="MailingList\PhilJones_Search.cs" />
-    <Compile Include="MailingList\RavenAsyncTest.cs" />
-    <Compile Include="MailingList\RavenDB252.cs" />
-    <Compile Include="MailingList\RecreatingIndexes.cs" />
-    <Compile Include="MailingList\RobinM\AttachmentsStatic.cs" />
-    <Compile Include="MailingList\RyanD.cs" />
-    <Compile Include="MailingList\Scott.cs" />
-    <Compile Include="MailingList\SearchByMapReduceExample.cs" />
-    <Compile Include="MailingList\SpecialChars.cs" />
-    <Compile Include="MailingList\Stacey\Image.cs" />
-    <Compile Include="MailingList\Stacey\ImageByName.cs" />
-    <Compile Include="MailingList\Stacey\InServerTesting.cs" />
-    <Compile Include="MailingList\StartsWith.cs" />
-    <Compile Include="MailingList\StatsTest.cs" />
-    <Compile Include="Queries\IntersectionWithLargeDataset.cs" />
-    
-    <Compile Include="MailingList\TomCabanski.cs" />
-    <Compile Include="MailingList\WallaceTurner.cs" />
-<<<<<<< HEAD
-    
-=======
-    <Compile Include="Shard\ShardingFailure.cs" />
-    <Compile Include="TemporaryCulture.cs" />
->>>>>>> fa435d84
-    <Compile Include="MailingList\Thor\JoinedChildTransport.cs" />
-    <Compile Include="MailingList\Thor\Child.cs" />
-    <Compile Include="MailingList\Thor\LinqTest.cs" />
-    <Compile Include="MailingList\Thor\Transport.cs" />
-    <Compile Include="MailingList\Thor\TransportsIndex.cs" />
-    <Compile Include="MailingList\TypeNameHandlingWithCollectionsTest.cs" />
-    <Compile Include="MailingList\Adrian.cs" />
-    <Compile Include="MailingList\Alexander.cs" />
-    <Compile Include="MailingList\AllPropertiesIndex.cs" />
-    <Compile Include="MailingList\Andrew.cs" />
-    <Compile Include="MailingList\Asger.cs" />
-    <Compile Include="MailingList\Benjamin.cs" />
-    <Compile Include="MailingList\BrainV.cs" />
-    <Compile Include="MailingList\BAM.cs" />
-    <Compile Include="MailingList\Build570.cs" />
-    <Compile Include="MailingList\CanDeleteIndex.cs" />
-    <Compile Include="MailingList\DecimalQueries.cs" />
-    <Compile Include="MailingList\Dmitry.cs" />
-    <Compile Include="MailingList\EnumInIndexDef.cs" />
-    <Compile Include="MailingList\HierarchicalInheritanceIndexing.cs" />
-    <Compile Include="MailingList\IisQueryLengthIssues.cs" />
-    <Compile Include="MailingList\IndexMetadata.cs" />
-    <Compile Include="MailingList\IndexWithUnion.cs" />
-    <Compile Include="MailingList\IndexWithWhere.cs" />
-    <Compile Include="MailingList\Jabber\Games.cs" />
-    <Compile Include="MailingList\JBA.cs" />
-    <Compile Include="MailingList\JohanNilsson.cs" />
-    <Compile Include="MailingList\Justin.cs" />
-    <Compile Include="MailingList\LastModifiedMetadataTest.cs" />
-    <Compile Include="MailingList\ListCount.cs" />
-    <Compile Include="MailingList\MapReduceIssue\CanPageThroughReduceResults.cs" />
-    <Compile Include="MailingList\DynamicQueryIndexSelection.cs" />
-    <Compile Include="MailingList\EnumAsInts.cs" />
-    <Compile Include="MailingList\Everett.cs" />
-    <Compile Include="MailingList\GuidProjection.cs" />
-    <Compile Include="MailingList\LazyStats.cs" />
-    <Compile Include="MailingList\Mark.cs" />
-    <Compile Include="MailingList\Micha.cs" />
-    <Compile Include="MailingList\NullableEnums.cs" />
-    <Compile Include="MailingList\PhilJones\PhilJones88.cs" />
-    <Compile Include="MailingList\RangeQueriesOverSum.cs" />
-    <Compile Include="MailingList\MultiLoad.cs" />
-    <Compile Include="MailingList\PhilJones\PhilJones.cs" />
-    <Compile Include="MailingList\Random.cs" />
-    <Compile Include="MailingList\RavenDbPutTest.cs" />
-    <Compile Include="MailingList\NicolasGarfinkiel.cs" />
-    <Compile Include="MailingList\Rob.cs" />
-    <Compile Include="MailingList\RobStats\Entity.cs" />
-    <Compile Include="MailingList\RobStats\Opinion.cs" />
-    <Compile Include="MailingList\RobStats\StatisticsBug.cs" />
-    <Compile Include="MailingList\RobStats\Summary.cs" />
-    <Compile Include="MailingList\RobStats\TheIndex.cs" />
-    <Compile Include="MailingList\ronne.cs" />
-    <Compile Include="MailingList\Samina.cs" />
-    <Compile Include="MailingList\SetBased.cs" />
-    <Compile Include="MailingList\SkippedResults.cs" />
-    <Compile Include="MailingList\spokeypokey\Spokey.cs" />
-    <Compile Include="MailingList\spokeypokey\Spokey5.cs" />
-    <Compile Include="MailingList\spokeypokey\spokeypokey.cs" />
-    <Compile Include="MailingList\spokeypokey\spokeypokey2.cs" />
-    <Compile Include="MailingList\spokeypokey\spokeypokey3.cs" />
-    <Compile Include="MailingList\spokeypokey\spokeypokey4.cs" />
-    <Compile Include="MailingList\Stacey2.cs" />
-    <Compile Include="MailingList\Stats.cs" />
-    <Compile Include="MailingList\TimeZoneQueries.cs" />
-    <Compile Include="MailingList\transformedresults_customid_test.cs" />
-    <Compile Include="MailingList\UriProperty.cs" />
-    <Compile Include="MailingList\Victor.cs" />
-    <Compile Include="MailingList\Vitaly.cs" />
-    <Compile Include="MailingList\Vlad.cs" />
-    <Compile Include="MailingList\Wallace.cs" />
-    <Compile Include="MailingList\Weave.cs" />
-    <Compile Include="ManagedStorage\Attachments.cs">
-      <SubType>Code</SubType>
-    </Compile>
-    <Compile Include="ManagedStorage\Bugs\OpenAfterCompaction.cs" />
-    <Compile Include="ManagedStorage\DocEtag.cs">
-      <SubType>Code</SubType>
-    </Compile>
-    <Compile Include="ManagedStorage\DocumentKeys.cs">
-      <SubType>Code</SubType>
-    </Compile>
-    <Compile Include="ManagedStorage\Documents.cs">
-      <SubType>Code</SubType>
-    </Compile>
-    <Compile Include="ManagedStorage\General.cs">
-      <SubType>Code</SubType>
-    </Compile>
-    <Compile Include="ManagedStorage\Indexes.cs" />
-    <Compile Include="ManagedStorage\MappedResults.cs" />
-    <Compile Include="ManagedStorage\Queues.cs" />
-    <Compile Include="ManagedStorage\Storage.cs" />
-    <Compile Include="ManagedStorage\Tasks.cs" />
-    <Compile Include="ManagedStorage\Transactions.cs">
-      <SubType>Code</SubType>
-    </Compile>
-    <Compile Include="ManagedStorage\TxStorageTest.cs">
-      <SubType>Code</SubType>
-    </Compile>
-    <Compile Include="MultiGet\Bugs.cs" />
-    <Compile Include="MultiGet\MultiGetBasic.cs" />
-    <Compile Include="MultiGet\MultiGetCaching.cs" />
-    <Compile Include="MultiGet\MultiGetDTC.cs" />
-    <Compile Include="MultiGet\MultiGetMultiGet.cs" />
-    <Compile Include="MultiGet\MultiGetMultiTenant.cs" />
-    <Compile Include="MultiGet\MultiGetNonStaleRequslts.cs" />
-    <Compile Include="MultiGet\MultiGetProfiling.cs" />
-    <Compile Include="MultiGet\MultiGetQueries.cs" />
-    <Compile Include="MultiGet\MultiGetSecurity.cs" />
-    <Compile Include="Munin\Bugs\Compaction.cs" />
-    <Compile Include="Munin\Bugs\MultiThreadedWrites.cs" />
-    <Compile Include="Munin\CanWorkWithTwoDicsInSameFile.cs" />
-    <Compile Include="Munin\Conflicts.cs" />
-    <Compile Include="Munin\MultiDicInSingleFile.cs" />
-    <Compile Include="Munin\MyToDoList.cs" />
-    <Compile Include="Munin\Optimize.cs" />
-    <Compile Include="Munin\Puts.cs" />
-    <Compile Include="Munin\PutsAfterRestart.cs" />
-    <Compile Include="Munin\Removes.cs" />
-    <Compile Include="Munin\SimpleFileTest.cs" />
-    <Compile Include="Munin\ToDo.cs" />
-    <Compile Include="Munin\ToDoRepository.cs" />
-    <Compile Include="NotModified\DocumentNotModified.cs" />
-    <Compile Include="Patching\MetadataPatching.cs" />
-    <Compile Include="MailingList\Phil-Updated.cs" />
-    <Compile Include="Queries\Includes.cs" />
-    <Compile Include="Queries\Intersection.cs" />
-    <Compile Include="Queries\ParameterisedDynamicQuery.cs" />
-    <Compile Include="Querying\IndexedUser.cs" />
-    <Compile Include="Querying\SearchOperator.cs" />
-    <Compile Include="Querying\UsingDocumentQuery.cs" />
-    <Compile Include="Querying\UsingDynamicQueryWithLocalServer.cs" />
-    <Compile Include="Querying\UsingDynamicQueryWithRemoteServer.cs" />
-    <Compile Include="RavenTest.cs" />
-    <Compile Include="RemoteClientTest.cs" />
-    <Compile Include="Security\OAuth\AccessTokenAuthentication.cs" />
-    <Compile Include="Security\OAuth\CertHelper.cs" />
-    <Compile Include="Security\OAuth\GrantAccessTokenClientCredentialsFlow.cs" />
-    <Compile Include="Security\OAuth\HttpWebRequestExtensions.cs" />
-    <Compile Include="Shard\Async\RoundRobinSharding.cs" />
-    <Compile Include="Shard\Async\SimpleSharding.cs" />
-    <Compile Include="Shard\Async\WhenUsingParallelAccessStrategy.cs" />
-    <Compile Include="Shard\Async\WhenUsingShardedServers.cs" />
-    <Compile Include="Shard\BlogModel\Blog.cs" />
-    <Compile Include="Shard\BlogModel\BlogShardResolutionStrategy.cs" />
-    <Compile Include="Shard\BlogModel\CanMapReduce.cs" />
-    <Compile Include="Shard\BlogModel\CanQueryOnlyUsers.cs" />
-    <Compile Include="Shard\BlogModel\CanQueryOnlyPosts.cs" />
-    <Compile Include="Shard\BlogModel\SupportLazyOperations.cs" />
-    <Compile Include="Shard\BlogModel\Post.cs" />
-    <Compile Include="Shard\BlogModel\ShardedDocumentSessionIsWorking.cs" />
-    <Compile Include="Shard\BlogModel\ShardedDocumentStoreTest.cs" />
-    <Compile Include="Shard\BlogModel\ShardingScenario.cs" />
-    <Compile Include="Shard\BlogModel\User.cs" />
-    <Compile Include="Shard\RoundRobinSharding.cs" />
-    <Compile Include="Shard\SimpleSharding.cs" />
-    <Compile Include="Shard\WhenUsingParallelAccessStrategy.cs" />
-    <Compile Include="Shard\WhenUsingShardedServers.cs" />
-    <Compile Include="Some.cs" />
-    <Compile Include="Spatial\Event.cs" />
-    <Compile Include="Spatial\SpatialIndexTest.cs" />
-    <Compile Include="Indexes\Statistics.cs" />
-    <Compile Include="Indexes\UsingQueryBuilder.cs" />
-    <Compile Include="Linq\UsingRavenQueryProvider.cs" />
-    <Compile Include="Linq\LinqTransformerCompilationTests.cs" />
-    <Compile Include="Linq\PerformingQueries.cs" />
-    <Compile Include="Linq\UsingWhereConditions.cs" />
-    <Compile Include="Patching\ArrayPatching.cs">
-      <SubType>Code</SubType>
-    </Compile>
-    <Compile Include="Patching\NestedPatching.cs">
-      <SubType>Code</SubType>
-    </Compile>
-    <Compile Include="Patching\SimplePatchApplication.cs">
-      <SubType>Code</SubType>
-    </Compile>
-    <Compile Include="Spatial\SpatialIndexTestHelper.cs" />
-    <Compile Include="Spatial\SpatialSearch.cs" />
-    <Compile Include="Storage\AbstractDocumentStorageTest.cs" />
-    <Compile Include="Storage\BackupRestore.cs" />
-    <Compile Include="Storage\CreateUpdateDeleteDocuments.cs" />
-    <Compile Include="Storage\CreateIndexes.cs" />
-    <Compile Include="Storage\DeleteIndexes.cs">
-      <SubType>Code</SubType>
-    </Compile>
-    <Compile Include="Indexes\DocumentsToIndex.cs" />
-    <Compile Include="Storage\GeneralStorage.cs" />
-    <Compile Include="Storage\IncrementalBackupRestore.cs" />
-    <Compile Include="Storage\IndexStaleViaEtags.cs" />
-    <Compile Include="Storage\ReduceStaleness.cs" />
-    <Compile Include="Storage\SimilarIndexNames.cs" />
-    <Compile Include="Stress\BigDoc.cs" />
-    <Compile Include="Suggestions\SuggestionsLazy.cs" />
-    <Compile Include="Suggestions\Person.cs" />
-    <Compile Include="Suggestions\Suggestions.cs" />
-    <Compile Include="Suggestions\SuggestionsHelper.cs" />
-    <Compile Include="TemporaryCulture.cs" />
-    <Compile Include="Track\AsyncProjectionShouldWork.cs" />
-    <Compile Include="Track\RavenDB053.cs" />
-    <Compile Include="Track\RavenDB17.cs" />
-    <Compile Include="Transactions\Deletes.cs" />
-    <Compile Include="Transactions\Etags.cs" />
-    <Compile Include="Transactions\MuiltipleDocuments.cs" />
-    <Compile Include="Transactions\Simple.cs" />
-    <Compile Include="Transactions\WriteConflicts.cs" />
-    <Compile Include="Triggers\AttachmentDeleteTrigger.cs" />
-    <Compile Include="Triggers\AttachmentReadTrigger.cs" />
-    <Compile Include="Triggers\AttachmentPutTriggers.cs" />
-    <Compile Include="Triggers\AuditAttachmentPutTrigger.cs" />
-    <Compile Include="Triggers\AuditPutTrigger.cs" />
-    <Compile Include="Triggers\Bugs\AuditContext.cs" />
-    <Compile Include="Triggers\Bugs\AuditTrigger.cs" />
-    <Compile Include="Triggers\Bugs\ModifyingMetadataFromTrigger.cs" />
-    <Compile Include="Triggers\Bugs\Person.cs" />
-    <Compile Include="Triggers\CascadeDeleteTrigger.cs" />
-    <Compile Include="Triggers\DeleteTriggers.cs" />
-    <Compile Include="Triggers\IndexToDataTable.cs" />
-    <Compile Include="Triggers\IndexTriggers.cs" />
-    <Compile Include="Triggers\PutTriggers.cs" />
-    <Compile Include="Triggers\ReadTriggers.cs" />
-    <Compile Include="Triggers\RefuseBigAttachmentPutTrigger.cs" />
-    <Compile Include="Triggers\VetoCapitalNamesPutTrigger.cs" />
-    <Compile Include="Util\IISConfig.cs" />
-    <Compile Include="Util\IISExpressDriver.cs" />
-    <Compile Include="Util\ProcessDriver.cs" />
-    <Compile Include="Util\RavenDBDriver.cs" />
-    <Compile Include="Util\ReflectionUtilTest.cs" />
-    <Compile Include="Util\RunExternalProcess.cs" />
-    <Compile Include="Views\MapReduce.cs" />
-    <Compile Include="Views\MapReduce_IndependentSteps.cs" />
-    <Compile Include="Views\ViewCompilation.cs" />
-    <Compile Include="Views\ViewStorage.cs" />
-    <Compile Include="WithNLog.cs" />
-  </ItemGroup>
-  <ItemGroup>
-    <BootstrapperPackage Include="Microsoft.Net.Client.3.5">
-      <Visible>False</Visible>
-      <ProductName>.NET Framework 3.5 SP1 Client Profile</ProductName>
-      <Install>false</Install>
-    </BootstrapperPackage>
-    <BootstrapperPackage Include="Microsoft.Net.Framework.3.5.SP1">
-      <Visible>False</Visible>
-      <ProductName>.NET Framework 3.5 SP1</ProductName>
-      <Install>true</Install>
-    </BootstrapperPackage>
-    <BootstrapperPackage Include="Microsoft.Windows.Installer.3.1">
-      <Visible>False</Visible>
-      <ProductName>Windows Installer 3.1</ProductName>
-      <Install>true</Install>
-    </BootstrapperPackage>
-  </ItemGroup>
-  <ItemGroup>
-    <ProjectReference Include="..\Raven.Abstractions\Raven.Abstractions.csproj">
-      <Project>{41AC479E-1EB2-4D23-AAF2-E4C8DF1BC2BA}</Project>
-      <Name>Raven.Abstractions</Name>
-    </ProjectReference>
-    <ProjectReference Include="..\Raven.Client.Debug\Raven.Client.Debug.csproj">
-      <Project>{27153214-4630-4E2D-9807-0D5352687DD5}</Project>
-      <Name>Raven.Client.Debug</Name>
-    </ProjectReference>
-    <ProjectReference Include="..\Raven.Client.Embedded\Raven.Client.Embedded.csproj">
-      <Project>{0F5287AD-37B3-4375-BA3E-3CED64B1FC5B}</Project>
-      <Name>Raven.Client.Embedded</Name>
-    </ProjectReference>
-    <ProjectReference Include="..\Raven.Client.Lightweight\Raven.Client.Lightweight.csproj">
-      <Project>{4E087ECB-E7CA-4891-AC3C-3C76702715B6}</Project>
-      <Name>Raven.Client.Lightweight</Name>
-    </ProjectReference>
-    <ProjectReference Include="..\Raven.Database\Raven.Database.csproj">
-      <Project>{212823CD-25E1-41AC-92D1-D6DF4D53FC85}</Project>
-      <Name>Raven.Database</Name>
-    </ProjectReference>
-    <ProjectReference Include="..\Raven.Munin\Raven.Munin.csproj">
-      <Project>{486537C2-EDF7-404F-9CFB-EEE25996DF5F}</Project>
-      <Name>Raven.Munin</Name>
-    </ProjectReference>
-    <ProjectReference Include="..\Raven.Server\Raven.Server.csproj">
-      <Project>{3B90EB20-AEA3-4972-8219-936F1A62768C}</Project>
-      <Name>Raven.Server</Name>
-    </ProjectReference>
-    <ProjectReference Include="..\Raven.Storage.Esent\Raven.Storage.Esent.csproj">
-      <Project>{9DEE8674-D0CD-430D-BD9B-6CD95F3CAB22}</Project>
-      <Name>Raven.Storage.Esent</Name>
-    </ProjectReference>
-    <ProjectReference Include="..\Raven.Storage.Managed\Raven.Storage.Managed.csproj">
-      <Project>{DA99A419-E137-40DB-9495-0C363B479D4B}</Project>
-      <Name>Raven.Storage.Managed</Name>
-    </ProjectReference>
-  </ItemGroup>
-  <ItemGroup>
-    <None Include="..\Raven.Database\RavenDB.snk">
-      <Link>RavenDB.snk</Link>
-    </None>
-    <None Include="App.config">
-      <SubType>Designer</SubType>
-    </None>
-    <EmbeddedResource Include="DefaultLogging.config" />
-    <EmbeddedResource Include="MailingList\MapReduceIssue\MvcMusicStore_Dump.json" />
-    <None Include="packages.config" />
-  </ItemGroup>
-  <ItemGroup>
-    <EmbeddedResource Include="MailingList\Everett\DocumentWithBytes.txt" />
-  </ItemGroup>
-  <ItemGroup>
-    <Folder Include="Bugs\Facets\" />
-  </ItemGroup>
-  <Import Project="$(MSBuildToolsPath)\Microsoft.CSharp.targets" />
-  <Import Project="$(MSBuildProjectDirectory)\..\Tools\StyleCop\StyleCop.Targets" />
-  <!-- To modify your build process, add your task inside one of the targets below and uncomment it. 
-       Other similar extension points exist, see Microsoft.Common.targets.
-  <Target Name="BeforeBuild">
-  </Target>
-  <Target Name="AfterBuild">
-  </Target>
-  -->
-</Project>
+﻿<?xml version="1.0" encoding="utf-8"?>
+<Project ToolsVersion="4.0" DefaultTargets="Build" xmlns="http://schemas.microsoft.com/developer/msbuild/2003">
+  <PropertyGroup>
+    <Configuration Condition=" '$(Configuration)' == '' ">Debug</Configuration>
+    <Platform Condition=" '$(Platform)' == '' ">AnyCPU</Platform>
+    <ProductVersion>9.0.30729</ProductVersion>
+    <SchemaVersion>2.0</SchemaVersion>
+    <ProjectGuid>{267AC60C-751E-42E9-AA18-66035DEFF63A}</ProjectGuid>
+    <OutputType>Library</OutputType>
+    <AppDesignerFolder>Properties</AppDesignerFolder>
+    <RootNamespace>Raven.Tests</RootNamespace>
+    <AssemblyName>Raven.Tests</AssemblyName>
+    <TargetFrameworkVersion>v4.0</TargetFrameworkVersion>
+    <FileAlignment>512</FileAlignment>
+    <FileUpgradeFlags>
+    </FileUpgradeFlags>
+    <OldToolsVersion>3.5</OldToolsVersion>
+    <UpgradeBackupLocation />
+    <PublishUrl>publish\</PublishUrl>
+    <Install>true</Install>
+    <InstallFrom>Disk</InstallFrom>
+    <UpdateEnabled>false</UpdateEnabled>
+    <UpdateMode>Foreground</UpdateMode>
+    <UpdateInterval>7</UpdateInterval>
+    <UpdateIntervalUnits>Days</UpdateIntervalUnits>
+    <UpdatePeriodically>false</UpdatePeriodically>
+    <UpdateRequired>false</UpdateRequired>
+    <MapFileExtensions>true</MapFileExtensions>
+    <ApplicationRevision>0</ApplicationRevision>
+    <ApplicationVersion>1.0.0.%2a</ApplicationVersion>
+    <IsWebBootstrapper>false</IsWebBootstrapper>
+    <UseApplicationTrust>false</UseApplicationTrust>
+    <BootstrapperEnabled>true</BootstrapperEnabled>
+    <TargetFrameworkProfile />
+  </PropertyGroup>
+  <PropertyGroup Condition=" '$(Configuration)|$(Platform)' == 'Debug|AnyCPU' ">
+    <DebugSymbols>true</DebugSymbols>
+    <DebugType>full</DebugType>
+    <Optimize>false</Optimize>
+    <OutputPath>bin\Debug\</OutputPath>
+    <DefineConstants>TRACE;DEBUG</DefineConstants>
+    <ErrorReport>prompt</ErrorReport>
+    <WarningLevel>4</WarningLevel>
+    <CodeAnalysisRuleSet>AllRules.ruleset</CodeAnalysisRuleSet>
+    <PlatformTarget>AnyCPU</PlatformTarget>
+  </PropertyGroup>
+  <PropertyGroup Condition=" '$(Configuration)|$(Platform)' == 'Release|AnyCPU' ">
+    <DebugType>pdbonly</DebugType>
+    <Optimize>true</Optimize>
+    <OutputPath>bin\Release\</OutputPath>
+    <DefineConstants>TRACE</DefineConstants>
+    <ErrorReport>prompt</ErrorReport>
+    <WarningLevel>4</WarningLevel>
+    <CodeAnalysisRuleSet>AllRules.ruleset</CodeAnalysisRuleSet>
+    <StyleCopTreatErrorsAsWarnings>false</StyleCopTreatErrorsAsWarnings>
+  </PropertyGroup>
+  <PropertyGroup>
+    <SignAssembly>true</SignAssembly>
+  </PropertyGroup>
+  <PropertyGroup>
+    <AssemblyOriginatorKeyFile>..\Raven.Database\RavenDB.snk</AssemblyOriginatorKeyFile>
+  </PropertyGroup>
+  <ItemGroup>
+    <Reference Include="Esent.Interop, Version=1.0.0.0, Culture=neutral, PublicKeyToken=b93b4ad6c4b80595, processorArchitecture=MSIL">
+      <SpecificVersion>False</SpecificVersion>
+      <HintPath>..\SharedLibs\Esent.Interop.dll</HintPath>
+    </Reference>
+    <Reference Include="FizzWare.NBuilder">
+      <HintPath>..\packages\NBuilder.3.0.1.1\lib\FizzWare.NBuilder.dll</HintPath>
+    </Reference>
+    <Reference Include="ICSharpCode.NRefactory">
+      <HintPath>..\SharedLibs\ICSharpCode.NRefactory.dll</HintPath>
+    </Reference>
+    <Reference Include="Lucene.Net, Version=2.9.1.2, Culture=neutral, processorArchitecture=MSIL">
+      <SpecificVersion>False</SpecificVersion>
+      <HintPath>..\SharedLibs\Lucene.Net.dll</HintPath>
+    </Reference>
+    <Reference Include="Lucene.Net.Contrib.Spatial">
+      <HintPath>..\SharedLibs\Lucene.Net.Contrib.Spatial.dll</HintPath>
+    </Reference>
+    <Reference Include="Lucene.Net.Contrib.SpellChecker">
+      <HintPath>..\SharedLibs\Lucene.Net.Contrib.SpellChecker.dll</HintPath>
+    </Reference>
+    <Reference Include="Microsoft.CSharp" />
+    <Reference Include="Microsoft.VisualStudio.DebuggerVisualizers, Version=10.0.0.0, Culture=neutral, PublicKeyToken=b03f5f7f11d50a3a, processorArchitecture=MSIL">
+      <SpecificVersion>False</SpecificVersion>
+      <HintPath>..\..\..\Program Files (x86)\Microsoft Visual Studio 10.0\Common7\IDE\ReferenceAssemblies\v2.0\Microsoft.VisualStudio.DebuggerVisualizers.dll</HintPath>
+    </Reference>
+    <Reference Include="NLog">
+      <HintPath>..\packages\NLog.2.0.0.2000\lib\net40\NLog.dll</HintPath>
+    </Reference>
+    <Reference Include="Rhino.Mocks">
+      <HintPath>..\SharedLibs\Rhino.Mocks.dll</HintPath>
+    </Reference>
+    <Reference Include="System" />
+    <Reference Include="System.ComponentModel.Composition" />
+    <Reference Include="System.Core">
+      <RequiredTargetFramework>3.5</RequiredTargetFramework>
+    </Reference>
+    <Reference Include="System.Runtime.Serialization" />
+    <Reference Include="System.Transactions" />
+    <Reference Include="System.Web" />
+    <Reference Include="System.Web.Abstractions" />
+    <Reference Include="System.Xml.Linq">
+      <RequiredTargetFramework>3.5</RequiredTargetFramework>
+    </Reference>
+    <Reference Include="System.Data.DataSetExtensions">
+      <RequiredTargetFramework>3.5</RequiredTargetFramework>
+    </Reference>
+    <Reference Include="System.Data" />
+    <Reference Include="System.Xml" />
+    <Reference Include="xunit, Version=1.9.0.1566, Culture=neutral, PublicKeyToken=8d05b1bb7a6fdb6c, processorArchitecture=MSIL">
+      <HintPath>..\packages\xunit.1.9.0.1566\lib\xunit.dll</HintPath>
+    </Reference>
+    <Reference Include="xunit.extensions, Version=1.9.0.1566, Culture=neutral, PublicKeyToken=8d05b1bb7a6fdb6c, processorArchitecture=MSIL">
+      <HintPath>..\packages\xunit.extensions.1.9.0.1566\lib\xunit.extensions.dll</HintPath>
+    </Reference>
+  </ItemGroup>
+  <ItemGroup>
+    <Compile Include="..\CommonAssemblyInfo.cs">
+      <Link>Properties\CommonAssemblyInfo.cs</Link>
+    </Compile>
+    <Compile Include="Bugs\Account.cs" />
+    <Compile Include="Bugs\AccurateCount.cs" />
+    <Compile Include="Bugs\AdHocProjections.cs" />
+    <Compile Include="Bugs\AfterDeletingTheIndexStopsBeingStale.cs" />
+    <Compile Include="Bugs\AggressiveCaching.cs" />
+    <Compile Include="Bugs\AnalyzerPerField.cs" />
+    <Compile Include="Bugs\AnonymousClasses.cs" />
+    <Compile Include="Bugs\ArrayOfMaybeNull.cs" />
+    <Compile Include="Bugs\Attachments.cs" />
+    <Compile Include="Bugs\BackwardCompatability.cs" />
+    <Compile Include="Bugs\BatchPatching.cs" />
+    <Compile Include="Bugs\CanAggregateOnDecimal.cs" />
+    <Compile Include="Bugs\CannotChangeId.cs" />
+    <Compile Include="Bugs\CanUseReduceResultInOutput.cs" />
+    <Compile Include="Bugs\CaseSensitiveDeletes.cs" />
+    <Compile Include="Bugs\Chripede\IndexOnList.cs" />
+    <Compile Include="Bugs\CompiledIndexesNhsevidence.cs" />
+    <Compile Include="Bugs\ComplexIndexes.cs" />
+    <Compile Include="Bugs\ConflictsWithIIS.cs" />
+    <Compile Include="Bugs\ConflictsWithRemote.cs" />
+    <Compile Include="Bugs\CreatingIndexes.cs" />
+    <Compile Include="Bugs\CS1977.cs" />
+    <Compile Include="Bugs\DanTurner.cs" />
+    <Compile Include="Bugs\DeserializationAcrossTypes.cs" />
+    <Compile Include="Bugs\DictionaryOfDateTime.cs" />
+    <Compile Include="Bugs\DynamicQuerySorting.cs" />
+    <Compile Include="Bugs\EmbeddableDocumentStoreUsingUrlWithConnectionString.cs" />
+    <Compile Include="Bugs\EmptyAttachments.cs" />
+    <Compile Include="Bugs\EqualityWithArrayOfGuids.cs" />
+    <Compile Include="Bugs\Everett.cs" />
+    <Compile Include="Bugs\FullTextSearchOnTags.cs" />
+    <Compile Include="Bugs\HiLoKeyGeneratorConcurrency.cs" />
+    <Compile Include="Bugs\Identifiers\SpecialCharactersOnIIS.cs" />
+    <Compile Include="Bugs\Identifiers\WithBase64Characters.cs" />
+    <Compile Include="Bugs\HiLoToMaxTests.cs" />
+    <Compile Include="Bugs\IndexesWithDateTimeMin.cs" />
+    <Compile Include="Bugs\Indexing\CanHaveAnIndexNameThatStartsWithDynamic.cs" />
+    <Compile Include="Bugs\Indexing\CannotCreateIndexWithoutReduce.cs" />
+    <Compile Include="Bugs\Indexing\WithStringReverse.cs" />
+    <Compile Include="Bugs\Indexing\InvalidIndexes.cs" />
+    <Compile Include="Bugs\InitializeConfiguration.cs" />
+    <Compile Include="Bugs\Issue355.cs" />
+    <Compile Include="Bugs\JsonReferences.cs" />
+    <Compile Include="Bugs\LarsErik.cs" />
+    <Compile Include="Bugs\Iulian\GeneratesCorrectTemporaryIndex.cs" />
+    <Compile Include="Bugs\LiveProjections\Entities\Place.cs" />
+    <Compile Include="Bugs\LiveProjections\Entities\Task.cs" />
+    <Compile Include="Bugs\LiveProjections\Entities\TaskSummary.cs" />
+    <Compile Include="Bugs\LiveProjections\Entities\User.cs" />
+    <Compile Include="Bugs\LiveProjections\Indexes\TaskSummaryIndex.cs" />
+    <Compile Include="Bugs\LiveProjections\LiveProjectionOnTasks.cs" />
+    <Compile Include="Bugs\MapReduceWithDifferentFieldNames.cs" />
+    <Compile Include="Bugs\MapReduceWithDifferentFieldNamesFromTheStronglyTypedType.cs" />
+    <Compile Include="Bugs\MapRedue\Chris.cs" />
+    <Compile Include="Bugs\MapRedue\LetInReduceFunction.cs" />
+    <Compile Include="Bugs\MapRedue\Document.cs" />
+    <Compile Include="Bugs\MapRedue\DocumentView.cs" />
+    <Compile Include="Bugs\MapRedue\MapReduceIndex.cs" />
+    <Compile Include="Bugs\MapRedue\TreeWithChildrenCount.cs" />
+    <Compile Include="Bugs\Marcus.cs" />
+    <Compile Include="Bugs\Matthew.cs" />
+    <Compile Include="Bugs\MetadataBugs.cs" />
+    <Compile Include="Bugs\MetadataIssues.cs" />
+    <Compile Include="Bugs\Metadata\Querying.cs" />
+    <Compile Include="Bugs\MultiMap\MultiMapWithoutReduce.cs" />
+    <Compile Include="Bugs\MultiMap\Errors.cs" />
+    <Compile Include="Bugs\MultiMap\MultiMapReduce.cs" />
+    <Compile Include="Bugs\MultiMap\MultiMapWithCustomProperties.cs" />
+    <Compile Include="Bugs\MultiMap\SimpleMultiMap.cs" />
+    <Compile Include="Bugs\NestedProjection.cs" />
+    <Compile Include="Bugs\NestedTransactions.cs" />
+    <Compile Include="Bugs\NGramSearch.cs" />
+    <Compile Include="Bugs\OfflineConcurrency.cs" />
+    <Compile Include="Bugs\OptimizedSimpleQueries.cs" />
+    <Compile Include="Bugs\Orders.cs" />
+    <Compile Include="Bugs\PoisonIndexes\PoisonIndex.cs" />
+    <Compile Include="Bugs\Queries\Boolean.cs" />
+    <Compile Include="Bugs\Queries\CanIncludeValueType.cs" />
+    <Compile Include="Bugs\Queries\QueryProvider.cs" />
+    <Compile Include="Bugs\QueryingOnEmptyArray.cs" />
+    <Compile Include="Bugs\QueryingOnEmptyString.cs" />
+    <Compile Include="Bugs\QueryingOverTags.cs" />
+    <Compile Include="Bugs\QueryOptimizerOnStaticIndex.cs" />
+    <Compile Include="Bugs\RacielrodTest.cs" />
+    <Compile Include="Bugs\RecursiveQueries.cs" />
+    <Compile Include="Bugs\Reindexing.cs" />
+    <Compile Include="Bugs\ReservedWords.cs" />
+    <Compile Include="Bugs\RoundCrisis.cs" />
+    <Compile Include="Bugs\SelfReference.cs" />
+    <Compile Include="Bugs\SerializingAndDeserializingWithRaven.cs" />
+    <Compile Include="Bugs\CanGetScores.cs" />
+    <Compile Include="Bugs\CanReadLuceneProjectedDateTimeOffset.cs" />
+    <Compile Include="Bugs\ComplexDynamicQuery.cs" />
+    <Compile Include="Bugs\ConnectionStringParsing.cs" />
+    <Compile Include="Bugs\CreateIndexesRemotely.cs" />
+    <Compile Include="Bugs\DateFilter.cs" />
+    <Compile Include="Bugs\DeletingDynamics.cs" />
+    <Compile Include="Bugs\DirectoryCreation.cs" />
+    <Compile Include="Bugs\DtcBlues.cs" />
+    <Compile Include="Bugs\DuplicatedFiledNames.cs" />
+    <Compile Include="Bugs\EntitiesWithAttributes.cs" />
+    <Compile Include="Bugs\EnumsCastToInts.cs" />
+    <Compile Include="Bugs\Indexing\CanIndexNestedObjects.cs" />
+    <Compile Include="Bugs\Indexing\CanIndexWithCharLiteral.cs" />
+    <Compile Include="Bugs\IndexSelectionForMapReduce.cs" />
+    <Compile Include="Bugs\IntegerIds.cs" />
+    <Compile Include="Bugs\IteratingTwice.cs" />
+    <Compile Include="Bugs\Iulian\CanReadEntityWithUrlId.cs" />
+    <Compile Include="Bugs\LastModifiedQueries.cs" />
+    <Compile Include="Bugs\LinqOnDictionary.cs" />
+    <Compile Include="Bugs\LuceneIndexing.cs" />
+    <Compile Include="Bugs\LuceneQueryShouldNotModifyDynamicDocument.cs" />
+    <Compile Include="Bugs\ManyDocumentsViaDTC.cs" />
+    <Compile Include="Bugs\MassivelyMultiTenant.cs" />
+    <Compile Include="Bugs\MixingIdentityAndAssignedIds.cs" />
+    <Compile Include="Bugs\MultipleRangeQueries.cs" />
+    <Compile Include="Bugs\NullableDateTime.cs" />
+    <Compile Include="Bugs\NullableValuesRemote.cs" />
+    <Compile Include="Bugs\OrderByCollectionCount.cs" />
+    <Compile Include="Bugs\Profiling.cs" />
+    <Compile Include="Bugs\ProjectionFromDynamicIndex.cs" />
+    <Compile Include="Bugs\Queries\Floats.cs" />
+    <Compile Include="Bugs\Queries\Generics.cs" />
+    <Compile Include="Bugs\Queries\NameStartsWith.cs" />
+    <Compile Include="Bugs\QueryIdGreaterThan.cs" />
+    <Compile Include="Bugs\QueryingDateTime.cs" />
+    <Compile Include="Bugs\QueryingOnMetadata.cs" />
+    <Compile Include="Bugs\RavenDbAnyOfPropertyCollection.cs" />
+    <Compile Include="Bugs\Arrays.cs" />
+    <Compile Include="Bugs\AsyncCommit.cs" />
+    <Compile Include="Bugs\Async\Querying.cs" />
+    <Compile Include="Bugs\AttachmentEndoding.cs" />
+    <Compile Include="Bugs\AttachmentsWithCredentials.cs" />
+    <Compile Include="Bugs\AutoCreateIndexes.cs" />
+    <Compile Include="Bugs\AutoDetectAnaylzersForQuery.cs" />
+    <Compile Include="Bugs\Blog.cs" />
+    <Compile Include="Bugs\Caching\CachingOfDocumentInclude.cs" />
+    <Compile Include="Bugs\Caching\CachingOfDocumentLoad.cs" />
+    <Compile Include="Bugs\CanDetectChanges.cs" />
+    <Compile Include="Bugs\CanGetMetadataForTransient.cs" />
+    <Compile Include="Bugs\CanHandleDocumentRemoval.cs" />
+    <Compile Include="Bugs\CanPassTypesProperlyToAggregation.cs" />
+    <Compile Include="Bugs\CanProjectIdFromDocumentInQueries.cs" />
+    <Compile Include="Bugs\CanSelectFieldsFromIndex.cs" />
+    <Compile Include="Bugs\CanUseNonStringsForId.cs" />
+    <Compile Include="Bugs\Coin.cs" />
+    <Compile Include="Bugs\CompiledIndexes\NetworkEventsToNetworkTemp.cs" />
+    <Compile Include="Bugs\CompiledIndexes\NetworkList.cs" />
+    <Compile Include="Bugs\CompiledIndexes\Network.cs" />
+    <Compile Include="Bugs\CompiledIndexes\UsingNetworkEventsToNetworkTemp.cs" />
+    <Compile Include="Bugs\ComplexQueryOnSameObject.cs" />
+    <Compile Include="Bugs\CustomDynamicObject.cs" />
+    <Compile Include="Bugs\CustomEntityName.cs" />
+    <Compile Include="Bugs\DateRanges.cs" />
+    <Compile Include="Bugs\DateTimeInLocalTime.cs" />
+    <Compile Include="Bugs\DateTimeInLocalTimeRemote.cs" />
+    <Compile Include="Bugs\DateTimeOffsets.cs" />
+    <Compile Include="Bugs\DecimalPrecision.cs" />
+    <Compile Include="Bugs\Distinct.cs" />
+    <Compile Include="Bugs\DocumentToJsonAndBackTest.cs" />
+    <Compile Include="Bugs\DocumentUrl.cs" />
+    <Compile Include="Bugs\DTC\UsingDtcForDelete.cs" />
+    <Compile Include="Bugs\DTC\UsingDtcForCreate.cs" />
+    <Compile Include="Bugs\DTC\UsingDTCForUpdates.cs" />
+    <Compile Include="Bugs\DTC\UsingRemoteDTC.cs" />
+    <Compile Include="Bugs\Embedded\CanUseForUrlOnly.cs" />
+    <Compile Include="Bugs\Entities\CanSaveUpdateAndRead_Local.cs" />
+    <Compile Include="Bugs\Entities\CanSaveUpdateAndRead.cs" />
+    <Compile Include="Bugs\Entities\JObjectEntity.cs" />
+    <Compile Include="Bugs\EntityWithDate.cs" />
+    <Compile Include="Bugs\EntityWithNullableDateTimeOffset.cs" />
+    <Compile Include="Bugs\EntityWithoutId.cs" />
+    <Compile Include="Bugs\Errors\CanIndexOnNull.cs" />
+    <Compile Include="Bugs\Etag.cs" />
+    <Compile Include="Bugs\ExplicitTransaction.cs" />
+    <Compile Include="Bugs\ExtendingClientSideViaListeners.cs" />
+    <Compile Include="Bugs\FailDelete.cs" />
+    <Compile Include="Bugs\FailStore.cs" />
+    <Compile Include="Bugs\FindPropertyNameForIndex.cs" />
+    <Compile Include="Bugs\GetDocumentUrlOnTransient.cs" />
+    <Compile Include="Bugs\HierarchicalData.cs" />
+    <Compile Include="Bugs\HierarchyFromClient.cs" />
+    <Compile Include="Bugs\HiLoServerKeysNotExported.cs" />
+    <Compile Include="Bugs\Identifiers\LongId.cs" />
+    <Compile Include="Bugs\IndexDefinitionEquality.cs" />
+    <Compile Include="Bugs\Image.cs" />
+    <Compile Include="Bugs\ImageByTagSearchModel.cs" />
+    <Compile Include="Bugs\Includes.cs" />
+    <Compile Include="Bugs\IndexingBehavior.cs" />
+    <Compile Include="Bugs\IndexingRavenDocuments.cs" />
+    <Compile Include="Bugs\Indexing\CanIndexAllDocsWhenThereAreMoreDocsThanTheBatchSize.cs" />
+    <Compile Include="Bugs\Indexing\ComplexLinq.cs" />
+    <Compile Include="Bugs\Indexing\ComplexUsage.cs" />
+    <Compile Include="Bugs\Indexing\CreateIndexesOnRemoteServer.cs" />
+    <Compile Include="Bugs\Indexing\DynamicFields.cs" />
+    <Compile Include="Bugs\Indexing\DynamicQueriesCanSort.cs" />
+    <Compile Include="Bugs\Indexing\FilterOnMissingProperty.cs" />
+    <Compile Include="Bugs\Indexing\GroupingAndFiltering.cs" />
+    <Compile Include="Bugs\Indexing\IndexingEachFieldInEachDocumentSeparetedly.cs" />
+    <Compile Include="Bugs\Indexing\IndexingOnDictionary.cs" />
+    <Compile Include="Bugs\Indexing\MissingAnalyzer.cs" />
+    <Compile Include="Bugs\Indexing\RemoteIndexingOnDictionary.cs" />
+    <Compile Include="Bugs\Indexing\Transaction.cs" />
+    <Compile Include="Bugs\Indexing\TransactionIndexByMrnRemote.cs" />
+    <Compile Include="Bugs\Indexing\Transaction_ByMrn.cs" />
+    <Compile Include="Bugs\Indexing\UsingSortOptions.cs" />
+    <Compile Include="Bugs\Indexing\ThrowingAnalyzer.cs" />
+    <Compile Include="Bugs\Indexing\TransactionIndexByMrn.cs" />
+    <Compile Include="Bugs\Indexing\WillGroupValuesUsingComplexValues.cs" />
+    <Compile Include="Bugs\Indexing\WiseShrek.cs" />
+    <Compile Include="Bugs\Indexing\WithStartWith.cs" />
+    <Compile Include="Bugs\IndexNestedFields.cs" />
+    <Compile Include="Bugs\IndexWithTwoProperties.cs" />
+    <Compile Include="Bugs\InMemoryOnly.cs" />
+    <Compile Include="Bugs\InvalidIds.cs" />
+    <Compile Include="Bugs\Issue199.cs" />
+    <Compile Include="Bugs\JsonDeserialization.cs" />
+    <Compile Include="Bugs\KeyGeneration.cs" />
+    <Compile Include="Bugs\KeysAreCaseInsensitive.cs" />
+    <Compile Include="Bugs\LinqGitHub147.cs" />
+    <Compile Include="Bugs\LinqOnUrls.cs" />
+    <Compile Include="Bugs\LiveProjection.cs" />
+    <Compile Include="Bugs\LiveProjections\CanLoadMultipleItems.cs" />
+    <Compile Include="Bugs\LiveProjections\Entities\Product.cs" />
+    <Compile Include="Bugs\LiveProjections\Indexes\ProductDetailsReport_ByProductId.cs" />
+    <Compile Include="Bugs\LiveProjections\Indexes\ProductSkuListViewModelReport_ByArticleNumberAndName.cs" />
+    <Compile Include="Bugs\LiveProjections\ParentAndChildrenNames.cs" />
+    <Compile Include="Bugs\LiveProjections\Person.cs" />
+    <Compile Include="Bugs\LiveProjections\Views\ProductDetailsReport.cs" />
+    <Compile Include="Bugs\LiveProjections\Views\ProductSkuListViewModelReport.cs" />
+    <Compile Include="Bugs\LiveProjections\Entities\ProductSku.cs" />
+    <Compile Include="Bugs\LiveProjections\Views\ProductVariant.cs" />
+    <Compile Include="Bugs\LiveProjections\LiveProjectionOnProducts.cs" />
+    <Compile Include="Bugs\LuceneQueryShouldWorkWithoutExtensionMethod.cs" />
+    <Compile Include="Bugs\LukeQuerying.cs" />
+    <Compile Include="Bugs\MapReduceThrowsNRE.cs" />
+    <Compile Include="Bugs\MetadataUpdates.cs" />
+    <Compile Include="Bugs\Metadata\LastModifiedLocal.cs" />
+    <Compile Include="Bugs\Metadata\LastModifiedRemote.cs" />
+    <Compile Include="Bugs\Metadata\MetadataPropertyInEntity.cs" />
+    <Compile Include="Bugs\MichaelJonson.cs" />
+    <Compile Include="Bugs\MoreDtcIssues.cs" />
+    <Compile Include="Bugs\MultiEntityIndex.cs" />
+    <Compile Include="Bugs\MultipleResultsPerDocumentAndPaging.cs" />
+    <Compile Include="Bugs\MultiTenancy\Basic.cs" />
+    <Compile Include="Bugs\MultiTenancy\CreatingIndexes.cs" />
+    <Compile Include="Bugs\MultiTenancy\NoCaseSensitive.cs" />
+    <Compile Include="Bugs\MultiTenancy\Test.cs" />
+    <Compile Include="Bugs\NameAndId.cs" />
+    <Compile Include="Bugs\NullableEnum.cs" />
+    <Compile Include="Bugs\Nullables.cs" />
+    <Compile Include="Bugs\NullCoalasing.cs" />
+    <Compile Include="Bugs\OperationHeaders.cs" />
+    <Compile Include="Bugs\OrderOfInsertionDoesNotAffectQuerying.cs" />
+    <Compile Include="Bugs\OverwriteDocuments.cs" />
+    <Compile Include="Bugs\PatchingEntities.cs" />
+    <Compile Include="Bugs\Queries\DynamicMapReduce.cs" />
+    <Compile Include="Bugs\Queries\DynamicQueriesOnMetadata.cs" />
+    <Compile Include="Bugs\Queries\Fetching.cs" />
+    <Compile Include="Bugs\Queries\Includes.cs" />
+    <Compile Include="Bugs\Queries\LuceneQueryCustomMetadata.cs" />
+    <Compile Include="Bugs\Queries\Projections.cs" />
+    <Compile Include="Bugs\Queries\QueryById.cs" />
+    <Compile Include="Bugs\Queries\RangeQueries.cs" />
+    <Compile Include="Bugs\Queries\StatsOnDynamicQueries.cs" />
+    <Compile Include="Bugs\Queries\TermsLocal.cs" />
+    <Compile Include="Bugs\Queries\TermsRemote.cs" />
+    <Compile Include="Bugs\Queries\WithAs.cs" />
+    <Compile Include="Bugs\QueryAfterAdHocIndexIsReset.cs" />
+    <Compile Include="Bugs\QueryByTypeOnly.cs" />
+    <Compile Include="Bugs\QueryByTypeOnlyRemote.cs" />
+    <Compile Include="Bugs\QueryingOnEqualToNull.cs" />
+    <Compile Include="Bugs\QueryingOnValueWithMinus.cs" />
+    <Compile Include="Bugs\QueryingOnValueWithMinusAnalyzed.cs" />
+    <Compile Include="Bugs\QueryingOnValueWithMinusRemote.cs" />
+    <Compile Include="Bugs\QueryingWithDynamicRavenQueryInspector.cs" />
+    <Compile Include="Bugs\QueryOptimizer\LinqToQueryParameters.cs" />
+    <Compile Include="Bugs\QueryOptimizer\QueryOptimizeTests.cs" />
+    <Compile Include="Bugs\QueryResultCountsWithProjections.cs" />
+    <Compile Include="Bugs\OverwriteIndexLocally.cs" />
+    <Compile Include="Bugs\OverwriteIndexRemotely.cs" />
+    <Compile Include="Bugs\Patching.cs" />
+    <Compile Include="Bugs\Polymorphic.cs" />
+    <Compile Include="Bugs\ProjectingDates.cs" />
+    <Compile Include="Bugs\ProjectingDocumentId.cs" />
+    <Compile Include="Bugs\ProjectingFromIndexes.cs" />
+    <Compile Include="Bugs\ProjectionFromDynamicQuery.cs" />
+    <Compile Include="Bugs\QueryingByNegative.cs" />
+    <Compile Include="Bugs\QueryingByNull.cs" />
+    <Compile Include="Bugs\QueryingFromIndex.cs" />
+    <Compile Include="Bugs\QueryWithPercentageSignp.cs" />
+    <Compile Include="Bugs\QueryWithReservedCharacters.cs" />
+    <Compile Include="Bugs\RavenDbNestedPatchTesting.cs" />
+    <Compile Include="Bugs\RavenDBQuery.cs" />
+    <Compile Include="Bugs\ReadDataFromServer.cs" />
+    <Compile Include="Bugs\ReadOnly.cs" />
+    <Compile Include="Bugs\RemoteTx.cs" />
+    <Compile Include="Bugs\ReportQueryCount.cs" />
+    <Compile Include="Bugs\ResettingIndex.cs" />
+    <Compile Include="Bugs\ReuseQuery.cs" />
+    <Compile Include="Bugs\SelectManyIssue.cs" />
+    <Compile Include="Bugs\SelectManyOnNull.cs" />
+    <Compile Include="Bugs\SelectManyTests .cs" />
+    <Compile Include="Bugs\SerializingDates.cs" />
+    <Compile Include="Bugs\SerializingEntities.cs" />
+    <Compile Include="Bugs\SimonCropp.cs" />
+    <Compile Include="Bugs\SimpleJson.cs" />
+    <Compile Include="Bugs\SinglePropertyDocument.cs" />
+    <Compile Include="Bugs\MapRedue\VersionedDocument.cs" />
+    <Compile Include="Bugs\Smuggler.cs" />
+    <Compile Include="Bugs\Spatial.cs" />
+    <Compile Include="Bugs\SpatialTest2.cs" />
+    <Compile Include="Bugs\spokeypokey.cs" />
+    <Compile Include="Bugs\Stacey\InServerDatabase.cs" />
+    <Compile Include="Bugs\Stacey\Models.cs" />
+    <Compile Include="Bugs\Stacey\Aspects.cs" />
+    <Compile Include="Bugs\tmp.cs" />
+    <Compile Include="Bugs\TransformResults\SortHintTester.cs" />
+    <Compile Include="Bugs\SortingById.cs" />
+    <Compile Include="Bugs\SortingOnLong.cs" />
+    <Compile Include="Bugs\SortingWithWildcardQuery.cs" />
+    <Compile Include="Bugs\SpatialQueries.cs" />
+    <Compile Include="Bugs\StaticDynamic.cs" />
+    <Compile Include="Bugs\TakeQueries.cs" />
+    <Compile Include="Bugs\TempIndexScore.cs" />
+    <Compile Include="Bugs\tjbsb.cs" />
+    <Compile Include="Bugs\Transaction.cs" />
+    <Compile Include="Bugs\TransformResults\Answer.cs" />
+    <Compile Include="Bugs\TransformResults\AnswerEntity.cs" />
+    <Compile Include="Bugs\TransformResults\Answers_ByAnswerEntity.cs" />
+    <Compile Include="Bugs\TransformResults\Answers_ByQuestion.cs" />
+    <Compile Include="Bugs\TransformResults\AnswerViewItem.cs" />
+    <Compile Include="Bugs\TransformResults\AnswerVote.cs" />
+    <Compile Include="Bugs\TransformResults\AnswerVoteEntity.cs" />
+    <Compile Include="Bugs\TransformResults\ComplexValuesFromTransformResults.cs" />
+    <Compile Include="Bugs\TransformResults\Question.cs" />
+    <Compile Include="Bugs\TransformResults\QuestionVote.cs" />
+    <Compile Include="Bugs\TransformResults\QuestionWithVoteTotalIndex.cs" />
+    <Compile Include="Bugs\TransformResults\TimeoutTester.cs" />
+    <Compile Include="Bugs\TransformResults\User.cs" />
+    <Compile Include="Bugs\TransformResults\QuestionView.cs" />
+    <Compile Include="Bugs\TransformResults\Thor.cs" />
+    <Compile Include="Bugs\TransformResults\ThorIndex.cs" />
+    <Compile Include="Bugs\TransformResults\Votes_ByAnswerEntity.cs" />
+    <Compile Include="Bugs\TransformResults\WithGuidId.cs" />
+    <Compile Include="Bugs\TransitiveNull.cs" />
+    <Compile Include="Bugs\TranslatingLinqQueriesToIndexes.cs" />
+    <Compile Include="Bugs\TranslatingLinqQueryUsingNestedId.cs" />
+    <Compile Include="Bugs\Translators.cs" />
+    <Compile Include="Bugs\TypeNameHandlingTest.cs" />
+    <Compile Include="Bugs\User.cs" />
+    <Compile Include="Bugs\UserGuid.cs" />
+    <Compile Include="Bugs\UserInt32.cs" />
+    <Compile Include="Bugs\UsingAsProjection.cs" />
+    <Compile Include="Bugs\UsingEnumInLinq.cs" />
+    <Compile Include="Bugs\UsingLongAsId.cs" />
+    <Compile Include="Bugs\UsingStartsWith.cs" />
+    <Compile Include="Bugs\UsingSwedishCollation.cs" />
+    <Compile Include="Bugs\MapRedue\VersionedDocuments.cs" />
+    <Compile Include="Bugs\VeryBigResultSet.cs" />
+    <Compile Include="Bugs\VeryBigResultSetRemote.cs" />
+    <Compile Include="Bugs\Vlad.cs" />
+    <Compile Include="Bugs\Vlko\QueryWithMultipleWhere.cs" />
+    <Compile Include="Bugs\Vlko\RelationIdIndex.cs" />
+    <Compile Include="Bugs\WaitForNonStaleResultsAsOfLastWrite.cs" />
+    <Compile Include="Bugs\WhenDoingSimpleLoad.cs" />
+    <Compile Include="Bugs\WhenRavenClrTypeNotFound.cs" />
+    <Compile Include="Bugs\when_querying_cases_by_name_in_danish.cs" />
+    <Compile Include="Bugs\WhereEntityIs.cs" />
+    <Compile Include="Bugs\WillNotFailSystemIfServerIsNotAvailableOnStartup.cs" />
+    <Compile Include="Bugs\WillThrowIfQueryingForUnindexedField.cs" />
+    <Compile Include="Bugs\CanStoreAndGetDateTimeOffset.cs" />
+    <Compile Include="Bugs\WithPrivateProtectedSetter.cs" />
+    <Compile Include="Bugs\Zhang\UseMaxForDateTimeTypeInReduce.cs" />
+    <Compile Include="Bugs\Zhang\UseMaxForLongTypeInReduce.cs" />
+    <Compile Include="ConcurrentPatching.cs" />
+    <Compile Include="ConnectionStrings.cs" />
+    <Compile Include="CriticalCulturesAttribute.cs" />
+    <Compile Include="Document\AsyncDocumentStoreServerTests.cs" />
+    <Compile Include="Document\CasingIssue.cs" />
+    <Compile Include="Document\ClientKeyGeneratorTests.cs" />
+    <Compile Include="Document\Company.cs" />
+    <Compile Include="Document\Contact.cs" />
+    <Compile Include="Document\DocumentIdTests.cs" />
+    <Compile Include="Document\DocumentStoreEmbeddedGranularTests.cs" />
+    <Compile Include="Document\CustomDynamicClass.cs" />
+    <Compile Include="Document\DocumentStoreEmbeddedTests.cs" />
+    <Compile Include="Document\DocumentStoreServerGranularTests.cs" />
+    <Compile Include="Document\DocumentStoreServerTests.cs" />
+    <Compile Include="Document\DocumentStoreServerTests_DifferentProcess.cs" />
+    <Compile Include="Document\DynamicDocuments.cs" />
+    <Compile Include="Document\Game.cs" />
+    <Compile Include="Document\Inheritance.cs" />
+    <Compile Include="Document\TagCloud.cs" />
+    <Compile Include="Document\TotalCountServerTest.cs" />
+    <Compile Include="Document\WhenUsingMultipleUnshardedServers.cs" />
+    <Compile Include="Document\ZoneCountResult.cs" />
+    <Compile Include="IISExpressTestClient.cs" />
+    <Compile Include="Bugs\IndexDefinitions.cs" />
+    <Compile Include="Indexes\AnalyzerResolution.cs" />
+    <Compile Include="Faceted\Camera.cs" />
+    <Compile Include="Faceted\FacetedIndex.cs" />
+    <Compile Include="Faceted\FacetedIndexTestHelper.cs" />
+    <Compile Include="Indexes\BoostingDuringIndexing.cs" />
+    <Compile Include="Indexes\CompiledIndex.cs" />
+    <Compile Include="Indexes\ComplexIndexOnNotAnalyzedField.cs" />
+    <Compile Include="Indexes\CreateIndexesWithCasting.cs" />
+    <Compile Include="Indexes\CustomAnalyzer.cs" />
+    <Compile Include="Indexes\DynamicFieldIndexing.cs" />
+    <Compile Include="Indexes\DynamicQueryMapping.cs" />
+    <Compile Include="Indexes\ExpressionOperatorPrecedenceTest.cs" />
+    <Compile Include="Indexes\IndexWithSubProperty.cs" />
+    <Compile Include="Indexes\LinqIndexesFromClient.cs" />
+    <Compile Include="Indexes\LuceneAnalyzerUtils.cs" />
+    <Compile Include="Indexes\MapOnlyView.cs" />
+    <Compile Include="Bugs\Indexing\CanMultiMapIndexNullableValueTypes.cs" />
+    <Compile Include="Indexes\MapReduceIndexOnLargeDataSet.cs" />
+    <Compile Include="Indexes\OldIndexRunWhileNewIndexesAreRunning.cs" />
+    <Compile Include="Indexes\QueryingOnDefaultIndex.cs" />
+    <Compile Include="Indexes\QueryingOnStaleIndexes.cs" />
+    <Compile Include="Indexes\ReduceCanUseExtensionMethods.cs" />
+    <Compile Include="Indexes\ShoppingCartEventsToShopingCart.cs" />
+    <Compile Include="Indexes\UsingCustomLuceneAnalyzer.cs" />
+    <Compile Include="Indexes\WithDecimalValue.cs" />
+    <Compile Include="IndexQueryUrl.cs" />
+    <Compile Include="MailingList\BrianVallelunga.cs" />
+    <Compile Include="MailingList\Bruno.cs" />
+    <Compile Include="MailingList\BrunoLopes.cs" />
+    <Compile Include="MailingList\ChrisH.cs" />
+    <Compile Include="MailingList\IdCasing.cs" />
+    <Compile Include="MailingList\IndexTest.cs" />
+    <Compile Include="Issues\RavenDB_187.cs" />
+    <Compile Include="Issues\RavenDB_72.cs" />
+    <Compile Include="Json\CloningTests.cs" />
+    <Compile Include="Json\JsonNetBugsTests.cs" />
+    <Compile Include="Json\RavenJObjects.cs" />
+    <Compile Include="Json\JsonUri.cs" />
+    <Compile Include="Linq\Any.cs" />
+    <Compile Include="Linq\CommitInfo.cs" />
+    <Compile Include="Linq\DynamicQueriesWithStaticIndexes.cs" />
+    <Compile Include="Linq\OrderBy.cs" />
+    <Compile Include="Linq\RavenDB14.cs" />
+    <Compile Include="Linq\SampleDynamicCompilationExtension.cs" />
+    <Compile Include="Linq\SampleGeoLocation.cs" />
+    <Compile Include="Linq\User.cs" />
+    <Compile Include="Linq\WhereClause.cs" />
+    <Compile Include="LocalClientTest.cs" />
+    <Compile Include="MailingList\Asger2.cs" />
+    <Compile Include="MailingList\AttachmentContentType.cs" />
+    <Compile Include="MailingList\bhiku.cs" />
+    <Compile Include="MailingList\BigDocId.cs" />
+    <Compile Include="MailingList\BooleanCollection.cs" />
+    <Compile Include="MailingList\CanUpdateInsideDtcWithOptimisticConcurrency.cs" />
+    <Compile Include="MailingList\EtagUsage.cs" />
+    <Compile Include="MailingList\HiloTests.cs" />
+    <Compile Include="MailingList\DeserialisationToObjectTests.cs" />
+    <Compile Include="MailingList\DtcIssue.cs" />
+    <Compile Include="MailingList\Everett\CanReadBytes.cs" />
+    <Compile Include="MailingList\Afif.cs" />
+    <Compile Include="MailingList\BuildStarted.cs" />
+    <Compile Include="MailingList\Everett616.cs" />
+    <Compile Include="MailingList\Idsa\Casino.cs" />
+    <Compile Include="MailingList\Idsa\CasinosSuspensionsIndex.cs" />
+    <Compile Include="MailingList\Idsa\IdsaTest.cs" />
+    <Compile Include="MailingList\IndexWhereClause .cs" />
+    <Compile Include="MailingList\JamesCrowley.cs" />
+    <Compile Include="MailingList\Johnson.cs" />
+    <Compile Include="MailingList\Jorre.cs" />
+    <Compile Include="MailingList\Mark2.cs" />
+    <Compile Include="MailingList\MattJohnson.cs" />
+    <Compile Include="MailingList\Maverix.cs" />
+    <Compile Include="MailingList\NestedIndexDynamic.cs" />
+    <Compile Include="MailingList\Nick.cs" />
+    <Compile Include="MailingList\NSB.cs" />
+    <Compile Include="MailingList\OrderByValueTypeCast.cs" />
+    <Compile Include="MailingList\Oregon.cs" />
+    <Compile Include="MailingList\Phil.cs" />
+    <Compile Include="MailingList\JoelAsync.cs" />
+    <Compile Include="MailingList\LazyWithIncludes.cs" />
+    <Compile Include="MailingList\PhilJones\Projections.cs" />
+    <Compile Include="MailingList\PhilJones_Search.cs" />
+    <Compile Include="MailingList\RavenAsyncTest.cs" />
+    <Compile Include="MailingList\RavenDB252.cs" />
+    <Compile Include="MailingList\RecreatingIndexes.cs" />
+    <Compile Include="MailingList\RobinM\AttachmentsStatic.cs" />
+    <Compile Include="MailingList\RyanD.cs" />
+    <Compile Include="MailingList\Scott.cs" />
+    <Compile Include="MailingList\SearchByMapReduceExample.cs" />
+    <Compile Include="MailingList\SpecialChars.cs" />
+    <Compile Include="MailingList\Stacey\Image.cs" />
+    <Compile Include="MailingList\Stacey\ImageByName.cs" />
+    <Compile Include="MailingList\Stacey\InServerTesting.cs" />
+    <Compile Include="MailingList\StartsWith.cs" />
+    <Compile Include="MailingList\StatsTest.cs" />
+    <Compile Include="Queries\IntersectionWithLargeDataset.cs" />
+    
+    <Compile Include="MailingList\TomCabanski.cs" />
+    <Compile Include="MailingList\WallaceTurner.cs" />
+    <Compile Include="TemporaryCulture.cs" />
+    <Compile Include="Shard\ShardingFailure.cs" />
+    <Compile Include="TemporaryCulture.cs" />
+    
+    <Compile Include="MailingList\Thor\JoinedChildTransport.cs" />
+    <Compile Include="MailingList\Thor\Child.cs" />
+    <Compile Include="MailingList\Thor\LinqTest.cs" />
+    <Compile Include="MailingList\Thor\Transport.cs" />
+    <Compile Include="MailingList\Thor\TransportsIndex.cs" />
+    <Compile Include="MailingList\TypeNameHandlingWithCollectionsTest.cs" />
+    <Compile Include="MailingList\Adrian.cs" />
+    <Compile Include="MailingList\Alexander.cs" />
+    <Compile Include="MailingList\AllPropertiesIndex.cs" />
+    <Compile Include="MailingList\Andrew.cs" />
+    <Compile Include="MailingList\Asger.cs" />
+    <Compile Include="MailingList\Benjamin.cs" />
+    <Compile Include="MailingList\BrainV.cs" />
+    <Compile Include="MailingList\BAM.cs" />
+    <Compile Include="MailingList\Build570.cs" />
+    <Compile Include="MailingList\CanDeleteIndex.cs" />
+    <Compile Include="MailingList\DecimalQueries.cs" />
+    <Compile Include="MailingList\Dmitry.cs" />
+    <Compile Include="MailingList\EnumInIndexDef.cs" />
+    <Compile Include="MailingList\HierarchicalInheritanceIndexing.cs" />
+    <Compile Include="MailingList\IisQueryLengthIssues.cs" />
+    <Compile Include="MailingList\IndexMetadata.cs" />
+    <Compile Include="MailingList\IndexWithUnion.cs" />
+    <Compile Include="MailingList\IndexWithWhere.cs" />
+    <Compile Include="MailingList\Jabber\Games.cs" />
+    <Compile Include="MailingList\JBA.cs" />
+    <Compile Include="MailingList\JohanNilsson.cs" />
+    <Compile Include="MailingList\Justin.cs" />
+    <Compile Include="MailingList\LastModifiedMetadataTest.cs" />
+    <Compile Include="MailingList\ListCount.cs" />
+    <Compile Include="MailingList\MapReduceIssue\CanPageThroughReduceResults.cs" />
+    <Compile Include="MailingList\DynamicQueryIndexSelection.cs" />
+    <Compile Include="MailingList\EnumAsInts.cs" />
+    <Compile Include="MailingList\Everett.cs" />
+    <Compile Include="MailingList\GuidProjection.cs" />
+    <Compile Include="MailingList\LazyStats.cs" />
+    <Compile Include="MailingList\Mark.cs" />
+    <Compile Include="MailingList\Micha.cs" />
+    <Compile Include="MailingList\NullableEnums.cs" />
+    <Compile Include="MailingList\PhilJones\PhilJones88.cs" />
+    <Compile Include="MailingList\RangeQueriesOverSum.cs" />
+    <Compile Include="MailingList\MultiLoad.cs" />
+    <Compile Include="MailingList\PhilJones\PhilJones.cs" />
+    <Compile Include="MailingList\Random.cs" />
+    <Compile Include="MailingList\RavenDbPutTest.cs" />
+    <Compile Include="MailingList\NicolasGarfinkiel.cs" />
+    <Compile Include="MailingList\Rob.cs" />
+    <Compile Include="MailingList\RobStats\Entity.cs" />
+    <Compile Include="MailingList\RobStats\Opinion.cs" />
+    <Compile Include="MailingList\RobStats\StatisticsBug.cs" />
+    <Compile Include="MailingList\RobStats\Summary.cs" />
+    <Compile Include="MailingList\RobStats\TheIndex.cs" />
+    <Compile Include="MailingList\ronne.cs" />
+    <Compile Include="MailingList\Samina.cs" />
+    <Compile Include="MailingList\SetBased.cs" />
+    <Compile Include="MailingList\SkippedResults.cs" />
+    <Compile Include="MailingList\spokeypokey\Spokey.cs" />
+    <Compile Include="MailingList\spokeypokey\Spokey5.cs" />
+    <Compile Include="MailingList\spokeypokey\spokeypokey.cs" />
+    <Compile Include="MailingList\spokeypokey\spokeypokey2.cs" />
+    <Compile Include="MailingList\spokeypokey\spokeypokey3.cs" />
+    <Compile Include="MailingList\spokeypokey\spokeypokey4.cs" />
+    <Compile Include="MailingList\Stacey2.cs" />
+    <Compile Include="MailingList\Stats.cs" />
+    <Compile Include="MailingList\TimeZoneQueries.cs" />
+    <Compile Include="MailingList\transformedresults_customid_test.cs" />
+    <Compile Include="MailingList\UriProperty.cs" />
+    <Compile Include="MailingList\Victor.cs" />
+    <Compile Include="MailingList\Vitaly.cs" />
+    <Compile Include="MailingList\Vlad.cs" />
+    <Compile Include="MailingList\Wallace.cs" />
+    <Compile Include="MailingList\Weave.cs" />
+    <Compile Include="ManagedStorage\Attachments.cs">
+      <SubType>Code</SubType>
+    </Compile>
+    <Compile Include="ManagedStorage\Bugs\OpenAfterCompaction.cs" />
+    <Compile Include="ManagedStorage\DocEtag.cs">
+      <SubType>Code</SubType>
+    </Compile>
+    <Compile Include="ManagedStorage\DocumentKeys.cs">
+      <SubType>Code</SubType>
+    </Compile>
+    <Compile Include="ManagedStorage\Documents.cs">
+      <SubType>Code</SubType>
+    </Compile>
+    <Compile Include="ManagedStorage\General.cs">
+      <SubType>Code</SubType>
+    </Compile>
+    <Compile Include="ManagedStorage\Indexes.cs" />
+    <Compile Include="ManagedStorage\MappedResults.cs" />
+    <Compile Include="ManagedStorage\Queues.cs" />
+    <Compile Include="ManagedStorage\Storage.cs" />
+    <Compile Include="ManagedStorage\Tasks.cs" />
+    <Compile Include="ManagedStorage\Transactions.cs">
+      <SubType>Code</SubType>
+    </Compile>
+    <Compile Include="ManagedStorage\TxStorageTest.cs">
+      <SubType>Code</SubType>
+    </Compile>
+    <Compile Include="MultiGet\Bugs.cs" />
+    <Compile Include="MultiGet\MultiGetBasic.cs" />
+    <Compile Include="MultiGet\MultiGetCaching.cs" />
+    <Compile Include="MultiGet\MultiGetDTC.cs" />
+    <Compile Include="MultiGet\MultiGetMultiGet.cs" />
+    <Compile Include="MultiGet\MultiGetMultiTenant.cs" />
+    <Compile Include="MultiGet\MultiGetNonStaleRequslts.cs" />
+    <Compile Include="MultiGet\MultiGetProfiling.cs" />
+    <Compile Include="MultiGet\MultiGetQueries.cs" />
+    <Compile Include="MultiGet\MultiGetSecurity.cs" />
+    <Compile Include="Munin\Bugs\Compaction.cs" />
+    <Compile Include="Munin\Bugs\MultiThreadedWrites.cs" />
+    <Compile Include="Munin\CanWorkWithTwoDicsInSameFile.cs" />
+    <Compile Include="Munin\Conflicts.cs" />
+    <Compile Include="Munin\MultiDicInSingleFile.cs" />
+    <Compile Include="Munin\MyToDoList.cs" />
+    <Compile Include="Munin\Optimize.cs" />
+    <Compile Include="Munin\Puts.cs" />
+    <Compile Include="Munin\PutsAfterRestart.cs" />
+    <Compile Include="Munin\Removes.cs" />
+    <Compile Include="Munin\SimpleFileTest.cs" />
+    <Compile Include="Munin\ToDo.cs" />
+    <Compile Include="Munin\ToDoRepository.cs" />
+    <Compile Include="NotModified\DocumentNotModified.cs" />
+    <Compile Include="Patching\MetadataPatching.cs" />
+    <Compile Include="MailingList\Phil-Updated.cs" />
+    <Compile Include="Queries\Includes.cs" />
+    <Compile Include="Queries\Intersection.cs" />
+    <Compile Include="Queries\ParameterisedDynamicQuery.cs" />
+    <Compile Include="Querying\IndexedUser.cs" />
+    <Compile Include="Querying\SearchOperator.cs" />
+    <Compile Include="Querying\UsingDocumentQuery.cs" />
+    <Compile Include="Querying\UsingDynamicQueryWithLocalServer.cs" />
+    <Compile Include="Querying\UsingDynamicQueryWithRemoteServer.cs" />
+    <Compile Include="RavenTest.cs" />
+    <Compile Include="RemoteClientTest.cs" />
+    <Compile Include="Security\OAuth\AccessTokenAuthentication.cs" />
+    <Compile Include="Security\OAuth\CertHelper.cs" />
+    <Compile Include="Security\OAuth\GrantAccessTokenClientCredentialsFlow.cs" />
+    <Compile Include="Security\OAuth\HttpWebRequestExtensions.cs" />
+    <Compile Include="Shard\Async\RoundRobinSharding.cs" />
+    <Compile Include="Shard\Async\SimpleSharding.cs" />
+    <Compile Include="Shard\Async\WhenUsingParallelAccessStrategy.cs" />
+    <Compile Include="Shard\Async\WhenUsingShardedServers.cs" />
+    <Compile Include="Shard\BlogModel\Blog.cs" />
+    <Compile Include="Shard\BlogModel\BlogShardResolutionStrategy.cs" />
+    <Compile Include="Shard\BlogModel\CanMapReduce.cs" />
+    <Compile Include="Shard\BlogModel\CanQueryOnlyUsers.cs" />
+    <Compile Include="Shard\BlogModel\CanQueryOnlyPosts.cs" />
+    <Compile Include="Shard\BlogModel\SupportLazyOperations.cs" />
+    <Compile Include="Shard\BlogModel\Post.cs" />
+    <Compile Include="Shard\BlogModel\ShardedDocumentSessionIsWorking.cs" />
+    <Compile Include="Shard\BlogModel\ShardedDocumentStoreTest.cs" />
+    <Compile Include="Shard\BlogModel\ShardingScenario.cs" />
+    <Compile Include="Shard\BlogModel\User.cs" />
+    <Compile Include="Shard\RoundRobinSharding.cs" />
+    <Compile Include="Shard\SimpleSharding.cs" />
+    <Compile Include="Shard\WhenUsingParallelAccessStrategy.cs" />
+    <Compile Include="Shard\WhenUsingShardedServers.cs" />
+    <Compile Include="Some.cs" />
+    <Compile Include="Spatial\Event.cs" />
+    <Compile Include="Spatial\SpatialIndexTest.cs" />
+    <Compile Include="Indexes\Statistics.cs" />
+    <Compile Include="Indexes\UsingQueryBuilder.cs" />
+    <Compile Include="Linq\UsingRavenQueryProvider.cs" />
+    <Compile Include="Linq\LinqTransformerCompilationTests.cs" />
+    <Compile Include="Linq\PerformingQueries.cs" />
+    <Compile Include="Linq\UsingWhereConditions.cs" />
+    <Compile Include="Patching\ArrayPatching.cs">
+      <SubType>Code</SubType>
+    </Compile>
+    <Compile Include="Patching\NestedPatching.cs">
+      <SubType>Code</SubType>
+    </Compile>
+    <Compile Include="Patching\SimplePatchApplication.cs">
+      <SubType>Code</SubType>
+    </Compile>
+    <Compile Include="Spatial\SpatialIndexTestHelper.cs" />
+    <Compile Include="Spatial\SpatialSearch.cs" />
+    <Compile Include="Storage\AbstractDocumentStorageTest.cs" />
+    <Compile Include="Storage\BackupRestore.cs" />
+    <Compile Include="Storage\CreateUpdateDeleteDocuments.cs" />
+    <Compile Include="Storage\CreateIndexes.cs" />
+    <Compile Include="Storage\DeleteIndexes.cs">
+      <SubType>Code</SubType>
+    </Compile>
+    <Compile Include="Indexes\DocumentsToIndex.cs" />
+    <Compile Include="Storage\GeneralStorage.cs" />
+    <Compile Include="Storage\IncrementalBackupRestore.cs" />
+    <Compile Include="Storage\IndexStaleViaEtags.cs" />
+    <Compile Include="Storage\ReduceStaleness.cs" />
+    <Compile Include="Storage\SimilarIndexNames.cs" />
+    <Compile Include="Stress\BigDoc.cs" />
+    <Compile Include="Suggestions\SuggestionsLazy.cs" />
+    <Compile Include="Suggestions\Person.cs" />
+    <Compile Include="Suggestions\Suggestions.cs" />
+    <Compile Include="Suggestions\SuggestionsHelper.cs" />
+    <Compile Include="TemporaryCulture.cs" />
+    <Compile Include="Track\AsyncProjectionShouldWork.cs" />
+    <Compile Include="Track\RavenDB053.cs" />
+    <Compile Include="Track\RavenDB17.cs" />
+    <Compile Include="Transactions\Deletes.cs" />
+    <Compile Include="Transactions\Etags.cs" />
+    <Compile Include="Transactions\MuiltipleDocuments.cs" />
+    <Compile Include="Transactions\Simple.cs" />
+    <Compile Include="Transactions\WriteConflicts.cs" />
+    <Compile Include="Triggers\AttachmentDeleteTrigger.cs" />
+    <Compile Include="Triggers\AttachmentReadTrigger.cs" />
+    <Compile Include="Triggers\AttachmentPutTriggers.cs" />
+    <Compile Include="Triggers\AuditAttachmentPutTrigger.cs" />
+    <Compile Include="Triggers\AuditPutTrigger.cs" />
+    <Compile Include="Triggers\Bugs\AuditContext.cs" />
+    <Compile Include="Triggers\Bugs\AuditTrigger.cs" />
+    <Compile Include="Triggers\Bugs\ModifyingMetadataFromTrigger.cs" />
+    <Compile Include="Triggers\Bugs\Person.cs" />
+    <Compile Include="Triggers\CascadeDeleteTrigger.cs" />
+    <Compile Include="Triggers\DeleteTriggers.cs" />
+    <Compile Include="Triggers\IndexToDataTable.cs" />
+    <Compile Include="Triggers\IndexTriggers.cs" />
+    <Compile Include="Triggers\PutTriggers.cs" />
+    <Compile Include="Triggers\ReadTriggers.cs" />
+    <Compile Include="Triggers\RefuseBigAttachmentPutTrigger.cs" />
+    <Compile Include="Triggers\VetoCapitalNamesPutTrigger.cs" />
+    <Compile Include="Util\IISConfig.cs" />
+    <Compile Include="Util\IISExpressDriver.cs" />
+    <Compile Include="Util\ProcessDriver.cs" />
+    <Compile Include="Util\RavenDBDriver.cs" />
+    <Compile Include="Util\ReflectionUtilTest.cs" />
+    <Compile Include="Util\RunExternalProcess.cs" />
+    <Compile Include="Views\MapReduce.cs" />
+    <Compile Include="Views\MapReduce_IndependentSteps.cs" />
+    <Compile Include="Views\ViewCompilation.cs" />
+    <Compile Include="Views\ViewStorage.cs" />
+    <Compile Include="WithNLog.cs" />
+  </ItemGroup>
+  <ItemGroup>
+    <BootstrapperPackage Include="Microsoft.Net.Client.3.5">
+      <Visible>False</Visible>
+      <ProductName>.NET Framework 3.5 SP1 Client Profile</ProductName>
+      <Install>false</Install>
+    </BootstrapperPackage>
+    <BootstrapperPackage Include="Microsoft.Net.Framework.3.5.SP1">
+      <Visible>False</Visible>
+      <ProductName>.NET Framework 3.5 SP1</ProductName>
+      <Install>true</Install>
+    </BootstrapperPackage>
+    <BootstrapperPackage Include="Microsoft.Windows.Installer.3.1">
+      <Visible>False</Visible>
+      <ProductName>Windows Installer 3.1</ProductName>
+      <Install>true</Install>
+    </BootstrapperPackage>
+  </ItemGroup>
+  <ItemGroup>
+    <ProjectReference Include="..\Raven.Abstractions\Raven.Abstractions.csproj">
+      <Project>{41AC479E-1EB2-4D23-AAF2-E4C8DF1BC2BA}</Project>
+      <Name>Raven.Abstractions</Name>
+    </ProjectReference>
+    <ProjectReference Include="..\Raven.Client.Debug\Raven.Client.Debug.csproj">
+      <Project>{27153214-4630-4E2D-9807-0D5352687DD5}</Project>
+      <Name>Raven.Client.Debug</Name>
+    </ProjectReference>
+    <ProjectReference Include="..\Raven.Client.Embedded\Raven.Client.Embedded.csproj">
+      <Project>{0F5287AD-37B3-4375-BA3E-3CED64B1FC5B}</Project>
+      <Name>Raven.Client.Embedded</Name>
+    </ProjectReference>
+    <ProjectReference Include="..\Raven.Client.Lightweight\Raven.Client.Lightweight.csproj">
+      <Project>{4E087ECB-E7CA-4891-AC3C-3C76702715B6}</Project>
+      <Name>Raven.Client.Lightweight</Name>
+    </ProjectReference>
+    <ProjectReference Include="..\Raven.Database\Raven.Database.csproj">
+      <Project>{212823CD-25E1-41AC-92D1-D6DF4D53FC85}</Project>
+      <Name>Raven.Database</Name>
+    </ProjectReference>
+    <ProjectReference Include="..\Raven.Munin\Raven.Munin.csproj">
+      <Project>{486537C2-EDF7-404F-9CFB-EEE25996DF5F}</Project>
+      <Name>Raven.Munin</Name>
+    </ProjectReference>
+    <ProjectReference Include="..\Raven.Server\Raven.Server.csproj">
+      <Project>{3B90EB20-AEA3-4972-8219-936F1A62768C}</Project>
+      <Name>Raven.Server</Name>
+    </ProjectReference>
+    <ProjectReference Include="..\Raven.Storage.Esent\Raven.Storage.Esent.csproj">
+      <Project>{9DEE8674-D0CD-430D-BD9B-6CD95F3CAB22}</Project>
+      <Name>Raven.Storage.Esent</Name>
+    </ProjectReference>
+    <ProjectReference Include="..\Raven.Storage.Managed\Raven.Storage.Managed.csproj">
+      <Project>{DA99A419-E137-40DB-9495-0C363B479D4B}</Project>
+      <Name>Raven.Storage.Managed</Name>
+    </ProjectReference>
+  </ItemGroup>
+  <ItemGroup>
+    <None Include="..\Raven.Database\RavenDB.snk">
+      <Link>RavenDB.snk</Link>
+    </None>
+    <None Include="App.config">
+      <SubType>Designer</SubType>
+    </None>
+    <EmbeddedResource Include="DefaultLogging.config" />
+    <EmbeddedResource Include="MailingList\MapReduceIssue\MvcMusicStore_Dump.json" />
+    <None Include="packages.config" />
+  </ItemGroup>
+  <ItemGroup>
+    <EmbeddedResource Include="MailingList\Everett\DocumentWithBytes.txt" />
+  </ItemGroup>
+  <ItemGroup>
+    <Folder Include="Bugs\Facets\" />
+  </ItemGroup>
+  <Import Project="$(MSBuildToolsPath)\Microsoft.CSharp.targets" />
+  <Import Project="$(MSBuildProjectDirectory)\..\Tools\StyleCop\StyleCop.Targets" />
+  <!-- To modify your build process, add your task inside one of the targets below and uncomment it. 
+       Other similar extension points exist, see Microsoft.Common.targets.
+  <Target Name="BeforeBuild">
+  </Target>
+  <Target Name="AfterBuild">
+  </Target>
+  -->
+</Project>
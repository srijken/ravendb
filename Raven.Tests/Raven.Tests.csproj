--- conflicted
+++ resolved
@@ -595,8 +595,6 @@
     <Compile Include="Linq\SelectDictionaryItem.cs" />
     <Compile Include="Linq\SelectManyShouldWork.cs" />
     <Compile Include="Linq\WhereStringEquals.cs" />
-<<<<<<< HEAD
-=======
     <Compile Include="MailingList\Accounts.cs" />
     <Compile Include="MailingList\Afif.cs" />
     <Compile Include="MailingList\AlexanderLapa.cs" />
@@ -779,7 +777,6 @@
     <Compile Include="MailingList\WildCardQuery.cs" />
     <Compile Include="MailingList\Willem.cs" />
     <Compile Include="MailingList\Zeitler.cs" />
->>>>>>> 42c6e6db
     <Compile Include="NestedIndexing\CanIndexReferencedEntity.cs" />
     <Compile Include="NestedIndexing\CanTrackWhatCameFromWhat.cs" />
     <Compile Include="NestedIndexing\Item.cs" />

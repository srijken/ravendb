using System;
using System.Collections.Specialized;
using System.IO;
using System.Net;
#if SILVERLIGHT
using System.Net.Browser;
#endif
using System.Text;
using System.Threading.Tasks;
using Newtonsoft.Json;
using RavenFS.Client;
using System.Linq;

namespace RavenFS.Client
{
	public class RavenFileSystemClient
	{
		private readonly string baseUrl;

#if SILVERLIGHT
		static RavenFileSystemClient()
		{
			WebRequest.RegisterPrefix("http://", WebRequestCreator.ClientHttp);
			WebRequest.RegisterPrefix("https://", WebRequestCreator.ClientHttp);
		}
#endif

		public RavenFileSystemClient(string baseUrl)
		{
			this.baseUrl = baseUrl;
			if (this.ServerUrl.EndsWith("/"))
				this.baseUrl = this.ServerUrl.Substring(0, this.ServerUrl.Length - 1);

            Notifications = new NotificationsManager(this);
		}

		public string ServerUrl
		{
			get { return baseUrl; }
		}

		public Task<ServerStats> StatsAsync()
		{
			var requestUriString = ServerUrl + "/stats";
			var request = (HttpWebRequest)WebRequest.Create(requestUriString);
			return request.GetResponseAsync()
				.ContinueWith(task =>
				{
					using (var stream = task.Result.GetResponseStream())
					{
						return new JsonSerializer().Deserialize<ServerStats>(new JsonTextReader(new StreamReader(stream)));
					}
				})
				.TryThrowBetteError();
		}

		public Task DeleteAsync(string filename)
		{
			var requestUriString = ServerUrl + "/files/" + Uri.EscapeDataString(filename);
			var request = (HttpWebRequest)WebRequest.Create(requestUriString);
			request.Method = "DELETE";
			return request.GetResponseAsync()
				.ContinueWith(task => task.Result.Close())
				.TryThrowBetteError();
		}

		public Task RenameAsync(string filename, string rename)
		{
			var requestUriString = ServerUrl + "/files/" + Uri.EscapeDataString(filename) + "?rename=" + Uri.EscapeDataString(rename);
			var request = (HttpWebRequest)WebRequest.Create(requestUriString);
			request.Method = "PATCH";
			return request.GetResponseAsync()
				.ContinueWith(task => task.Result.Close())
				.TryThrowBetteError();
		}

		public Task<FileInfo[]> BrowseAsync(int start = 0, int pageSize = 25)
		{
			var request = (HttpWebRequest)WebRequest.Create(ServerUrl + "/files?start=" + start + "&pageSize=" + pageSize);
			return request.GetResponseAsync()
				.ContinueWith(task =>
				{
					using (var responseStream = task.Result.GetResponseStream())
					using (var streamReader = new StreamReader(responseStream))
					using (var jsonTextReader = new JsonTextReader(streamReader))
					{
						return new JsonSerializer
						{
							Converters =
									{
										new NameValueCollectionJsonConverter()
									}
						}.Deserialize<FileInfo[]>(jsonTextReader);
					}
				})
				.TryThrowBetteError();
		}

        public Task<string[]> GetSearchFieldsAsync(int start = 0, int pageSize = 25)
        {
            var requestUriString = string.Format("{0}/search/terms?start={1}&pageSize={2}", ServerUrl, start, pageSize);
            var request = (HttpWebRequest)WebRequest.Create(requestUriString);
            return request.GetResponseAsync()
                .ContinueWith(task =>
                {
                    using (var stream = task.Result.GetResponseStream())
                    {
                        return new JsonSerializer().Deserialize<string[]>(new JsonTextReader(new StreamReader(stream)));
                    }
                })
                .TryThrowBetteError();
        }

		public Task<SearchResults> SearchAsync(string query, string[] sortFields = null, int start = 0, int pageSize = 25)
		{
			var requestUriBuilder = new StringBuilder(ServerUrl)
				.Append("/search/?query=")
				.Append(Uri.EscapeUriString(query))
				.Append("&start=")
				.Append(start)
				.Append("&pageSize=")
				.Append(pageSize);

			if (sortFields != null)
			{
				foreach (var sortField in sortFields)
				{
					requestUriBuilder.Append("&sort=").Append(sortField);
				}
			}
			var request = (HttpWebRequest)WebRequest.Create(requestUriBuilder.ToString());
			return request.GetResponseAsync()
				.ContinueWith(task =>
				{
					using (var responseStream = task.Result.GetResponseStream())
					using (var streamReader = new StreamReader(responseStream))
					using (var jsonTextReader = new JsonTextReader(streamReader))
					{
						return new JsonSerializer
						{
							Converters =
									{
										new NameValueCollectionJsonConverter()
									}
						}.Deserialize<SearchResults>(jsonTextReader);
					}
				})
				.TryThrowBetteError();
		}

		public Task<NameValueCollection> GetMetadataForAsync(string filename)
		{
			var request = (HttpWebRequest)WebRequest.Create(ServerUrl + "/files/" + filename);
			request.Method = "HEAD";
			return request.GetResponseAsync()
				.ContinueWith(task => new NameValueCollection(task.Result.Headers))
				.TryThrowBetteError();
		}

		public Task<NameValueCollection> DownloadAsync(string filename, Stream destination, long? from = null, long? to = null)
		{
			return DownloadAsync("/files/", filename, destination, from, to);
		}

		private Task<NameValueCollection> DownloadAsync(string path, string filename, Stream destination, long? from = null, long? to = null,
			Action<string, int> progress = null)
		{
#if SILVERLIGHT
            if (from != null || to != null)
            {
                throw new NotSupportedException("Silverlight doesn't support partial requests");
            }
#endif

			var collection = new NameValueCollection();
			if (destination.CanWrite == false)
				throw new ArgumentException("Stream does not support writing");

			var request = (HttpWebRequest)WebRequest.Create(ServerUrl + path + filename);

#if !SILVERLIGHT
			if (from != null)
			{
				if (to != null)
				{
					request.AddRange(from.Value, to.Value);
				}
				else
				{
					request.AddRange(from.Value);
				}
			}
			else if (destination.CanSeek)
			{
				destination.Position = destination.Length;
				request.AddRange(destination.Position);
			}
#endif
			progress = progress ?? delegate { };
			return request.GetResponseAsync()
				.ContinueWith(task =>
				{
					foreach (var header in task.Result.Headers.AllKeys)
					{
						collection[header] = task.Result.Headers[header];
					}
					var responseStream = task.Result.GetResponseStream();
					return responseStream.CopyToAsync(destination, i => progress(filename, i))
						.ContinueWith(_ =>
						{
							task.Result.Close();
							return collection;
						});
				})
				.Unwrap()
				.TryThrowBetteError();
		}

		public Task UpdateMetadataAsync(string filename, NameValueCollection metadata)
		{
			var request = (HttpWebRequest)WebRequest.Create(ServerUrl + "/files/" + filename);

			request.Method = "POST";
			request.ContentLength = 0;
			AddHeaders(metadata, request);
			return request
				.GetResponseAsync()
				.TryThrowBetteError();
		}

		public Task UploadAsync(string filename, Stream source)
		{
			return UploadAsync(filename, new NameValueCollection(), source, null);
		}

		public Task UploadAsync(string filename, NameValueCollection metadata, Stream source)
		{
			return UploadAsync(filename, metadata, source, null);
		}

		public Task UploadAsync(string filename, NameValueCollection metadata, Stream source, Action<string, int> progress)
		{
			if (source.CanRead == false)
				throw new AggregateException("Stream does not support reading");

			var request = (HttpWebRequest)WebRequest.Create(ServerUrl + "/files/" + filename);
			request.Method = "PUT";
#if !SILVERLIGHT
			request.SendChunked = true;
			request.AllowWriteStreamBuffering = false;
#endif
			AddHeaders(metadata, request);
			return request.GetRequestStreamAsync()
				.ContinueWith(
					task => source.CopyToAsync(
						task.Result,
						written =>
						{
							if (progress != null)
								progress(filename, written);
						})
				.ContinueWith(_ => task.Result.Close())
				)
				.Unwrap()
				.ContinueWith(task =>
				{
					task.Wait();
					return request.GetResponseAsync();
				})
				.Unwrap()
				.ContinueWith(task => task.Result.Close())
				.TryThrowBetteError();
		}



		public SynchronizationClient Synchronization
		{
			get
			{
				return new SynchronizationClient(this);
			}
		}

		public ConfigurationClient Config
		{
			get { return new ConfigurationClient(this);}
		}

        public NotificationsManager Notifications { get; private set; }


	    public Task DownloadSignatureAsync(string sigName, Stream destination, long? from = null, long? to = null)
		{
			return DownloadAsync("/rdc/signatures/", sigName, destination, from, to);
		}

		private static void AddHeaders(NameValueCollection metadata, HttpWebRequest request)
		{
			foreach (var key in metadata.AllKeys)
			{
				var values = metadata.GetValues(key);
				if (values == null)
					continue;
				foreach (var value in values)
				{
					request.Headers[key] = value;
				}
			}
		}

		public Task<SynchronizationReport> StartSynchronizationAsync(string sourceServerUrl, string fileName)
		{
            var requestUriString = String.Format("{0}/synchronization/proceed/{1}?sourceServerUrl={2}", ServerUrl, Uri.EscapeDataString(fileName), Uri.EscapeDataString(sourceServerUrl));
			var request = (HttpWebRequest)WebRequest.Create(requestUriString);
		    request.Method = "POST";
            request.ContentLength = 0;
			return request.GetResponseAsync()
				.ContinueWith(task =>
				{
					using (var stream = task.Result.GetResponseStream())
					{
						return new JsonSerializer().Deserialize<SynchronizationReport>(new JsonTextReader(new StreamReader(stream)));
					}
				})
				.TryThrowBetteError();
		}

<<<<<<< HEAD
        public Task ResolveConflictAsync(string sourceServerUrl, string filename, string strategy)
        {
            var requestUriString = String.Format("{0}/synchronization/resolveConflict/{1}?strategy={2}&sourceServerUrl={3}", 
                ServerUrl, Uri.EscapeDataString(filename), Uri.EscapeDataString(strategy), Uri.EscapeDataString(sourceServerUrl));
=======
        public Task ResolveConflictAsync(string sourceServerUrl, string fileName, ConflictResolutionStrategy strategy)
        {
            var requestUriString = String.Format("{0}/synchronization?fileName={1}&strategy={2}&sourceServerUrl={3}", 
                ServerUrl, Uri.EscapeDataString(fileName), Uri.EscapeDataString(strategy.ToString()), Uri.EscapeDataString(sourceServerUrl));
>>>>>>> 07f97a37
            var request = (HttpWebRequest)WebRequest.Create(requestUriString);
            request.Method = "PATCH";
            return request.GetResponseAsync()
				.ContinueWith(task => task.Result.Close())
				.TryThrowBetteError();
        }

        public Task ApplyConflictAsync(string filename, long theirVersion, string theirServerId)
        {
            var requestUriString = String.Format("{0}/synchronization/applyConflict/{1}?theirVersion={2}&theirServerId={3}",
                ServerUrl, Uri.EscapeDataString(filename), theirVersion, Uri.EscapeDataString(theirServerId));
            var request = (HttpWebRequest)WebRequest.Create(requestUriString);
            request.Method = "PATCH";
            return request.GetResponseAsync()
                .ContinueWith(task => task.Result.Close())
                .TryThrowBetteError();
        }

	    public Task<string[]> GetFoldersAsync(string from = null, int start = 0,int pageSize = 25)
		{
			var path = @from ?? "";
			if (path.StartsWith("/"))
				path = path.Substring(1);

			string requestUriString = ServerUrl + "/folders/subdirectories/" + Uri.EscapeUriString(path) + "?pageSize=" +
			                          pageSize + "&start=" + start;
			var request = (HttpWebRequest)WebRequest.Create(requestUriString);
			return request.GetResponseAsync()
				.ContinueWith(task =>
				{
					using (var stream = task.Result.GetResponseStream())
					{
						return new JsonSerializer().Deserialize<string[]>(new JsonTextReader(new StreamReader(stream)));
					}
				})
				.TryThrowBetteError();
		}

		public Task<SearchResults> GetFilesAsync(string folder, FilesSortOptions options = FilesSortOptions.Default, string fileNameSearchPattern = "", int start = 0, int pageSize = 25)
		{
		    var folderQueryPart = GetFolderQueryPart(folder);

            if (string.IsNullOrEmpty(fileNameSearchPattern) == false && fileNameSearchPattern.Contains("*") == false && fileNameSearchPattern.Contains("?") == false)
			{
                fileNameSearchPattern = fileNameSearchPattern + "*";
			}
		    var fileNameQueryPart = GetFileNameQueryPart(fileNameSearchPattern);

		    return SearchAsync(folderQueryPart + fileNameQueryPart, GetSortFields(options), start, pageSize);
		}

	    private static string GetFileNameQueryPart(string fileNameSearchPattern)
	    {
	    	if (string.IsNullOrEmpty(fileNameSearchPattern))
	        {
	            return "";
	        }
	    	if (fileNameSearchPattern.StartsWith("*") || (fileNameSearchPattern.StartsWith("?")))
	    	{
	    		return " AND __rfileName:" + Reverse(fileNameSearchPattern);
	    	}
	    	return " AND __fileName:" + fileNameSearchPattern;
	    }

		private static string Reverse(string value)
        {
            var characters = value.ToCharArray();
            Array.Reverse(characters);

            return new string(characters);
        }

	    private static string GetFolderQueryPart(string folder)
	    {
	        if (folder == null) throw new ArgumentNullException("folder");
	        if (folder.StartsWith("/") == false)
	            throw new ArgumentException("folder must starts with a /", "folder");
	        int level;
	        if (folder == "/")
	            level = 1;
	        else
	            level = folder.Count(ch => ch == '/') + 1;

	        string folderQueryPart = "__directory:" + folder + " AND __level:" + level;
	        return folderQueryPart;
	    }

	    private static string[] GetSortFields(FilesSortOptions options)
		{
			string sort = null;
			switch (options & ~FilesSortOptions.Desc)
			{
				case FilesSortOptions.Name:
					sort = "__key";
					break;
				case FilesSortOptions.Size:
					sort = "__size";
					break;
				case FilesSortOptions.LastModified:
					sort = "__modified";
					break;
			}

			if (options.HasFlag(FilesSortOptions.Desc))
			{
				if (string.IsNullOrEmpty(sort))
					throw new ArgumentException("options");
				sort = "-" + sort;
			}

			var sortFields = string.IsNullOrEmpty(sort) ? null : new[] {sort};
			return sortFields;
		}

		public class ConfigurationClient
		{
			private readonly RavenFileSystemClient ravenFileSystemClient;
			private readonly JsonSerializer jsonSerializer;

			public ConfigurationClient(RavenFileSystemClient ravenFileSystemClient)
			{
				jsonSerializer = new JsonSerializer
				{
					Converters =
						{
							new NameValueCollectionJsonConverter()
						}
				};
				this.ravenFileSystemClient = ravenFileSystemClient;
			}

			public Task<string[]> GetConfigNames(int start = 0, int pageSize= 25)
			{
				var requestUriString = ravenFileSystemClient.ServerUrl + "/config?start=" + start + "&pageSize=" + pageSize;
				var request = (HttpWebRequest) WebRequest.Create(requestUriString);
				return request.GetResponseAsync()
					.ContinueWith(task =>
					{
						using(var responseStream = task.Result.GetResponseStream())
						{
							return jsonSerializer.Deserialize<string[]>(new JsonTextReader(new StreamReader(responseStream)));
						}
					})
					.TryThrowBetteError();
			}

			public Task SetConfig(string name, NameValueCollection data)
			{
				var requestUriString = ravenFileSystemClient.ServerUrl + "/config/" + StringUtils.UrlEncode(name);
				var request = (HttpWebRequest)WebRequest.Create(requestUriString);
				request.Method = "PUT";
				return request.GetRequestStreamAsync()
					.ContinueWith(task =>
					{
						using(var streamWriter = new StreamWriter(task.Result))
						{
							jsonSerializer.Serialize(streamWriter, data);
							streamWriter.Flush();
						}
					})
					.ContinueWith(task => request.GetResponseAsync())
					.Unwrap();
			}

			public Task DeleteConfig(string name)
			{
				var requestUriString = ravenFileSystemClient.ServerUrl + "/config/" + StringUtils.UrlEncode(name);
				var request = (HttpWebRequest)WebRequest.Create(requestUriString);
				request.Method = "DELETE";
				return request.GetResponseAsync();
			}

			public Task<NameValueCollection> GetConfig(string name)
			{
				var requestUriString = ravenFileSystemClient.ServerUrl + "/config/" + StringUtils.UrlEncode(name);
				var request = (HttpWebRequest)WebRequest.Create(requestUriString);
				
				return request.GetResponseAsync()
					.ContinueWith(task =>
					{
						WebResponse webResponse;
						try
						{
							webResponse = task.Result;
						}
						catch (AggregateException e)
						{
							var webException = e.ExtractSingleInnerException() as WebException;
							if (webException == null)
								throw;
							var httpWebResponse = webException.Response as HttpWebResponse;
							if (httpWebResponse == null)
								throw;
							if (httpWebResponse.StatusCode == HttpStatusCode.NotFound)
								return null;
							throw;
						}
						return jsonSerializer.Deserialize<NameValueCollection>(new JsonTextReader(new StreamReader(webResponse.GetResponseStream())));
					});
			}
		}

		public class SynchronizationClient
		{
			private readonly RavenFileSystemClient ravenFileSystemClient;

			public SynchronizationClient(RavenFileSystemClient ravenFileSystemClient)
			{
				this.ravenFileSystemClient = ravenFileSystemClient;
			}

			public Task<SignatureManifest> GetRdcManifestAsync(string path)
			{
				var requestUriString = ravenFileSystemClient.ServerUrl + "/rdc/manifest/" + StringUtils.UrlEncode(path);
				var request = (HttpWebRequest)WebRequest.Create(requestUriString);
				return request.GetResponseAsync()
					.ContinueWith(task =>
					{
						using (var stream = task.Result.GetResponseStream())
						{
							return new JsonSerializer().Deserialize<SignatureManifest>(new JsonTextReader(new StreamReader(stream)));
						}
					})
					.TryThrowBetteError();
			}
		}

		public Task<RdcStats> GetRdcStatsAsync()
		{
			var requestUriString = ServerUrl + "/rdc/stats";
			var request = (HttpWebRequest)WebRequest.Create(requestUriString);
			return request.GetResponseAsync()
				.ContinueWith(task =>
				{
					using (var stream = task.Result.GetResponseStream())
					{
						return new JsonSerializer().Deserialize<RdcStats>(new JsonTextReader(new StreamReader(stream)));
					}
				})
				.TryThrowBetteError();
		}
	}
}
<|MERGE_RESOLUTION|>--- conflicted
+++ resolved
@@ -1,582 +1,575 @@
-using System;
-using System.Collections.Specialized;
-using System.IO;
-using System.Net;
-#if SILVERLIGHT
-using System.Net.Browser;
-#endif
-using System.Text;
-using System.Threading.Tasks;
-using Newtonsoft.Json;
-using RavenFS.Client;
-using System.Linq;
-
-namespace RavenFS.Client
-{
-	public class RavenFileSystemClient
-	{
-		private readonly string baseUrl;
-
-#if SILVERLIGHT
-		static RavenFileSystemClient()
-		{
-			WebRequest.RegisterPrefix("http://", WebRequestCreator.ClientHttp);
-			WebRequest.RegisterPrefix("https://", WebRequestCreator.ClientHttp);
-		}
-#endif
-
-		public RavenFileSystemClient(string baseUrl)
-		{
-			this.baseUrl = baseUrl;
-			if (this.ServerUrl.EndsWith("/"))
-				this.baseUrl = this.ServerUrl.Substring(0, this.ServerUrl.Length - 1);
-
-            Notifications = new NotificationsManager(this);
-		}
-
-		public string ServerUrl
-		{
-			get { return baseUrl; }
-		}
-
-		public Task<ServerStats> StatsAsync()
-		{
-			var requestUriString = ServerUrl + "/stats";
-			var request = (HttpWebRequest)WebRequest.Create(requestUriString);
-			return request.GetResponseAsync()
-				.ContinueWith(task =>
-				{
-					using (var stream = task.Result.GetResponseStream())
-					{
-						return new JsonSerializer().Deserialize<ServerStats>(new JsonTextReader(new StreamReader(stream)));
-					}
-				})
-				.TryThrowBetteError();
-		}
-
-		public Task DeleteAsync(string filename)
-		{
-			var requestUriString = ServerUrl + "/files/" + Uri.EscapeDataString(filename);
-			var request = (HttpWebRequest)WebRequest.Create(requestUriString);
-			request.Method = "DELETE";
-			return request.GetResponseAsync()
-				.ContinueWith(task => task.Result.Close())
-				.TryThrowBetteError();
-		}
-
-		public Task RenameAsync(string filename, string rename)
-		{
-			var requestUriString = ServerUrl + "/files/" + Uri.EscapeDataString(filename) + "?rename=" + Uri.EscapeDataString(rename);
-			var request = (HttpWebRequest)WebRequest.Create(requestUriString);
-			request.Method = "PATCH";
-			return request.GetResponseAsync()
-				.ContinueWith(task => task.Result.Close())
-				.TryThrowBetteError();
-		}
-
-		public Task<FileInfo[]> BrowseAsync(int start = 0, int pageSize = 25)
-		{
-			var request = (HttpWebRequest)WebRequest.Create(ServerUrl + "/files?start=" + start + "&pageSize=" + pageSize);
-			return request.GetResponseAsync()
-				.ContinueWith(task =>
-				{
-					using (var responseStream = task.Result.GetResponseStream())
-					using (var streamReader = new StreamReader(responseStream))
-					using (var jsonTextReader = new JsonTextReader(streamReader))
-					{
-						return new JsonSerializer
-						{
-							Converters =
-									{
-										new NameValueCollectionJsonConverter()
-									}
-						}.Deserialize<FileInfo[]>(jsonTextReader);
-					}
-				})
-				.TryThrowBetteError();
-		}
-
-        public Task<string[]> GetSearchFieldsAsync(int start = 0, int pageSize = 25)
-        {
-            var requestUriString = string.Format("{0}/search/terms?start={1}&pageSize={2}", ServerUrl, start, pageSize);
-            var request = (HttpWebRequest)WebRequest.Create(requestUriString);
-            return request.GetResponseAsync()
-                .ContinueWith(task =>
-                {
-                    using (var stream = task.Result.GetResponseStream())
-                    {
-                        return new JsonSerializer().Deserialize<string[]>(new JsonTextReader(new StreamReader(stream)));
-                    }
-                })
-                .TryThrowBetteError();
-        }
-
-		public Task<SearchResults> SearchAsync(string query, string[] sortFields = null, int start = 0, int pageSize = 25)
-		{
-			var requestUriBuilder = new StringBuilder(ServerUrl)
-				.Append("/search/?query=")
-				.Append(Uri.EscapeUriString(query))
-				.Append("&start=")
-				.Append(start)
-				.Append("&pageSize=")
-				.Append(pageSize);
-
-			if (sortFields != null)
-			{
-				foreach (var sortField in sortFields)
-				{
-					requestUriBuilder.Append("&sort=").Append(sortField);
-				}
-			}
-			var request = (HttpWebRequest)WebRequest.Create(requestUriBuilder.ToString());
-			return request.GetResponseAsync()
-				.ContinueWith(task =>
-				{
-					using (var responseStream = task.Result.GetResponseStream())
-					using (var streamReader = new StreamReader(responseStream))
-					using (var jsonTextReader = new JsonTextReader(streamReader))
-					{
-						return new JsonSerializer
-						{
-							Converters =
-									{
-										new NameValueCollectionJsonConverter()
-									}
-						}.Deserialize<SearchResults>(jsonTextReader);
-					}
-				})
-				.TryThrowBetteError();
-		}
-
-		public Task<NameValueCollection> GetMetadataForAsync(string filename)
-		{
-			var request = (HttpWebRequest)WebRequest.Create(ServerUrl + "/files/" + filename);
-			request.Method = "HEAD";
-			return request.GetResponseAsync()
-				.ContinueWith(task => new NameValueCollection(task.Result.Headers))
-				.TryThrowBetteError();
-		}
-
-		public Task<NameValueCollection> DownloadAsync(string filename, Stream destination, long? from = null, long? to = null)
-		{
-			return DownloadAsync("/files/", filename, destination, from, to);
-		}
-
-		private Task<NameValueCollection> DownloadAsync(string path, string filename, Stream destination, long? from = null, long? to = null,
-			Action<string, int> progress = null)
-		{
-#if SILVERLIGHT
-            if (from != null || to != null)
-            {
-                throw new NotSupportedException("Silverlight doesn't support partial requests");
-            }
-#endif
-
-			var collection = new NameValueCollection();
-			if (destination.CanWrite == false)
-				throw new ArgumentException("Stream does not support writing");
-
-			var request = (HttpWebRequest)WebRequest.Create(ServerUrl + path + filename);
-
-#if !SILVERLIGHT
-			if (from != null)
-			{
-				if (to != null)
-				{
-					request.AddRange(from.Value, to.Value);
-				}
-				else
-				{
-					request.AddRange(from.Value);
-				}
-			}
-			else if (destination.CanSeek)
-			{
-				destination.Position = destination.Length;
-				request.AddRange(destination.Position);
-			}
-#endif
-			progress = progress ?? delegate { };
-			return request.GetResponseAsync()
-				.ContinueWith(task =>
-				{
-					foreach (var header in task.Result.Headers.AllKeys)
-					{
-						collection[header] = task.Result.Headers[header];
-					}
-					var responseStream = task.Result.GetResponseStream();
-					return responseStream.CopyToAsync(destination, i => progress(filename, i))
-						.ContinueWith(_ =>
-						{
-							task.Result.Close();
-							return collection;
-						});
-				})
-				.Unwrap()
-				.TryThrowBetteError();
-		}
-
-		public Task UpdateMetadataAsync(string filename, NameValueCollection metadata)
-		{
-			var request = (HttpWebRequest)WebRequest.Create(ServerUrl + "/files/" + filename);
-
-			request.Method = "POST";
-			request.ContentLength = 0;
-			AddHeaders(metadata, request);
-			return request
-				.GetResponseAsync()
-				.TryThrowBetteError();
-		}
-
-		public Task UploadAsync(string filename, Stream source)
-		{
-			return UploadAsync(filename, new NameValueCollection(), source, null);
-		}
-
-		public Task UploadAsync(string filename, NameValueCollection metadata, Stream source)
-		{
-			return UploadAsync(filename, metadata, source, null);
-		}
-
-		public Task UploadAsync(string filename, NameValueCollection metadata, Stream source, Action<string, int> progress)
-		{
-			if (source.CanRead == false)
-				throw new AggregateException("Stream does not support reading");
-
-			var request = (HttpWebRequest)WebRequest.Create(ServerUrl + "/files/" + filename);
-			request.Method = "PUT";
-#if !SILVERLIGHT
-			request.SendChunked = true;
-			request.AllowWriteStreamBuffering = false;
-#endif
-			AddHeaders(metadata, request);
-			return request.GetRequestStreamAsync()
-				.ContinueWith(
-					task => source.CopyToAsync(
-						task.Result,
-						written =>
-						{
-							if (progress != null)
-								progress(filename, written);
-						})
-				.ContinueWith(_ => task.Result.Close())
-				)
-				.Unwrap()
-				.ContinueWith(task =>
-				{
-					task.Wait();
-					return request.GetResponseAsync();
-				})
-				.Unwrap()
-				.ContinueWith(task => task.Result.Close())
-				.TryThrowBetteError();
-		}
-
-
-
-		public SynchronizationClient Synchronization
-		{
-			get
-			{
-				return new SynchronizationClient(this);
-			}
-		}
-
-		public ConfigurationClient Config
-		{
-			get { return new ConfigurationClient(this);}
-		}
-
-        public NotificationsManager Notifications { get; private set; }
-
-
-	    public Task DownloadSignatureAsync(string sigName, Stream destination, long? from = null, long? to = null)
-		{
-			return DownloadAsync("/rdc/signatures/", sigName, destination, from, to);
-		}
-
-		private static void AddHeaders(NameValueCollection metadata, HttpWebRequest request)
-		{
-			foreach (var key in metadata.AllKeys)
-			{
-				var values = metadata.GetValues(key);
-				if (values == null)
-					continue;
-				foreach (var value in values)
-				{
-					request.Headers[key] = value;
-				}
-			}
-		}
-
-		public Task<SynchronizationReport> StartSynchronizationAsync(string sourceServerUrl, string fileName)
-		{
-            var requestUriString = String.Format("{0}/synchronization/proceed/{1}?sourceServerUrl={2}", ServerUrl, Uri.EscapeDataString(fileName), Uri.EscapeDataString(sourceServerUrl));
-			var request = (HttpWebRequest)WebRequest.Create(requestUriString);
-		    request.Method = "POST";
-            request.ContentLength = 0;
-			return request.GetResponseAsync()
-				.ContinueWith(task =>
-				{
-					using (var stream = task.Result.GetResponseStream())
-					{
-						return new JsonSerializer().Deserialize<SynchronizationReport>(new JsonTextReader(new StreamReader(stream)));
-					}
-				})
-				.TryThrowBetteError();
-		}
-
-<<<<<<< HEAD
-        public Task ResolveConflictAsync(string sourceServerUrl, string filename, string strategy)
-        {
-            var requestUriString = String.Format("{0}/synchronization/resolveConflict/{1}?strategy={2}&sourceServerUrl={3}", 
-                ServerUrl, Uri.EscapeDataString(filename), Uri.EscapeDataString(strategy), Uri.EscapeDataString(sourceServerUrl));
-=======
-        public Task ResolveConflictAsync(string sourceServerUrl, string fileName, ConflictResolutionStrategy strategy)
-        {
-            var requestUriString = String.Format("{0}/synchronization?fileName={1}&strategy={2}&sourceServerUrl={3}", 
-                ServerUrl, Uri.EscapeDataString(fileName), Uri.EscapeDataString(strategy.ToString()), Uri.EscapeDataString(sourceServerUrl));
->>>>>>> 07f97a37
-            var request = (HttpWebRequest)WebRequest.Create(requestUriString);
-            request.Method = "PATCH";
-            return request.GetResponseAsync()
-				.ContinueWith(task => task.Result.Close())
-				.TryThrowBetteError();
-        }
-
-        public Task ApplyConflictAsync(string filename, long theirVersion, string theirServerId)
-        {
-            var requestUriString = String.Format("{0}/synchronization/applyConflict/{1}?theirVersion={2}&theirServerId={3}",
-                ServerUrl, Uri.EscapeDataString(filename), theirVersion, Uri.EscapeDataString(theirServerId));
-            var request = (HttpWebRequest)WebRequest.Create(requestUriString);
-            request.Method = "PATCH";
-            return request.GetResponseAsync()
-                .ContinueWith(task => task.Result.Close())
-                .TryThrowBetteError();
-        }
-
-	    public Task<string[]> GetFoldersAsync(string from = null, int start = 0,int pageSize = 25)
-		{
-			var path = @from ?? "";
-			if (path.StartsWith("/"))
-				path = path.Substring(1);
-
-			string requestUriString = ServerUrl + "/folders/subdirectories/" + Uri.EscapeUriString(path) + "?pageSize=" +
-			                          pageSize + "&start=" + start;
-			var request = (HttpWebRequest)WebRequest.Create(requestUriString);
-			return request.GetResponseAsync()
-				.ContinueWith(task =>
-				{
-					using (var stream = task.Result.GetResponseStream())
-					{
-						return new JsonSerializer().Deserialize<string[]>(new JsonTextReader(new StreamReader(stream)));
-					}
-				})
-				.TryThrowBetteError();
-		}
-
-		public Task<SearchResults> GetFilesAsync(string folder, FilesSortOptions options = FilesSortOptions.Default, string fileNameSearchPattern = "", int start = 0, int pageSize = 25)
-		{
-		    var folderQueryPart = GetFolderQueryPart(folder);
-
-            if (string.IsNullOrEmpty(fileNameSearchPattern) == false && fileNameSearchPattern.Contains("*") == false && fileNameSearchPattern.Contains("?") == false)
-			{
-                fileNameSearchPattern = fileNameSearchPattern + "*";
-			}
-		    var fileNameQueryPart = GetFileNameQueryPart(fileNameSearchPattern);
-
-		    return SearchAsync(folderQueryPart + fileNameQueryPart, GetSortFields(options), start, pageSize);
-		}
-
-	    private static string GetFileNameQueryPart(string fileNameSearchPattern)
-	    {
-	    	if (string.IsNullOrEmpty(fileNameSearchPattern))
-	        {
-	            return "";
-	        }
-	    	if (fileNameSearchPattern.StartsWith("*") || (fileNameSearchPattern.StartsWith("?")))
-	    	{
-	    		return " AND __rfileName:" + Reverse(fileNameSearchPattern);
-	    	}
-	    	return " AND __fileName:" + fileNameSearchPattern;
-	    }
-
-		private static string Reverse(string value)
-        {
-            var characters = value.ToCharArray();
-            Array.Reverse(characters);
-
-            return new string(characters);
-        }
-
-	    private static string GetFolderQueryPart(string folder)
-	    {
-	        if (folder == null) throw new ArgumentNullException("folder");
-	        if (folder.StartsWith("/") == false)
-	            throw new ArgumentException("folder must starts with a /", "folder");
-	        int level;
-	        if (folder == "/")
-	            level = 1;
-	        else
-	            level = folder.Count(ch => ch == '/') + 1;
-
-	        string folderQueryPart = "__directory:" + folder + " AND __level:" + level;
-	        return folderQueryPart;
-	    }
-
-	    private static string[] GetSortFields(FilesSortOptions options)
-		{
-			string sort = null;
-			switch (options & ~FilesSortOptions.Desc)
-			{
-				case FilesSortOptions.Name:
-					sort = "__key";
-					break;
-				case FilesSortOptions.Size:
-					sort = "__size";
-					break;
-				case FilesSortOptions.LastModified:
-					sort = "__modified";
-					break;
-			}
-
-			if (options.HasFlag(FilesSortOptions.Desc))
-			{
-				if (string.IsNullOrEmpty(sort))
-					throw new ArgumentException("options");
-				sort = "-" + sort;
-			}
-
-			var sortFields = string.IsNullOrEmpty(sort) ? null : new[] {sort};
-			return sortFields;
-		}
-
-		public class ConfigurationClient
-		{
-			private readonly RavenFileSystemClient ravenFileSystemClient;
-			private readonly JsonSerializer jsonSerializer;
-
-			public ConfigurationClient(RavenFileSystemClient ravenFileSystemClient)
-			{
-				jsonSerializer = new JsonSerializer
-				{
-					Converters =
-						{
-							new NameValueCollectionJsonConverter()
-						}
-				};
-				this.ravenFileSystemClient = ravenFileSystemClient;
-			}
-
-			public Task<string[]> GetConfigNames(int start = 0, int pageSize= 25)
-			{
-				var requestUriString = ravenFileSystemClient.ServerUrl + "/config?start=" + start + "&pageSize=" + pageSize;
-				var request = (HttpWebRequest) WebRequest.Create(requestUriString);
-				return request.GetResponseAsync()
-					.ContinueWith(task =>
-					{
-						using(var responseStream = task.Result.GetResponseStream())
-						{
-							return jsonSerializer.Deserialize<string[]>(new JsonTextReader(new StreamReader(responseStream)));
-						}
-					})
-					.TryThrowBetteError();
-			}
-
-			public Task SetConfig(string name, NameValueCollection data)
-			{
-				var requestUriString = ravenFileSystemClient.ServerUrl + "/config/" + StringUtils.UrlEncode(name);
-				var request = (HttpWebRequest)WebRequest.Create(requestUriString);
-				request.Method = "PUT";
-				return request.GetRequestStreamAsync()
-					.ContinueWith(task =>
-					{
-						using(var streamWriter = new StreamWriter(task.Result))
-						{
-							jsonSerializer.Serialize(streamWriter, data);
-							streamWriter.Flush();
-						}
-					})
-					.ContinueWith(task => request.GetResponseAsync())
-					.Unwrap();
-			}
-
-			public Task DeleteConfig(string name)
-			{
-				var requestUriString = ravenFileSystemClient.ServerUrl + "/config/" + StringUtils.UrlEncode(name);
-				var request = (HttpWebRequest)WebRequest.Create(requestUriString);
-				request.Method = "DELETE";
-				return request.GetResponseAsync();
-			}
-
-			public Task<NameValueCollection> GetConfig(string name)
-			{
-				var requestUriString = ravenFileSystemClient.ServerUrl + "/config/" + StringUtils.UrlEncode(name);
-				var request = (HttpWebRequest)WebRequest.Create(requestUriString);
-				
-				return request.GetResponseAsync()
-					.ContinueWith(task =>
-					{
-						WebResponse webResponse;
-						try
-						{
-							webResponse = task.Result;
-						}
-						catch (AggregateException e)
-						{
-							var webException = e.ExtractSingleInnerException() as WebException;
-							if (webException == null)
-								throw;
-							var httpWebResponse = webException.Response as HttpWebResponse;
-							if (httpWebResponse == null)
-								throw;
-							if (httpWebResponse.StatusCode == HttpStatusCode.NotFound)
-								return null;
-							throw;
-						}
-						return jsonSerializer.Deserialize<NameValueCollection>(new JsonTextReader(new StreamReader(webResponse.GetResponseStream())));
-					});
-			}
-		}
-
-		public class SynchronizationClient
-		{
-			private readonly RavenFileSystemClient ravenFileSystemClient;
-
-			public SynchronizationClient(RavenFileSystemClient ravenFileSystemClient)
-			{
-				this.ravenFileSystemClient = ravenFileSystemClient;
-			}
-
-			public Task<SignatureManifest> GetRdcManifestAsync(string path)
-			{
-				var requestUriString = ravenFileSystemClient.ServerUrl + "/rdc/manifest/" + StringUtils.UrlEncode(path);
-				var request = (HttpWebRequest)WebRequest.Create(requestUriString);
-				return request.GetResponseAsync()
-					.ContinueWith(task =>
-					{
-						using (var stream = task.Result.GetResponseStream())
-						{
-							return new JsonSerializer().Deserialize<SignatureManifest>(new JsonTextReader(new StreamReader(stream)));
-						}
-					})
-					.TryThrowBetteError();
-			}
-		}
-
-		public Task<RdcStats> GetRdcStatsAsync()
-		{
-			var requestUriString = ServerUrl + "/rdc/stats";
-			var request = (HttpWebRequest)WebRequest.Create(requestUriString);
-			return request.GetResponseAsync()
-				.ContinueWith(task =>
-				{
-					using (var stream = task.Result.GetResponseStream())
-					{
-						return new JsonSerializer().Deserialize<RdcStats>(new JsonTextReader(new StreamReader(stream)));
-					}
-				})
-				.TryThrowBetteError();
-		}
-	}
-}
+using System;
+using System.Collections.Specialized;
+using System.IO;
+using System.Net;
+#if SILVERLIGHT
+using System.Net.Browser;
+#endif
+using System.Text;
+using System.Threading.Tasks;
+using Newtonsoft.Json;
+using RavenFS.Client;
+using System.Linq;
+
+namespace RavenFS.Client
+{
+	public class RavenFileSystemClient
+	{
+		private readonly string baseUrl;
+
+#if SILVERLIGHT
+		static RavenFileSystemClient()
+		{
+			WebRequest.RegisterPrefix("http://", WebRequestCreator.ClientHttp);
+			WebRequest.RegisterPrefix("https://", WebRequestCreator.ClientHttp);
+		}
+#endif
+
+		public RavenFileSystemClient(string baseUrl)
+		{
+			this.baseUrl = baseUrl;
+			if (this.ServerUrl.EndsWith("/"))
+				this.baseUrl = this.ServerUrl.Substring(0, this.ServerUrl.Length - 1);
+
+            Notifications = new NotificationsManager(this);
+		}
+
+		public string ServerUrl
+		{
+			get { return baseUrl; }
+		}
+
+		public Task<ServerStats> StatsAsync()
+		{
+			var requestUriString = ServerUrl + "/stats";
+			var request = (HttpWebRequest)WebRequest.Create(requestUriString);
+			return request.GetResponseAsync()
+				.ContinueWith(task =>
+				{
+					using (var stream = task.Result.GetResponseStream())
+					{
+						return new JsonSerializer().Deserialize<ServerStats>(new JsonTextReader(new StreamReader(stream)));
+					}
+				})
+				.TryThrowBetteError();
+		}
+
+		public Task DeleteAsync(string filename)
+		{
+			var requestUriString = ServerUrl + "/files/" + Uri.EscapeDataString(filename);
+			var request = (HttpWebRequest)WebRequest.Create(requestUriString);
+			request.Method = "DELETE";
+			return request.GetResponseAsync()
+				.ContinueWith(task => task.Result.Close())
+				.TryThrowBetteError();
+		}
+
+		public Task RenameAsync(string filename, string rename)
+		{
+			var requestUriString = ServerUrl + "/files/" + Uri.EscapeDataString(filename) + "?rename=" + Uri.EscapeDataString(rename);
+			var request = (HttpWebRequest)WebRequest.Create(requestUriString);
+			request.Method = "PATCH";
+			return request.GetResponseAsync()
+				.ContinueWith(task => task.Result.Close())
+				.TryThrowBetteError();
+		}
+
+		public Task<FileInfo[]> BrowseAsync(int start = 0, int pageSize = 25)
+		{
+			var request = (HttpWebRequest)WebRequest.Create(ServerUrl + "/files?start=" + start + "&pageSize=" + pageSize);
+			return request.GetResponseAsync()
+				.ContinueWith(task =>
+				{
+					using (var responseStream = task.Result.GetResponseStream())
+					using (var streamReader = new StreamReader(responseStream))
+					using (var jsonTextReader = new JsonTextReader(streamReader))
+					{
+						return new JsonSerializer
+						{
+							Converters =
+									{
+										new NameValueCollectionJsonConverter()
+									}
+						}.Deserialize<FileInfo[]>(jsonTextReader);
+					}
+				})
+				.TryThrowBetteError();
+		}
+
+        public Task<string[]> GetSearchFieldsAsync(int start = 0, int pageSize = 25)
+        {
+            var requestUriString = string.Format("{0}/search/terms?start={1}&pageSize={2}", ServerUrl, start, pageSize);
+            var request = (HttpWebRequest)WebRequest.Create(requestUriString);
+            return request.GetResponseAsync()
+                .ContinueWith(task =>
+                {
+                    using (var stream = task.Result.GetResponseStream())
+                    {
+                        return new JsonSerializer().Deserialize<string[]>(new JsonTextReader(new StreamReader(stream)));
+                    }
+                })
+                .TryThrowBetteError();
+        }
+
+		public Task<SearchResults> SearchAsync(string query, string[] sortFields = null, int start = 0, int pageSize = 25)
+		{
+			var requestUriBuilder = new StringBuilder(ServerUrl)
+				.Append("/search/?query=")
+				.Append(Uri.EscapeUriString(query))
+				.Append("&start=")
+				.Append(start)
+				.Append("&pageSize=")
+				.Append(pageSize);
+
+			if (sortFields != null)
+			{
+				foreach (var sortField in sortFields)
+				{
+					requestUriBuilder.Append("&sort=").Append(sortField);
+				}
+			}
+			var request = (HttpWebRequest)WebRequest.Create(requestUriBuilder.ToString());
+			return request.GetResponseAsync()
+				.ContinueWith(task =>
+				{
+					using (var responseStream = task.Result.GetResponseStream())
+					using (var streamReader = new StreamReader(responseStream))
+					using (var jsonTextReader = new JsonTextReader(streamReader))
+					{
+						return new JsonSerializer
+						{
+							Converters =
+									{
+										new NameValueCollectionJsonConverter()
+									}
+						}.Deserialize<SearchResults>(jsonTextReader);
+					}
+				})
+				.TryThrowBetteError();
+		}
+
+		public Task<NameValueCollection> GetMetadataForAsync(string filename)
+		{
+			var request = (HttpWebRequest)WebRequest.Create(ServerUrl + "/files/" + filename);
+			request.Method = "HEAD";
+			return request.GetResponseAsync()
+				.ContinueWith(task => new NameValueCollection(task.Result.Headers))
+				.TryThrowBetteError();
+		}
+
+		public Task<NameValueCollection> DownloadAsync(string filename, Stream destination, long? from = null, long? to = null)
+		{
+			return DownloadAsync("/files/", filename, destination, from, to);
+		}
+
+		private Task<NameValueCollection> DownloadAsync(string path, string filename, Stream destination, long? from = null, long? to = null,
+			Action<string, int> progress = null)
+		{
+#if SILVERLIGHT
+            if (from != null || to != null)
+            {
+                throw new NotSupportedException("Silverlight doesn't support partial requests");
+            }
+#endif
+
+			var collection = new NameValueCollection();
+			if (destination.CanWrite == false)
+				throw new ArgumentException("Stream does not support writing");
+
+			var request = (HttpWebRequest)WebRequest.Create(ServerUrl + path + filename);
+
+#if !SILVERLIGHT
+			if (from != null)
+			{
+				if (to != null)
+				{
+					request.AddRange(from.Value, to.Value);
+				}
+				else
+				{
+					request.AddRange(from.Value);
+				}
+			}
+			else if (destination.CanSeek)
+			{
+				destination.Position = destination.Length;
+				request.AddRange(destination.Position);
+			}
+#endif
+			progress = progress ?? delegate { };
+			return request.GetResponseAsync()
+				.ContinueWith(task =>
+				{
+					foreach (var header in task.Result.Headers.AllKeys)
+					{
+						collection[header] = task.Result.Headers[header];
+					}
+					var responseStream = task.Result.GetResponseStream();
+					return responseStream.CopyToAsync(destination, i => progress(filename, i))
+						.ContinueWith(_ =>
+						{
+							task.Result.Close();
+							return collection;
+						});
+				})
+				.Unwrap()
+				.TryThrowBetteError();
+		}
+
+		public Task UpdateMetadataAsync(string filename, NameValueCollection metadata)
+		{
+			var request = (HttpWebRequest)WebRequest.Create(ServerUrl + "/files/" + filename);
+
+			request.Method = "POST";
+			request.ContentLength = 0;
+			AddHeaders(metadata, request);
+			return request
+				.GetResponseAsync()
+				.TryThrowBetteError();
+		}
+
+		public Task UploadAsync(string filename, Stream source)
+		{
+			return UploadAsync(filename, new NameValueCollection(), source, null);
+		}
+
+		public Task UploadAsync(string filename, NameValueCollection metadata, Stream source)
+		{
+			return UploadAsync(filename, metadata, source, null);
+		}
+
+		public Task UploadAsync(string filename, NameValueCollection metadata, Stream source, Action<string, int> progress)
+		{
+			if (source.CanRead == false)
+				throw new AggregateException("Stream does not support reading");
+
+			var request = (HttpWebRequest)WebRequest.Create(ServerUrl + "/files/" + filename);
+			request.Method = "PUT";
+#if !SILVERLIGHT
+			request.SendChunked = true;
+			request.AllowWriteStreamBuffering = false;
+#endif
+			AddHeaders(metadata, request);
+			return request.GetRequestStreamAsync()
+				.ContinueWith(
+					task => source.CopyToAsync(
+						task.Result,
+						written =>
+						{
+							if (progress != null)
+								progress(filename, written);
+						})
+				.ContinueWith(_ => task.Result.Close())
+				)
+				.Unwrap()
+				.ContinueWith(task =>
+				{
+					task.Wait();
+					return request.GetResponseAsync();
+				})
+				.Unwrap()
+				.ContinueWith(task => task.Result.Close())
+				.TryThrowBetteError();
+		}
+
+
+
+		public SynchronizationClient Synchronization
+		{
+			get
+			{
+				return new SynchronizationClient(this);
+			}
+		}
+
+		public ConfigurationClient Config
+		{
+			get { return new ConfigurationClient(this);}
+		}
+
+        public NotificationsManager Notifications { get; private set; }
+
+
+	    public Task DownloadSignatureAsync(string sigName, Stream destination, long? from = null, long? to = null)
+		{
+			return DownloadAsync("/rdc/signatures/", sigName, destination, from, to);
+		}
+
+		private static void AddHeaders(NameValueCollection metadata, HttpWebRequest request)
+		{
+			foreach (var key in metadata.AllKeys)
+			{
+				var values = metadata.GetValues(key);
+				if (values == null)
+					continue;
+				foreach (var value in values)
+				{
+					request.Headers[key] = value;
+				}
+			}
+		}
+
+		public Task<SynchronizationReport> StartSynchronizationAsync(string sourceServerUrl, string fileName)
+		{
+            var requestUriString = String.Format("{0}/synchronization/proceed/{1}?sourceServerUrl={2}", ServerUrl, Uri.EscapeDataString(fileName), Uri.EscapeDataString(sourceServerUrl));
+			var request = (HttpWebRequest)WebRequest.Create(requestUriString);
+		    request.Method = "POST";
+            request.ContentLength = 0;
+			return request.GetResponseAsync()
+				.ContinueWith(task =>
+				{
+					using (var stream = task.Result.GetResponseStream())
+					{
+						return new JsonSerializer().Deserialize<SynchronizationReport>(new JsonTextReader(new StreamReader(stream)));
+					}
+				})
+				.TryThrowBetteError();
+		}
+
+        public Task ResolveConflictAsync(string sourceServerUrl, string filename, ConflictResolutionStrategy strategy)
+        {
+            var requestUriString = String.Format("{0}/synchronization/resolveConflict/{1}?strategy={2}&sourceServerUrl={3}", 
+                ServerUrl, Uri.EscapeDataString(filename), Uri.EscapeDataString(strategy.ToString()), Uri.EscapeDataString(sourceServerUrl));
+            var request = (HttpWebRequest)WebRequest.Create(requestUriString);
+            request.Method = "PATCH";
+            return request.GetResponseAsync()
+				.ContinueWith(task => task.Result.Close())
+				.TryThrowBetteError();
+        }
+
+        public Task ApplyConflictAsync(string filename, long theirVersion, string theirServerId)
+        {
+            var requestUriString = String.Format("{0}/synchronization/applyConflict/{1}?theirVersion={2}&theirServerId={3}",
+                ServerUrl, Uri.EscapeDataString(filename), theirVersion, Uri.EscapeDataString(theirServerId));
+            var request = (HttpWebRequest)WebRequest.Create(requestUriString);
+            request.Method = "PATCH";
+            return request.GetResponseAsync()
+                .ContinueWith(task => task.Result.Close())
+                .TryThrowBetteError();
+        }
+
+	    public Task<string[]> GetFoldersAsync(string from = null, int start = 0,int pageSize = 25)
+		{
+			var path = @from ?? "";
+			if (path.StartsWith("/"))
+				path = path.Substring(1);
+
+			string requestUriString = ServerUrl + "/folders/subdirectories/" + Uri.EscapeUriString(path) + "?pageSize=" +
+			                          pageSize + "&start=" + start;
+			var request = (HttpWebRequest)WebRequest.Create(requestUriString);
+			return request.GetResponseAsync()
+				.ContinueWith(task =>
+				{
+					using (var stream = task.Result.GetResponseStream())
+					{
+						return new JsonSerializer().Deserialize<string[]>(new JsonTextReader(new StreamReader(stream)));
+					}
+				})
+				.TryThrowBetteError();
+		}
+
+		public Task<SearchResults> GetFilesAsync(string folder, FilesSortOptions options = FilesSortOptions.Default, string fileNameSearchPattern = "", int start = 0, int pageSize = 25)
+		{
+		    var folderQueryPart = GetFolderQueryPart(folder);
+
+            if (string.IsNullOrEmpty(fileNameSearchPattern) == false && fileNameSearchPattern.Contains("*") == false && fileNameSearchPattern.Contains("?") == false)
+			{
+                fileNameSearchPattern = fileNameSearchPattern + "*";
+			}
+		    var fileNameQueryPart = GetFileNameQueryPart(fileNameSearchPattern);
+
+		    return SearchAsync(folderQueryPart + fileNameQueryPart, GetSortFields(options), start, pageSize);
+		}
+
+	    private static string GetFileNameQueryPart(string fileNameSearchPattern)
+	    {
+	    	if (string.IsNullOrEmpty(fileNameSearchPattern))
+	        {
+	            return "";
+	        }
+	    	if (fileNameSearchPattern.StartsWith("*") || (fileNameSearchPattern.StartsWith("?")))
+	    	{
+	    		return " AND __rfileName:" + Reverse(fileNameSearchPattern);
+	    	}
+	    	return " AND __fileName:" + fileNameSearchPattern;
+	    }
+
+		private static string Reverse(string value)
+        {
+            var characters = value.ToCharArray();
+            Array.Reverse(characters);
+
+            return new string(characters);
+        }
+
+	    private static string GetFolderQueryPart(string folder)
+	    {
+	        if (folder == null) throw new ArgumentNullException("folder");
+	        if (folder.StartsWith("/") == false)
+	            throw new ArgumentException("folder must starts with a /", "folder");
+	        int level;
+	        if (folder == "/")
+	            level = 1;
+	        else
+	            level = folder.Count(ch => ch == '/') + 1;
+
+	        string folderQueryPart = "__directory:" + folder + " AND __level:" + level;
+	        return folderQueryPart;
+	    }
+
+	    private static string[] GetSortFields(FilesSortOptions options)
+		{
+			string sort = null;
+			switch (options & ~FilesSortOptions.Desc)
+			{
+				case FilesSortOptions.Name:
+					sort = "__key";
+					break;
+				case FilesSortOptions.Size:
+					sort = "__size";
+					break;
+				case FilesSortOptions.LastModified:
+					sort = "__modified";
+					break;
+			}
+
+			if (options.HasFlag(FilesSortOptions.Desc))
+			{
+				if (string.IsNullOrEmpty(sort))
+					throw new ArgumentException("options");
+				sort = "-" + sort;
+			}
+
+			var sortFields = string.IsNullOrEmpty(sort) ? null : new[] {sort};
+			return sortFields;
+		}
+
+		public class ConfigurationClient
+		{
+			private readonly RavenFileSystemClient ravenFileSystemClient;
+			private readonly JsonSerializer jsonSerializer;
+
+			public ConfigurationClient(RavenFileSystemClient ravenFileSystemClient)
+			{
+				jsonSerializer = new JsonSerializer
+				{
+					Converters =
+						{
+							new NameValueCollectionJsonConverter()
+						}
+				};
+				this.ravenFileSystemClient = ravenFileSystemClient;
+			}
+
+			public Task<string[]> GetConfigNames(int start = 0, int pageSize= 25)
+			{
+				var requestUriString = ravenFileSystemClient.ServerUrl + "/config?start=" + start + "&pageSize=" + pageSize;
+				var request = (HttpWebRequest) WebRequest.Create(requestUriString);
+				return request.GetResponseAsync()
+					.ContinueWith(task =>
+					{
+						using(var responseStream = task.Result.GetResponseStream())
+						{
+							return jsonSerializer.Deserialize<string[]>(new JsonTextReader(new StreamReader(responseStream)));
+						}
+					})
+					.TryThrowBetteError();
+			}
+
+			public Task SetConfig(string name, NameValueCollection data)
+			{
+				var requestUriString = ravenFileSystemClient.ServerUrl + "/config/" + StringUtils.UrlEncode(name);
+				var request = (HttpWebRequest)WebRequest.Create(requestUriString);
+				request.Method = "PUT";
+				return request.GetRequestStreamAsync()
+					.ContinueWith(task =>
+					{
+						using(var streamWriter = new StreamWriter(task.Result))
+						{
+							jsonSerializer.Serialize(streamWriter, data);
+							streamWriter.Flush();
+						}
+					})
+					.ContinueWith(task => request.GetResponseAsync())
+					.Unwrap();
+			}
+
+			public Task DeleteConfig(string name)
+			{
+				var requestUriString = ravenFileSystemClient.ServerUrl + "/config/" + StringUtils.UrlEncode(name);
+				var request = (HttpWebRequest)WebRequest.Create(requestUriString);
+				request.Method = "DELETE";
+				return request.GetResponseAsync();
+			}
+
+			public Task<NameValueCollection> GetConfig(string name)
+			{
+				var requestUriString = ravenFileSystemClient.ServerUrl + "/config/" + StringUtils.UrlEncode(name);
+				var request = (HttpWebRequest)WebRequest.Create(requestUriString);
+				
+				return request.GetResponseAsync()
+					.ContinueWith(task =>
+					{
+						WebResponse webResponse;
+						try
+						{
+							webResponse = task.Result;
+						}
+						catch (AggregateException e)
+						{
+							var webException = e.ExtractSingleInnerException() as WebException;
+							if (webException == null)
+								throw;
+							var httpWebResponse = webException.Response as HttpWebResponse;
+							if (httpWebResponse == null)
+								throw;
+							if (httpWebResponse.StatusCode == HttpStatusCode.NotFound)
+								return null;
+							throw;
+						}
+						return jsonSerializer.Deserialize<NameValueCollection>(new JsonTextReader(new StreamReader(webResponse.GetResponseStream())));
+					});
+			}
+		}
+
+		public class SynchronizationClient
+		{
+			private readonly RavenFileSystemClient ravenFileSystemClient;
+
+			public SynchronizationClient(RavenFileSystemClient ravenFileSystemClient)
+			{
+				this.ravenFileSystemClient = ravenFileSystemClient;
+			}
+
+			public Task<SignatureManifest> GetRdcManifestAsync(string path)
+			{
+				var requestUriString = ravenFileSystemClient.ServerUrl + "/rdc/manifest/" + StringUtils.UrlEncode(path);
+				var request = (HttpWebRequest)WebRequest.Create(requestUriString);
+				return request.GetResponseAsync()
+					.ContinueWith(task =>
+					{
+						using (var stream = task.Result.GetResponseStream())
+						{
+							return new JsonSerializer().Deserialize<SignatureManifest>(new JsonTextReader(new StreamReader(stream)));
+						}
+					})
+					.TryThrowBetteError();
+			}
+		}
+
+		public Task<RdcStats> GetRdcStatsAsync()
+		{
+			var requestUriString = ServerUrl + "/rdc/stats";
+			var request = (HttpWebRequest)WebRequest.Create(requestUriString);
+			return request.GetResponseAsync()
+				.ContinueWith(task =>
+				{
+					using (var stream = task.Result.GetResponseStream())
+					{
+						return new JsonSerializer().Deserialize<RdcStats>(new JsonTextReader(new StreamReader(stream)));
+					}
+				})
+				.TryThrowBetteError();
+		}
+	}
+}
using System;
using System.Collections.Specialized;
using System.IO;
using System.Net;
#if SILVERLIGHT
using System.Net.Browser;
#endif
using System.Threading.Tasks;
using Newtonsoft.Json;
using RavenFS.Client;

namespace RavenFS.Client
{
	public class RavenFileSystemClient
	{
		private readonly string baseUrl;

#if SILVERLIGHT
		static RavenFileSystemClient()
		{
			WebRequest.RegisterPrefix("http://", WebRequestCreator.ClientHttp);
			WebRequest.RegisterPrefix("https://", WebRequestCreator.ClientHttp);
		}
#endif

		public RavenFileSystemClient(string baseUrl)
		{
			this.baseUrl = baseUrl;
			if (this.ServerUrl.EndsWith("/"))
				this.baseUrl = this.ServerUrl.Substring(0, this.ServerUrl.Length - 1);
		}

	    public string ServerUrl
	    {
	        get { return baseUrl; }
	    }

	    public Task<ServerStats> StatsAsync()
		{
			var requestUriString = ServerUrl + "/stats";
			var request = (HttpWebRequest)WebRequest.Create(requestUriString);
			return request.GetResponseAsync()
				.ContinueWith(task =>
				{
					using (var stream = task.Result.GetResponseStream())
					{
						return new JsonSerializer().Deserialize<ServerStats>(new JsonTextReader(new StreamReader(stream)));
					}
				})
				.TryThrowBetteError();
		}

		public Task DeleteAsync(string filename)
		{
			var requestUriString = ServerUrl + "/files/" + Uri.EscapeDataString(filename);
			var request = (HttpWebRequest)WebRequest.Create(requestUriString);
			request.Method = "DELETE";
			return request.GetResponseAsync()
				.ContinueWith(task => task.Result.Close())
				.TryThrowBetteError();
		}

		public Task<FileInfo[]> BrowseAsync(int start = 0, int pageSize = 25)
		{
			var request = (HttpWebRequest)WebRequest.Create(ServerUrl + "/files?start=" + start + "&pageSize=" + pageSize);
			return request.GetResponseAsync()
				.ContinueWith(task =>
				{
					using (var responseStream = task.Result.GetResponseStream())
					using (var streamReader = new StreamReader(responseStream))
					using (var jsonTextReader = new JsonTextReader(streamReader))
					{
						return new JsonSerializer
						{
							Converters =
									{
										new NameValueCollectionJsonConverter()
									}
						}.Deserialize<FileInfo[]>(jsonTextReader);
					}
				})
				.TryThrowBetteError();
		}

		public Task<FileInfo[]> SearchAsync(string query)
		{
			var request = (HttpWebRequest)WebRequest.Create(ServerUrl + "/search?query=" + Uri.EscapeUriString(query));
			return request.GetResponseAsync()
				.ContinueWith(task =>
				{
					using (var responseStream = task.Result.GetResponseStream())
					using (var streamReader = new StreamReader(responseStream))
					using (var jsonTextReader = new JsonTextReader(streamReader))
					{
						return new JsonSerializer
						{
							Converters =
									{
										new NameValueCollectionJsonConverter()
									}
						}.Deserialize<FileInfo[]>(jsonTextReader);
					}
				})
				.TryThrowBetteError();
		}

		public Task<NameValueCollection> GetMetadataForAsync(string filename)
		{
			var request = (HttpWebRequest)WebRequest.Create(ServerUrl + "/files/" + filename);
			request.Method = "HEAD";
			return request.GetResponseAsync()
				.ContinueWith(task => new NameValueCollection(task.Result.Headers))
				.TryThrowBetteError();
		}

        public Task<NameValueCollection> DownloadAsync(string filename, Stream destination, long? from = null, long? to = null)
        {
            return DownloadAsync("/files/", filename, destination, from, to);
        }

		private Task<NameValueCollection> DownloadAsync(string path, string filename, Stream destination, long? from = null, long? to = null,
            Action<string, int> progress = null)
		{
#if SILVERLIGHT
            if (from != null || to != null)
            {
                throw new NotSupportedException("Silverlight doesn't support partial requests");
            }
#endif

            var collection = new NameValueCollection();
			if (destination.CanWrite == false)
				throw new ArgumentException("Stream does not support writing");

			var request = (HttpWebRequest)WebRequest.Create(ServerUrl + path + filename);

#if !SILVERLIGHT
            if (from != null)
            {
                if (to != null)
                {
                    request.AddRange(from.Value, to.Value);
                }
                else
                {
                    request.AddRange(from.Value);
                }
            }
            else if (destination.CanSeek)
            {
                destination.Position = destination.Length;
                request.AddRange(destination.Position);
            }
#endif
            progress = progress ?? delegate { };
			return request.GetResponseAsync()
				.ContinueWith(task =>
				{
					foreach (var header in task.Result.Headers.AllKeys)
					{
						collection[header] = task.Result.Headers[header];
					}
					var responseStream = task.Result.GetResponseStream();
					return responseStream.CopyToAsync(destination, i => progress(filename, i))
						.ContinueWith(_ =>
						{
							task.Result.Close();
							return collection;
						});
				})
				.Unwrap()
				.TryThrowBetteError();
		}

	    public Task UpdateMetadataAsync(string filename, NameValueCollection metadata)
		{
			var request = (HttpWebRequest)WebRequest.Create(ServerUrl + "/files/" + filename);
			
			request.Method = "POST";
			AddHeaders(metadata, request);
<<<<<<< HEAD
	        return request
	            .GetResponseAsync();
=======
			return request
				.GetRequestStreamAsync()
				.ContinueWith(requestTask =>
				{
					if (requestTask.Exception != null)
						return requestTask;
					return request.GetResponseAsync()
						.ContinueWith(task =>
						{
							if (task.Result != null)
								task.Result.Close();
							return task;
						})
						.Unwrap();
				}).Unwrap()
				.TryThrowBetteError();
>>>>>>> 73b5203a
		}

		public Task UploadAsync(string filename, Stream source)
		{
			return UploadAsync(filename, new NameValueCollection(), source, null);
		}

		public Task UploadAsync(string filename, NameValueCollection metadata, Stream source)
		{
			return UploadAsync(filename, metadata, source, null);
		}

		public Task UploadAsync(string filename, NameValueCollection metadata, Stream source, Action<string, int> progress)
		{
			if (source.CanRead == false)
				throw new AggregateException("Stream does not support reading");

			var request = (HttpWebRequest)WebRequest.Create(ServerUrl + "/files/" + filename);
			request.Method = "PUT";
#if !SILVERLIGHT
			request.SendChunked = true;
			request.AllowWriteStreamBuffering = false;
#endif
			AddHeaders(metadata, request);
            return request.GetRequestStreamAsync()
                .ContinueWith(
                    task => source.CopyToAsync(
                        task.Result,
                        written =>
                            {
                                if (progress != null)
                                    progress(filename, written);
                            })
                .ContinueWith(_ => task.Result.Close())
                )
                .Unwrap()
                .ContinueWith(task =>
                {
                    task.Wait();
                    return request.GetResponseAsync();
                })
                .Unwrap()
                .ContinueWith(task => task.Result.Close())
				.TryThrowBetteError();
		}

		

		public Task<RdcStats> GetRdcStatsAsync()
        {
            var requestUriString = ServerUrl + "/rdc/stats";
            var request = (HttpWebRequest)WebRequest.Create(requestUriString);
            return request.GetResponseAsync()
                .ContinueWith(task =>
                {
                    using (var stream = task.Result.GetResponseStream())
                    {
                        return new JsonSerializer().Deserialize<RdcStats>(new JsonTextReader(new StreamReader(stream)));
                    }
                })
				.TryThrowBetteError();
        }

        public Task<SignatureManifest> GetRdcManifestAsync(string path)
        {
            var requestUriString = ServerUrl + "/rdc/manifest/" + StringUtils.UrlEncode(path);
            var request = (HttpWebRequest)WebRequest.Create(requestUriString);
            return request.GetResponseAsync()
                .ContinueWith(task =>
                {
                    using (var stream = task.Result.GetResponseStream())
                    {
                        return new JsonSerializer().Deserialize<SignatureManifest>(new JsonTextReader(new StreamReader(stream)));
                    }
                })
				.TryThrowBetteError();
        }

        public Task DownloadSignatureAsync(string sigName, Stream destination, long? from = null, long? to = null)
        {
            return DownloadAsync("/rdc/signatures/", sigName, destination, from, to);
        }

	    private static void AddHeaders(NameValueCollection metadata, HttpWebRequest request)
		{
			foreach (var key in metadata.AllKeys)
			{
				var values = metadata.GetValues(key);
				if (values == null)
					continue;
				foreach (var value in values)
				{
					request.Headers[key] = value;
				}
			}
		}

	    public Task<SynchronizationReport> StartSynchronizationAsync(string serverIdentifier, string fileName)
	    {
            var requestUriString = ServerUrl + "/synchronize/" + Uri.EscapeDataString(serverIdentifier) + "/" + Uri.EscapeDataString(fileName); ;
            var request = (HttpWebRequest)WebRequest.Create(requestUriString);
            return request.GetResponseAsync()
                .ContinueWith(task =>
                {
                    using (var stream = task.Result.GetResponseStream())
                    {
                        return new JsonSerializer().Deserialize<SynchronizationReport>(new JsonTextReader(new StreamReader(stream)));
                    }
                })
				.TryThrowBetteError();
	    }
	}    
}<|MERGE_RESOLUTION|>--- conflicted
+++ resolved
@@ -1,314 +1,296 @@
-using System;
-using System.Collections.Specialized;
-using System.IO;
-using System.Net;
-#if SILVERLIGHT
-using System.Net.Browser;
-#endif
-using System.Threading.Tasks;
-using Newtonsoft.Json;
-using RavenFS.Client;
-
-namespace RavenFS.Client
-{
-	public class RavenFileSystemClient
-	{
-		private readonly string baseUrl;
-
-#if SILVERLIGHT
-		static RavenFileSystemClient()
-		{
-			WebRequest.RegisterPrefix("http://", WebRequestCreator.ClientHttp);
-			WebRequest.RegisterPrefix("https://", WebRequestCreator.ClientHttp);
-		}
-#endif
-
-		public RavenFileSystemClient(string baseUrl)
-		{
-			this.baseUrl = baseUrl;
-			if (this.ServerUrl.EndsWith("/"))
-				this.baseUrl = this.ServerUrl.Substring(0, this.ServerUrl.Length - 1);
-		}
-
-	    public string ServerUrl
-	    {
-	        get { return baseUrl; }
-	    }
-
-	    public Task<ServerStats> StatsAsync()
-		{
-			var requestUriString = ServerUrl + "/stats";
-			var request = (HttpWebRequest)WebRequest.Create(requestUriString);
-			return request.GetResponseAsync()
-				.ContinueWith(task =>
-				{
-					using (var stream = task.Result.GetResponseStream())
-					{
-						return new JsonSerializer().Deserialize<ServerStats>(new JsonTextReader(new StreamReader(stream)));
-					}
-				})
-				.TryThrowBetteError();
-		}
-
-		public Task DeleteAsync(string filename)
-		{
-			var requestUriString = ServerUrl + "/files/" + Uri.EscapeDataString(filename);
-			var request = (HttpWebRequest)WebRequest.Create(requestUriString);
-			request.Method = "DELETE";
-			return request.GetResponseAsync()
-				.ContinueWith(task => task.Result.Close())
-				.TryThrowBetteError();
-		}
-
-		public Task<FileInfo[]> BrowseAsync(int start = 0, int pageSize = 25)
-		{
-			var request = (HttpWebRequest)WebRequest.Create(ServerUrl + "/files?start=" + start + "&pageSize=" + pageSize);
-			return request.GetResponseAsync()
-				.ContinueWith(task =>
-				{
-					using (var responseStream = task.Result.GetResponseStream())
-					using (var streamReader = new StreamReader(responseStream))
-					using (var jsonTextReader = new JsonTextReader(streamReader))
-					{
-						return new JsonSerializer
-						{
-							Converters =
-									{
-										new NameValueCollectionJsonConverter()
-									}
-						}.Deserialize<FileInfo[]>(jsonTextReader);
-					}
-				})
-				.TryThrowBetteError();
-		}
-
-		public Task<FileInfo[]> SearchAsync(string query)
-		{
-			var request = (HttpWebRequest)WebRequest.Create(ServerUrl + "/search?query=" + Uri.EscapeUriString(query));
-			return request.GetResponseAsync()
-				.ContinueWith(task =>
-				{
-					using (var responseStream = task.Result.GetResponseStream())
-					using (var streamReader = new StreamReader(responseStream))
-					using (var jsonTextReader = new JsonTextReader(streamReader))
-					{
-						return new JsonSerializer
-						{
-							Converters =
-									{
-										new NameValueCollectionJsonConverter()
-									}
-						}.Deserialize<FileInfo[]>(jsonTextReader);
-					}
-				})
-				.TryThrowBetteError();
-		}
-
-		public Task<NameValueCollection> GetMetadataForAsync(string filename)
-		{
-			var request = (HttpWebRequest)WebRequest.Create(ServerUrl + "/files/" + filename);
-			request.Method = "HEAD";
-			return request.GetResponseAsync()
-				.ContinueWith(task => new NameValueCollection(task.Result.Headers))
-				.TryThrowBetteError();
-		}
-
-        public Task<NameValueCollection> DownloadAsync(string filename, Stream destination, long? from = null, long? to = null)
-        {
-            return DownloadAsync("/files/", filename, destination, from, to);
-        }
-
-		private Task<NameValueCollection> DownloadAsync(string path, string filename, Stream destination, long? from = null, long? to = null,
-            Action<string, int> progress = null)
-		{
-#if SILVERLIGHT
-            if (from != null || to != null)
-            {
-                throw new NotSupportedException("Silverlight doesn't support partial requests");
-            }
-#endif
-
-            var collection = new NameValueCollection();
-			if (destination.CanWrite == false)
-				throw new ArgumentException("Stream does not support writing");
-
-			var request = (HttpWebRequest)WebRequest.Create(ServerUrl + path + filename);
-
-#if !SILVERLIGHT
-            if (from != null)
-            {
-                if (to != null)
-                {
-                    request.AddRange(from.Value, to.Value);
-                }
-                else
-                {
-                    request.AddRange(from.Value);
-                }
-            }
-            else if (destination.CanSeek)
-            {
-                destination.Position = destination.Length;
-                request.AddRange(destination.Position);
-            }
-#endif
-            progress = progress ?? delegate { };
-			return request.GetResponseAsync()
-				.ContinueWith(task =>
-				{
-					foreach (var header in task.Result.Headers.AllKeys)
-					{
-						collection[header] = task.Result.Headers[header];
-					}
-					var responseStream = task.Result.GetResponseStream();
-					return responseStream.CopyToAsync(destination, i => progress(filename, i))
-						.ContinueWith(_ =>
-						{
-							task.Result.Close();
-							return collection;
-						});
-				})
-				.Unwrap()
-				.TryThrowBetteError();
-		}
-
-	    public Task UpdateMetadataAsync(string filename, NameValueCollection metadata)
-		{
-			var request = (HttpWebRequest)WebRequest.Create(ServerUrl + "/files/" + filename);
-			
-			request.Method = "POST";
-			AddHeaders(metadata, request);
-<<<<<<< HEAD
-	        return request
-	            .GetResponseAsync();
-=======
-			return request
-				.GetRequestStreamAsync()
-				.ContinueWith(requestTask =>
-				{
-					if (requestTask.Exception != null)
-						return requestTask;
-					return request.GetResponseAsync()
-						.ContinueWith(task =>
-						{
-							if (task.Result != null)
-								task.Result.Close();
-							return task;
-						})
-						.Unwrap();
-				}).Unwrap()
-				.TryThrowBetteError();
->>>>>>> 73b5203a
-		}
-
-		public Task UploadAsync(string filename, Stream source)
-		{
-			return UploadAsync(filename, new NameValueCollection(), source, null);
-		}
-
-		public Task UploadAsync(string filename, NameValueCollection metadata, Stream source)
-		{
-			return UploadAsync(filename, metadata, source, null);
-		}
-
-		public Task UploadAsync(string filename, NameValueCollection metadata, Stream source, Action<string, int> progress)
-		{
-			if (source.CanRead == false)
-				throw new AggregateException("Stream does not support reading");
-
-			var request = (HttpWebRequest)WebRequest.Create(ServerUrl + "/files/" + filename);
-			request.Method = "PUT";
-#if !SILVERLIGHT
-			request.SendChunked = true;
-			request.AllowWriteStreamBuffering = false;
-#endif
-			AddHeaders(metadata, request);
-            return request.GetRequestStreamAsync()
-                .ContinueWith(
-                    task => source.CopyToAsync(
-                        task.Result,
-                        written =>
-                            {
-                                if (progress != null)
-                                    progress(filename, written);
-                            })
-                .ContinueWith(_ => task.Result.Close())
-                )
-                .Unwrap()
-                .ContinueWith(task =>
-                {
-                    task.Wait();
-                    return request.GetResponseAsync();
-                })
-                .Unwrap()
-                .ContinueWith(task => task.Result.Close())
-				.TryThrowBetteError();
-		}
-
-		
-
-		public Task<RdcStats> GetRdcStatsAsync()
-        {
-            var requestUriString = ServerUrl + "/rdc/stats";
-            var request = (HttpWebRequest)WebRequest.Create(requestUriString);
-            return request.GetResponseAsync()
-                .ContinueWith(task =>
-                {
-                    using (var stream = task.Result.GetResponseStream())
-                    {
-                        return new JsonSerializer().Deserialize<RdcStats>(new JsonTextReader(new StreamReader(stream)));
-                    }
-                })
-				.TryThrowBetteError();
-        }
-
-        public Task<SignatureManifest> GetRdcManifestAsync(string path)
-        {
-            var requestUriString = ServerUrl + "/rdc/manifest/" + StringUtils.UrlEncode(path);
-            var request = (HttpWebRequest)WebRequest.Create(requestUriString);
-            return request.GetResponseAsync()
-                .ContinueWith(task =>
-                {
-                    using (var stream = task.Result.GetResponseStream())
-                    {
-                        return new JsonSerializer().Deserialize<SignatureManifest>(new JsonTextReader(new StreamReader(stream)));
-                    }
-                })
-				.TryThrowBetteError();
-        }
-
-        public Task DownloadSignatureAsync(string sigName, Stream destination, long? from = null, long? to = null)
-        {
-            return DownloadAsync("/rdc/signatures/", sigName, destination, from, to);
-        }
-
-	    private static void AddHeaders(NameValueCollection metadata, HttpWebRequest request)
-		{
-			foreach (var key in metadata.AllKeys)
-			{
-				var values = metadata.GetValues(key);
-				if (values == null)
-					continue;
-				foreach (var value in values)
-				{
-					request.Headers[key] = value;
-				}
-			}
-		}
-
-	    public Task<SynchronizationReport> StartSynchronizationAsync(string serverIdentifier, string fileName)
-	    {
-            var requestUriString = ServerUrl + "/synchronize/" + Uri.EscapeDataString(serverIdentifier) + "/" + Uri.EscapeDataString(fileName); ;
-            var request = (HttpWebRequest)WebRequest.Create(requestUriString);
-            return request.GetResponseAsync()
-                .ContinueWith(task =>
-                {
-                    using (var stream = task.Result.GetResponseStream())
-                    {
-                        return new JsonSerializer().Deserialize<SynchronizationReport>(new JsonTextReader(new StreamReader(stream)));
-                    }
-                })
-				.TryThrowBetteError();
-	    }
-	}    
-}+using System;
+using System.Collections.Specialized;
+using System.IO;
+using System.Net;
+#if SILVERLIGHT
+using System.Net.Browser;
+#endif
+using System.Threading.Tasks;
+using Newtonsoft.Json;
+using RavenFS.Client;
+
+namespace RavenFS.Client
+{
+	public class RavenFileSystemClient
+	{
+		private readonly string baseUrl;
+
+#if SILVERLIGHT
+		static RavenFileSystemClient()
+		{
+			WebRequest.RegisterPrefix("http://", WebRequestCreator.ClientHttp);
+			WebRequest.RegisterPrefix("https://", WebRequestCreator.ClientHttp);
+		}
+#endif
+
+		public RavenFileSystemClient(string baseUrl)
+		{
+			this.baseUrl = baseUrl;
+			if (this.ServerUrl.EndsWith("/"))
+				this.baseUrl = this.ServerUrl.Substring(0, this.ServerUrl.Length - 1);
+		}
+
+	    public string ServerUrl
+	    {
+	        get { return baseUrl; }
+	    }
+
+	    public Task<ServerStats> StatsAsync()
+		{
+			var requestUriString = ServerUrl + "/stats";
+			var request = (HttpWebRequest)WebRequest.Create(requestUriString);
+			return request.GetResponseAsync()
+				.ContinueWith(task =>
+				{
+					using (var stream = task.Result.GetResponseStream())
+					{
+						return new JsonSerializer().Deserialize<ServerStats>(new JsonTextReader(new StreamReader(stream)));
+					}
+				})
+				.TryThrowBetteError();
+		}
+
+		public Task DeleteAsync(string filename)
+		{
+			var requestUriString = ServerUrl + "/files/" + Uri.EscapeDataString(filename);
+			var request = (HttpWebRequest)WebRequest.Create(requestUriString);
+			request.Method = "DELETE";
+			return request.GetResponseAsync()
+				.ContinueWith(task => task.Result.Close())
+				.TryThrowBetteError();
+		}
+
+		public Task<FileInfo[]> BrowseAsync(int start = 0, int pageSize = 25)
+		{
+			var request = (HttpWebRequest)WebRequest.Create(ServerUrl + "/files?start=" + start + "&pageSize=" + pageSize);
+			return request.GetResponseAsync()
+				.ContinueWith(task =>
+				{
+					using (var responseStream = task.Result.GetResponseStream())
+					using (var streamReader = new StreamReader(responseStream))
+					using (var jsonTextReader = new JsonTextReader(streamReader))
+					{
+						return new JsonSerializer
+						{
+							Converters =
+									{
+										new NameValueCollectionJsonConverter()
+									}
+						}.Deserialize<FileInfo[]>(jsonTextReader);
+					}
+				})
+				.TryThrowBetteError();
+		}
+
+		public Task<FileInfo[]> SearchAsync(string query)
+		{
+			var request = (HttpWebRequest)WebRequest.Create(ServerUrl + "/search?query=" + Uri.EscapeUriString(query));
+			return request.GetResponseAsync()
+				.ContinueWith(task =>
+				{
+					using (var responseStream = task.Result.GetResponseStream())
+					using (var streamReader = new StreamReader(responseStream))
+					using (var jsonTextReader = new JsonTextReader(streamReader))
+					{
+						return new JsonSerializer
+						{
+							Converters =
+									{
+										new NameValueCollectionJsonConverter()
+									}
+						}.Deserialize<FileInfo[]>(jsonTextReader);
+					}
+				})
+				.TryThrowBetteError();
+		}
+
+		public Task<NameValueCollection> GetMetadataForAsync(string filename)
+		{
+			var request = (HttpWebRequest)WebRequest.Create(ServerUrl + "/files/" + filename);
+			request.Method = "HEAD";
+			return request.GetResponseAsync()
+				.ContinueWith(task => new NameValueCollection(task.Result.Headers))
+				.TryThrowBetteError();
+		}
+
+        public Task<NameValueCollection> DownloadAsync(string filename, Stream destination, long? from = null, long? to = null)
+        {
+            return DownloadAsync("/files/", filename, destination, from, to);
+        }
+
+		private Task<NameValueCollection> DownloadAsync(string path, string filename, Stream destination, long? from = null, long? to = null,
+            Action<string, int> progress = null)
+		{
+#if SILVERLIGHT
+            if (from != null || to != null)
+            {
+                throw new NotSupportedException("Silverlight doesn't support partial requests");
+            }
+#endif
+
+            var collection = new NameValueCollection();
+			if (destination.CanWrite == false)
+				throw new ArgumentException("Stream does not support writing");
+
+			var request = (HttpWebRequest)WebRequest.Create(ServerUrl + path + filename);
+
+#if !SILVERLIGHT
+            if (from != null)
+            {
+                if (to != null)
+                {
+                    request.AddRange(from.Value, to.Value);
+                }
+                else
+                {
+                    request.AddRange(from.Value);
+                }
+            }
+            else if (destination.CanSeek)
+            {
+                destination.Position = destination.Length;
+                request.AddRange(destination.Position);
+            }
+#endif
+            progress = progress ?? delegate { };
+			return request.GetResponseAsync()
+				.ContinueWith(task =>
+				{
+					foreach (var header in task.Result.Headers.AllKeys)
+					{
+						collection[header] = task.Result.Headers[header];
+					}
+					var responseStream = task.Result.GetResponseStream();
+					return responseStream.CopyToAsync(destination, i => progress(filename, i))
+						.ContinueWith(_ =>
+						{
+							task.Result.Close();
+							return collection;
+						});
+				})
+				.Unwrap()
+				.TryThrowBetteError();
+		}
+
+	    public Task UpdateMetadataAsync(string filename, NameValueCollection metadata)
+		{
+			var request = (HttpWebRequest)WebRequest.Create(ServerUrl + "/files/" + filename);
+			
+			request.Method = "POST";
+			AddHeaders(metadata, request);
+	        return request
+	            .GetResponseAsync()
+	            .TryThrowBetteError();
+		}
+
+		public Task UploadAsync(string filename, Stream source)
+		{
+			return UploadAsync(filename, new NameValueCollection(), source, null);
+		}
+
+		public Task UploadAsync(string filename, NameValueCollection metadata, Stream source)
+		{
+			return UploadAsync(filename, metadata, source, null);
+		}
+
+		public Task UploadAsync(string filename, NameValueCollection metadata, Stream source, Action<string, int> progress)
+		{
+			if (source.CanRead == false)
+				throw new AggregateException("Stream does not support reading");
+
+			var request = (HttpWebRequest)WebRequest.Create(ServerUrl + "/files/" + filename);
+			request.Method = "PUT";
+#if !SILVERLIGHT
+			request.SendChunked = true;
+			request.AllowWriteStreamBuffering = false;
+#endif
+			AddHeaders(metadata, request);
+            return request.GetRequestStreamAsync()
+                .ContinueWith(
+                    task => source.CopyToAsync(
+                        task.Result,
+                        written =>
+                            {
+                                if (progress != null)
+                                    progress(filename, written);
+                            })
+                .ContinueWith(_ => task.Result.Close())
+                )
+                .Unwrap()
+                .ContinueWith(task =>
+                {
+                    task.Wait();
+                    return request.GetResponseAsync();
+                })
+                .Unwrap()
+                .ContinueWith(task => task.Result.Close())
+				.TryThrowBetteError();
+		}
+
+		
+
+		public Task<RdcStats> GetRdcStatsAsync()
+        {
+            var requestUriString = ServerUrl + "/rdc/stats";
+            var request = (HttpWebRequest)WebRequest.Create(requestUriString);
+            return request.GetResponseAsync()
+                .ContinueWith(task =>
+                {
+                    using (var stream = task.Result.GetResponseStream())
+                    {
+                        return new JsonSerializer().Deserialize<RdcStats>(new JsonTextReader(new StreamReader(stream)));
+                    }
+                })
+				.TryThrowBetteError();
+        }
+
+        public Task<SignatureManifest> GetRdcManifestAsync(string path)
+        {
+            var requestUriString = ServerUrl + "/rdc/manifest/" + StringUtils.UrlEncode(path);
+            var request = (HttpWebRequest)WebRequest.Create(requestUriString);
+            return request.GetResponseAsync()
+                .ContinueWith(task =>
+                {
+                    using (var stream = task.Result.GetResponseStream())
+                    {
+                        return new JsonSerializer().Deserialize<SignatureManifest>(new JsonTextReader(new StreamReader(stream)));
+                    }
+                })
+				.TryThrowBetteError();
+        }
+
+        public Task DownloadSignatureAsync(string sigName, Stream destination, long? from = null, long? to = null)
+        {
+            return DownloadAsync("/rdc/signatures/", sigName, destination, from, to);
+        }
+
+	    private static void AddHeaders(NameValueCollection metadata, HttpWebRequest request)
+		{
+			foreach (var key in metadata.AllKeys)
+			{
+				var values = metadata.GetValues(key);
+				if (values == null)
+					continue;
+				foreach (var value in values)
+				{
+					request.Headers[key] = value;
+				}
+			}
+		}
+
+	    public Task<SynchronizationReport> StartSynchronizationAsync(string serverIdentifier, string fileName)
+	    {
+            var requestUriString = ServerUrl + "/synchronize/" + Uri.EscapeDataString(serverIdentifier) + "/" + Uri.EscapeDataString(fileName); ;
+            var request = (HttpWebRequest)WebRequest.Create(requestUriString);
+            return request.GetResponseAsync()
+                .ContinueWith(task =>
+                {
+                    using (var stream = task.Result.GetResponseStream())
+                    {
+                        return new JsonSerializer().Deserialize<SynchronizationReport>(new JsonTextReader(new StreamReader(stream)));
+                    }
+                })
+				.TryThrowBetteError();
+	    }
+	}    
+}
﻿<?xml version="1.0" encoding="utf-8"?>
<Project ToolsVersion="4.0" DefaultTargets="Build" xmlns="http://schemas.microsoft.com/developer/msbuild/2003">
  <PropertyGroup>
    <Configuration Condition=" '$(Configuration)' == '' ">Debug</Configuration>
    <Platform Condition=" '$(Platform)' == '' ">AnyCPU</Platform>
    <ProductVersion>8.0.30703</ProductVersion>
    <SchemaVersion>2.0</SchemaVersion>
    <ProjectGuid>{01CA67F3-1E46-455C-8713-86FCCF2EFBC7}</ProjectGuid>
    <OutputType>Library</OutputType>
    <AppDesignerFolder>Properties</AppDesignerFolder>
    <RootNamespace>RavenFS.Tests</RootNamespace>
    <AssemblyName>RavenFS.Tests</AssemblyName>
    <TargetFrameworkVersion>v4.0</TargetFrameworkVersion>
    <FileAlignment>512</FileAlignment>
  </PropertyGroup>
  <PropertyGroup Condition=" '$(Configuration)|$(Platform)' == 'Debug|AnyCPU' ">
    <DebugSymbols>true</DebugSymbols>
    <DebugType>full</DebugType>
    <Optimize>false</Optimize>
    <OutputPath>bin\Debug\</OutputPath>
    <DefineConstants>DEBUG;TRACE</DefineConstants>
    <ErrorReport>prompt</ErrorReport>
    <WarningLevel>4</WarningLevel>
  </PropertyGroup>
  <PropertyGroup Condition=" '$(Configuration)|$(Platform)' == 'Release|AnyCPU' ">
    <DebugType>pdbonly</DebugType>
    <Optimize>true</Optimize>
    <OutputPath>bin\Release\</OutputPath>
    <DefineConstants>TRACE</DefineConstants>
    <ErrorReport>prompt</ErrorReport>
    <WarningLevel>4</WarningLevel>
  </PropertyGroup>
  <ItemGroup>
    <Reference Include="AsyncCtpLibrary, Version=1.0.4107.18181, Culture=neutral, PublicKeyToken=31bf3856ad364e35, processorArchitecture=MSIL">
      <HintPath>..\packages\AsyncCTP.0.3\lib\net40\AsyncCtpLibrary.dll</HintPath>
    </Reference>
    <Reference Include="Newtonsoft.Json, Version=4.0.8.0, Culture=neutral, PublicKeyToken=30ad4fe6b2a6aeed, processorArchitecture=MSIL">
      <SpecificVersion>False</SpecificVersion>
      <HintPath>..\packages\Newtonsoft.Json.4.0.8\lib\net40\Newtonsoft.Json.dll</HintPath>
    </Reference>
    <Reference Include="System" />
    <Reference Include="System.Core" />
    <Reference Include="System.Net.Http, Version=2.0.0.0, Culture=neutral, PublicKeyToken=b03f5f7f11d50a3a, processorArchitecture=MSIL">
      <HintPath>..\packages\System.Net.Http.2.0.20126.16343\lib\net40\System.Net.Http.dll</HintPath>
    </Reference>
    <Reference Include="System.ServiceModel" />
    <Reference Include="System.Web.Http">
      <HintPath>..\packages\AspNetWebApi.Core.4.0.20126.16343\lib\net40\System.Web.Http.dll</HintPath>
    </Reference>
    <Reference Include="System.Web.Http.SelfHost">
      <HintPath>..\packages\AspNetWebApi.SelfHost.4.0.20126.16343\lib\net40\System.Web.Http.SelfHost.dll</HintPath>
    </Reference>
    <Reference Include="xunit, Version=1.8.0.1545, Culture=neutral, PublicKeyToken=8d05b1bb7a6fdb6c, processorArchitecture=MSIL">
      <SpecificVersion>False</SpecificVersion>
      <HintPath>..\packages\xunit.1.8.0.1545\lib\xunit.dll</HintPath>
    </Reference>
    <Reference Include="xunit.extensions">
      <HintPath>..\packages\xunit.extensions.1.8.0.1545\lib\xunit.extensions.dll</HintPath>
    </Reference>
  </ItemGroup>
  <ItemGroup>
    <Compile Include="BigFileHandling.cs" />
    <Compile Include="Bugs\Queries.cs" />
    <Compile Include="Bugs\UpdatingMetadata.cs" />
    <Compile Include="Bugs\UploadDownload.cs" />
    <Compile Include="ClientUsage.cs" />
    <Compile Include="CompleteUsage.cs" />
    <Compile Include="Config.cs" />
    <Compile Include="FileHandling.cs" />
<<<<<<< HEAD
    <Compile Include="NeedListGeneratorTest.cs" />
    <Compile Include="SigGeneratorTest.cs" />
=======
    <Compile Include="Folders.cs" />
    <Compile Include="MtaFactAttribute.cs" />
    <Compile Include="RDC\IO\RandomlyModifiedStream.cs" />
    <Compile Include="RDC\IO\RandomStream.cs" />
    <Compile Include="RDC\IO\TestDataGenerators.cs" />
    <Compile Include="RDC\IO\TestUtils.cs" />
    <Compile Include="RDC\NeedListGeneratorTest.cs" />
    <Compile Include="RDC\SigGeneratorTest.cs" />
>>>>>>> 504ad557
    <Compile Include="Tools\HttpWebRequestExtensions.cs" />
    <Compile Include="Tools\IisDeploymentUtil.cs" />
    <Compile Include="MultiHostTestBase.cs" />
    <Compile Include="NarrowedStreamTests.cs" />
    <Compile Include="Tools\RandomlyModifiedStream.cs" />
    <Compile Include="Tools\RandomStream.cs" />
    <Compile Include="RemoteFilesHandlerTests.cs" />
    <Compile Include="PagesTests.cs" />
    <Compile Include="Properties\AssemblyInfo.cs" />
    <Compile Include="SynchronizationTests.cs" />
    <Compile Include="Tools\TimeMeasure.cs" />
    <Compile Include="WebApiTest.cs" />
  </ItemGroup>
  <ItemGroup>
    <None Include="NLog.config">
      <CopyToOutputDirectory>Always</CopyToOutputDirectory>
    </None>
    <None Include="packages.config">
      <SubType>Designer</SubType>
    </None>
  </ItemGroup>
  <ItemGroup>
    <ProjectReference Include="..\RavenFS.Client\RavenFS.Client.csproj">
      <Project>{E37467ED-F680-423E-964A-60988A90F76E}</Project>
      <Name>RavenFS.Client</Name>
    </ProjectReference>
    <ProjectReference Include="..\RavenFS.Rdc.Utils\RavenFS.Rdc.Utils.csproj">
      <Project>{8D2C4989-F806-4AAB-81C8-FEDD150C5B41}</Project>
      <Name>RavenFS.Rdc.Utils</Name>
    </ProjectReference>
    <ProjectReference Include="..\RavenFS.Rdc.Wrapper\RavenFS.Rdc.Wrapper.csproj">
      <Project>{E5A918C7-8FB7-4172-A11F-0E7219B1FD08}</Project>
      <Name>RavenFS.Rdc.Wrapper</Name>
    </ProjectReference>
    <ProjectReference Include="..\RavenFS\RavenFS.csproj">
      <Project>{6057787E-1771-4942-B3E5-FB435CED0408}</Project>
      <Name>RavenFS</Name>
    </ProjectReference>
  </ItemGroup>
  <ItemGroup>
    <WCFMetadata Include="Service References\" />
  </ItemGroup>
  <Import Project="$(MSBuildToolsPath)\Microsoft.CSharp.targets" />
  <!-- To modify your build process, add your task inside one of the targets below and uncomment it. 
       Other similar extension points exist, see Microsoft.Common.targets.
  <Target Name="BeforeBuild">
  </Target>
  <Target Name="AfterBuild">
  </Target>
  -->
</Project><|MERGE_RESOLUTION|>--- conflicted
+++ resolved
@@ -1,133 +1,120 @@
-﻿<?xml version="1.0" encoding="utf-8"?>
-<Project ToolsVersion="4.0" DefaultTargets="Build" xmlns="http://schemas.microsoft.com/developer/msbuild/2003">
-  <PropertyGroup>
-    <Configuration Condition=" '$(Configuration)' == '' ">Debug</Configuration>
-    <Platform Condition=" '$(Platform)' == '' ">AnyCPU</Platform>
-    <ProductVersion>8.0.30703</ProductVersion>
-    <SchemaVersion>2.0</SchemaVersion>
-    <ProjectGuid>{01CA67F3-1E46-455C-8713-86FCCF2EFBC7}</ProjectGuid>
-    <OutputType>Library</OutputType>
-    <AppDesignerFolder>Properties</AppDesignerFolder>
-    <RootNamespace>RavenFS.Tests</RootNamespace>
-    <AssemblyName>RavenFS.Tests</AssemblyName>
-    <TargetFrameworkVersion>v4.0</TargetFrameworkVersion>
-    <FileAlignment>512</FileAlignment>
-  </PropertyGroup>
-  <PropertyGroup Condition=" '$(Configuration)|$(Platform)' == 'Debug|AnyCPU' ">
-    <DebugSymbols>true</DebugSymbols>
-    <DebugType>full</DebugType>
-    <Optimize>false</Optimize>
-    <OutputPath>bin\Debug\</OutputPath>
-    <DefineConstants>DEBUG;TRACE</DefineConstants>
-    <ErrorReport>prompt</ErrorReport>
-    <WarningLevel>4</WarningLevel>
-  </PropertyGroup>
-  <PropertyGroup Condition=" '$(Configuration)|$(Platform)' == 'Release|AnyCPU' ">
-    <DebugType>pdbonly</DebugType>
-    <Optimize>true</Optimize>
-    <OutputPath>bin\Release\</OutputPath>
-    <DefineConstants>TRACE</DefineConstants>
-    <ErrorReport>prompt</ErrorReport>
-    <WarningLevel>4</WarningLevel>
-  </PropertyGroup>
-  <ItemGroup>
-    <Reference Include="AsyncCtpLibrary, Version=1.0.4107.18181, Culture=neutral, PublicKeyToken=31bf3856ad364e35, processorArchitecture=MSIL">
-      <HintPath>..\packages\AsyncCTP.0.3\lib\net40\AsyncCtpLibrary.dll</HintPath>
-    </Reference>
-    <Reference Include="Newtonsoft.Json, Version=4.0.8.0, Culture=neutral, PublicKeyToken=30ad4fe6b2a6aeed, processorArchitecture=MSIL">
-      <SpecificVersion>False</SpecificVersion>
-      <HintPath>..\packages\Newtonsoft.Json.4.0.8\lib\net40\Newtonsoft.Json.dll</HintPath>
-    </Reference>
-    <Reference Include="System" />
-    <Reference Include="System.Core" />
-    <Reference Include="System.Net.Http, Version=2.0.0.0, Culture=neutral, PublicKeyToken=b03f5f7f11d50a3a, processorArchitecture=MSIL">
-      <HintPath>..\packages\System.Net.Http.2.0.20126.16343\lib\net40\System.Net.Http.dll</HintPath>
-    </Reference>
-    <Reference Include="System.ServiceModel" />
-    <Reference Include="System.Web.Http">
-      <HintPath>..\packages\AspNetWebApi.Core.4.0.20126.16343\lib\net40\System.Web.Http.dll</HintPath>
-    </Reference>
-    <Reference Include="System.Web.Http.SelfHost">
-      <HintPath>..\packages\AspNetWebApi.SelfHost.4.0.20126.16343\lib\net40\System.Web.Http.SelfHost.dll</HintPath>
-    </Reference>
-    <Reference Include="xunit, Version=1.8.0.1545, Culture=neutral, PublicKeyToken=8d05b1bb7a6fdb6c, processorArchitecture=MSIL">
-      <SpecificVersion>False</SpecificVersion>
-      <HintPath>..\packages\xunit.1.8.0.1545\lib\xunit.dll</HintPath>
-    </Reference>
-    <Reference Include="xunit.extensions">
-      <HintPath>..\packages\xunit.extensions.1.8.0.1545\lib\xunit.extensions.dll</HintPath>
-    </Reference>
-  </ItemGroup>
-  <ItemGroup>
-    <Compile Include="BigFileHandling.cs" />
-    <Compile Include="Bugs\Queries.cs" />
-    <Compile Include="Bugs\UpdatingMetadata.cs" />
-    <Compile Include="Bugs\UploadDownload.cs" />
-    <Compile Include="ClientUsage.cs" />
-    <Compile Include="CompleteUsage.cs" />
-    <Compile Include="Config.cs" />
-    <Compile Include="FileHandling.cs" />
-<<<<<<< HEAD
-    <Compile Include="NeedListGeneratorTest.cs" />
-    <Compile Include="SigGeneratorTest.cs" />
-=======
-    <Compile Include="Folders.cs" />
-    <Compile Include="MtaFactAttribute.cs" />
-    <Compile Include="RDC\IO\RandomlyModifiedStream.cs" />
-    <Compile Include="RDC\IO\RandomStream.cs" />
-    <Compile Include="RDC\IO\TestDataGenerators.cs" />
-    <Compile Include="RDC\IO\TestUtils.cs" />
-    <Compile Include="RDC\NeedListGeneratorTest.cs" />
-    <Compile Include="RDC\SigGeneratorTest.cs" />
->>>>>>> 504ad557
-    <Compile Include="Tools\HttpWebRequestExtensions.cs" />
-    <Compile Include="Tools\IisDeploymentUtil.cs" />
-    <Compile Include="MultiHostTestBase.cs" />
-    <Compile Include="NarrowedStreamTests.cs" />
-    <Compile Include="Tools\RandomlyModifiedStream.cs" />
-    <Compile Include="Tools\RandomStream.cs" />
-    <Compile Include="RemoteFilesHandlerTests.cs" />
-    <Compile Include="PagesTests.cs" />
-    <Compile Include="Properties\AssemblyInfo.cs" />
-    <Compile Include="SynchronizationTests.cs" />
-    <Compile Include="Tools\TimeMeasure.cs" />
-    <Compile Include="WebApiTest.cs" />
-  </ItemGroup>
-  <ItemGroup>
-    <None Include="NLog.config">
-      <CopyToOutputDirectory>Always</CopyToOutputDirectory>
-    </None>
-    <None Include="packages.config">
-      <SubType>Designer</SubType>
-    </None>
-  </ItemGroup>
-  <ItemGroup>
-    <ProjectReference Include="..\RavenFS.Client\RavenFS.Client.csproj">
-      <Project>{E37467ED-F680-423E-964A-60988A90F76E}</Project>
-      <Name>RavenFS.Client</Name>
-    </ProjectReference>
-    <ProjectReference Include="..\RavenFS.Rdc.Utils\RavenFS.Rdc.Utils.csproj">
-      <Project>{8D2C4989-F806-4AAB-81C8-FEDD150C5B41}</Project>
-      <Name>RavenFS.Rdc.Utils</Name>
-    </ProjectReference>
-    <ProjectReference Include="..\RavenFS.Rdc.Wrapper\RavenFS.Rdc.Wrapper.csproj">
-      <Project>{E5A918C7-8FB7-4172-A11F-0E7219B1FD08}</Project>
-      <Name>RavenFS.Rdc.Wrapper</Name>
-    </ProjectReference>
-    <ProjectReference Include="..\RavenFS\RavenFS.csproj">
-      <Project>{6057787E-1771-4942-B3E5-FB435CED0408}</Project>
-      <Name>RavenFS</Name>
-    </ProjectReference>
-  </ItemGroup>
-  <ItemGroup>
-    <WCFMetadata Include="Service References\" />
-  </ItemGroup>
-  <Import Project="$(MSBuildToolsPath)\Microsoft.CSharp.targets" />
+﻿<?xml version="1.0" encoding="utf-8"?>
+<Project ToolsVersion="4.0" DefaultTargets="Build" xmlns="http://schemas.microsoft.com/developer/msbuild/2003">
+  <PropertyGroup>
+    <Configuration Condition=" '$(Configuration)' == '' ">Debug</Configuration>
+    <Platform Condition=" '$(Platform)' == '' ">AnyCPU</Platform>
+    <ProductVersion>8.0.30703</ProductVersion>
+    <SchemaVersion>2.0</SchemaVersion>
+    <ProjectGuid>{01CA67F3-1E46-455C-8713-86FCCF2EFBC7}</ProjectGuid>
+    <OutputType>Library</OutputType>
+    <AppDesignerFolder>Properties</AppDesignerFolder>
+    <RootNamespace>RavenFS.Tests</RootNamespace>
+    <AssemblyName>RavenFS.Tests</AssemblyName>
+    <TargetFrameworkVersion>v4.0</TargetFrameworkVersion>
+    <FileAlignment>512</FileAlignment>
+  </PropertyGroup>
+  <PropertyGroup Condition=" '$(Configuration)|$(Platform)' == 'Debug|AnyCPU' ">
+    <DebugSymbols>true</DebugSymbols>
+    <DebugType>full</DebugType>
+    <Optimize>false</Optimize>
+    <OutputPath>bin\Debug\</OutputPath>
+    <DefineConstants>DEBUG;TRACE</DefineConstants>
+    <ErrorReport>prompt</ErrorReport>
+    <WarningLevel>4</WarningLevel>
+  </PropertyGroup>
+  <PropertyGroup Condition=" '$(Configuration)|$(Platform)' == 'Release|AnyCPU' ">
+    <DebugType>pdbonly</DebugType>
+    <Optimize>true</Optimize>
+    <OutputPath>bin\Release\</OutputPath>
+    <DefineConstants>TRACE</DefineConstants>
+    <ErrorReport>prompt</ErrorReport>
+    <WarningLevel>4</WarningLevel>
+  </PropertyGroup>
+  <ItemGroup>
+    <Reference Include="AsyncCtpLibrary, Version=1.0.4107.18181, Culture=neutral, PublicKeyToken=31bf3856ad364e35, processorArchitecture=MSIL">
+      <HintPath>..\packages\AsyncCTP.0.3\lib\net40\AsyncCtpLibrary.dll</HintPath>
+    </Reference>
+    <Reference Include="Newtonsoft.Json, Version=4.0.8.0, Culture=neutral, PublicKeyToken=30ad4fe6b2a6aeed, processorArchitecture=MSIL">
+      <SpecificVersion>False</SpecificVersion>
+      <HintPath>..\packages\Newtonsoft.Json.4.0.8\lib\net40\Newtonsoft.Json.dll</HintPath>
+    </Reference>
+    <Reference Include="System" />
+    <Reference Include="System.Core" />
+    <Reference Include="System.Net.Http, Version=2.0.0.0, Culture=neutral, PublicKeyToken=b03f5f7f11d50a3a, processorArchitecture=MSIL">
+      <HintPath>..\packages\System.Net.Http.2.0.20126.16343\lib\net40\System.Net.Http.dll</HintPath>
+    </Reference>
+    <Reference Include="System.ServiceModel" />
+    <Reference Include="System.Web.Http">
+      <HintPath>..\packages\AspNetWebApi.Core.4.0.20126.16343\lib\net40\System.Web.Http.dll</HintPath>
+    </Reference>
+    <Reference Include="System.Web.Http.SelfHost">
+      <HintPath>..\packages\AspNetWebApi.SelfHost.4.0.20126.16343\lib\net40\System.Web.Http.SelfHost.dll</HintPath>
+    </Reference>
+    <Reference Include="xunit, Version=1.8.0.1545, Culture=neutral, PublicKeyToken=8d05b1bb7a6fdb6c, processorArchitecture=MSIL">
+      <SpecificVersion>False</SpecificVersion>
+      <HintPath>..\packages\xunit.1.8.0.1545\lib\xunit.dll</HintPath>
+    </Reference>
+    <Reference Include="xunit.extensions">
+      <HintPath>..\packages\xunit.extensions.1.8.0.1545\lib\xunit.extensions.dll</HintPath>
+    </Reference>
+  </ItemGroup>
+  <ItemGroup>
+    <Compile Include="BigFileHandling.cs" />
+    <Compile Include="Bugs\Queries.cs" />
+    <Compile Include="Bugs\UpdatingMetadata.cs" />
+    <Compile Include="Bugs\UploadDownload.cs" />
+    <Compile Include="ClientUsage.cs" />
+    <Compile Include="CompleteUsage.cs" />
+    <Compile Include="Config.cs" />
+    <Compile Include="FileHandling.cs" />
+    <Compile Include="Folders.cs" />
+    <Compile Include="MtaFactAttribute.cs" />
+    <Compile Include="RDC\IO\RandomlyModifiedStream.cs" />
+    <Compile Include="RDC\IO\RandomStream.cs" />
+    <Compile Include="RDC\IO\TestDataGenerators.cs" />
+    <Compile Include="RDC\IO\TestUtils.cs" />
+    <Compile Include="RDC\NeedListGeneratorTest.cs" />
+    <Compile Include="RDC\SigGeneratorTest.cs" />
+    <Compile Include="Tools\HttpWebRequestExtensions.cs" />
+    <Compile Include="Tools\IisDeploymentUtil.cs" />
+    <Compile Include="MultiHostTestBase.cs" />
+    <Compile Include="NarrowedStreamTests.cs" />
+    <Compile Include="Tools\RandomlyModifiedStream.cs" />
+    <Compile Include="Tools\RandomStream.cs" />
+    <Compile Include="RemoteFilesHandlerTests.cs" />
+    <Compile Include="PagesTests.cs" />
+    <Compile Include="Properties\AssemblyInfo.cs" />
+    <Compile Include="SynchronizationTests.cs" />
+    <Compile Include="Tools\TimeMeasure.cs" />
+    <Compile Include="WebApiTest.cs" />
+  </ItemGroup>
+  <ItemGroup>
+    <None Include="NLog.config">
+      <CopyToOutputDirectory>Always</CopyToOutputDirectory>
+    </None>
+    <None Include="packages.config">
+      <SubType>Designer</SubType>
+    </None>
+  </ItemGroup>
+  <ItemGroup>
+    <ProjectReference Include="..\RavenFS.Client\RavenFS.Client.csproj">
+      <Project>{E37467ED-F680-423E-964A-60988A90F76E}</Project>
+      <Name>RavenFS.Client</Name>
+    </ProjectReference>
+    <ProjectReference Include="..\RavenFS\RavenFS.csproj">
+      <Project>{6057787E-1771-4942-B3E5-FB435CED0408}</Project>
+      <Name>RavenFS</Name>
+    </ProjectReference>
+  </ItemGroup>
+  <ItemGroup>
+    <WCFMetadata Include="Service References\" />
+  </ItemGroup>
+  <Import Project="$(MSBuildToolsPath)\Microsoft.CSharp.targets" />
   <!-- To modify your build process, add your task inside one of the targets below and uncomment it. 
        Other similar extension points exist, see Microsoft.Common.targets.
   <Target Name="BeforeBuild">
   </Target>
   <Target Name="AfterBuild">
   </Target>
-  -->
+  -->
 </Project>
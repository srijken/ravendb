--- conflicted
+++ resolved
@@ -1,664 +1,439 @@
-﻿using System;
-using System.Collections.Generic;
-using System.Collections.Specialized;
-using System.IO;
-using System.Linq;
-using System.Net;
-using System.Net.Http;
-using System.Threading.Tasks;
-using System.Web.Http;
-using RavenFS.Client;
-using RavenFS.Extensions;
-using RavenFS.Infrastructure;
-using RavenFS.Notifications;
-using RavenFS.Rdc;
-using RavenFS.Storage;
-using RavenFS.Util;
-
-namespace RavenFS.Controllers
-{
-	using Rdc.Conflictuality;
-	using Rdc.Multipart;
-	using ConflictDetected = Notifications.ConflictDetected;
-
-	public class SynchronizationController : RavenController
-    {
-		[AcceptVerbs("POST")]
-    	public HttpResponseMessage SynchronizeDestinations(string fileName)
-    	{
-    		RavenFileSystem.SynchronizationTask.SynchronizeDestinations(fileName);
-
-			return new HttpResponseMessage(HttpStatusCode.NoContent);
-    	}
-
-		[AcceptVerbs("POST")]
-		public Task<SynchronizationReport> Start(string fileName, string destinationServerUrl)
-		{
-			return RavenFileSystem.SynchronizationTask.StartSyncingToAsync(fileName, destinationServerUrl);
-		}
-
-		[AcceptVerbs("POST")]
-		public Task<HttpResponseMessage<SynchronizationReport>> MultipartProceed()
-		{
-			if (!Request.Content.IsMimeMultipartContent())
-			{
-				throw new HttpResponseException(HttpStatusCode.UnsupportedMediaType);
-			}
-
-			return InnerMultipartProceed(Request);
-		}
-
-		private Task<HttpResponseMessage<SynchronizationReport>> InnerMultipartProceed(HttpRequestMessage request)
-		{
-			string fileName = Request.Headers.GetValues(SyncingMultipartConstants.FileName).FirstOrDefault();
-			string tempFileName = SynchronizationHelper.DownloadingFileName(fileName);
-
-			string sourceServerUrl = Request.Headers.GetValues(SyncingMultipartConstants.SourceServerUrl).FirstOrDefault();
-			Guid lastEtagFromSource = Request.Headers.Value<Guid>("ETag");
-
-			AssertFileIsNotBeingSynced(fileName);
-
-			StartupProceed(fileName);
-
-			FileLockManager.LockByCreatingSyncConfiguration(fileName, sourceServerUrl);
-
-			StorageStream localFile = null;
-			StorageStream synchronizingFile = null;
-
-			bool isConflictResolved = false;
-
-			var sourceMetadata = Request.Headers.FilterHeaders();
-
-			return request.Content.ReadAsMultipartAsync()
-				.ContinueWith(multipartReadTask =>
-				              	{
-				              		var localMetadata = GetLocalMetadata(fileName);
-
-									if (localMetadata != null)
-									{
-										var conflict = ConflictDetector.Check(localMetadata, sourceMetadata);
-										isConflictResolved = ConflictResolver.IsResolved(localMetadata, conflict);
-
-										if (conflict != null && !isConflictResolved)
-										{
-											ConflictActifactManager.CreateArtifact(fileName, conflict);
-
-											Publisher.Publish(new ConflictDetected
-											                  	{
-											                  		FileName = fileName,
-											                  		ServerUrl = Request.GetServerUrl()
-											                  	});
-
-											throw new SynchronizationException(string.Format("File {0} is conflicted", fileName));
-										}
-
-										localFile = StorageStream.Reading(Storage, fileName);
-									}
-
-									HistoryUpdater.UpdateLastModified(sourceMetadata);
-
-									synchronizingFile = StorageStream.CreatingNewAndWritting(Storage, Search,
-																								  tempFileName,
-																								  sourceMetadata);
-
-									long sourceBytes = 0;
-									long seedBytes = 0;
-									long numberOfFileParts = multipartReadTask.Result.Count();
-
-									foreach (var fileChunkPart in multipartReadTask.Result)
-									{
-										var parameters = fileChunkPart.Headers.ContentDisposition.Parameters.ToDictionary(t => t.Name);
-
-										var needType = parameters[SyncingMultipartConstants.NeedType].Value;
-										var from = Convert.ToInt64(parameters[SyncingMultipartConstants.RangeFrom].Value);
-										var to = Convert.ToInt64(parameters[SyncingMultipartConstants.RangeTo].Value);
-
-										if (needType == "source")
-										{
-											sourceBytes += (to - from);
-											fileChunkPart.CopyToAsync(synchronizingFile).Wait();
-										}
-										else if (needType == "seed")
-										{
-											seedBytes += (to - from);
-											localFile.CopyToAsync(synchronizingFile, from, to).Wait();
-										}
-									}
-
-									return new SynchronizationReport
-									{
-										FileName = fileName,
-										BytesTransfered = sourceBytes,
-										BytesCopied = seedBytes,
-										NeedListLength = numberOfFileParts
-									};
-								})
-				.ContinueWith(task =>
-				{
-					if(synchronizingFile != null)
-					{
-						synchronizingFile.Dispose();
-					}
-
-					if(localFile != null)
-					{
-						localFile.Dispose();
-					}
-
-					task.AssertNotFaulted();
-
-					Storage.Batch(
-						accessor =>
-						{
-							accessor.Delete(fileName);
-							accessor.RenameFile(tempFileName, fileName);
-						});
-
-					if (isConflictResolved)
-                    {
-						ConflictActifactManager.RemoveArtifact(fileName);
-                    } 
-
-					return task.Result;
-				})
-				.ContinueWith(
-					task =>
-					{
-						FileLockManager.UnlockByDeletingSyncConfiguration(fileName);
-						return task.Result;
-					})
-				.ContinueWith(
-					task =>
-					{
-						SynchronizationReport report;
-						if (task.Status == TaskStatus.Faulted)
-						{
-							report =
-								new SynchronizationReport
-								{
-									Exception = task.Exception.ExtractSingleInnerException()
-								};
-						}
-						else
-						{
-							report = task.Result;
-						}
-						Storage.Batch(
-							accessor =>
-							{
-								var name = SynchronizationHelper.SyncResultNameForFile(fileName);
-								accessor.SetConfigurationValue(name, report);
-
-								if (task.Status != TaskStatus.Faulted)
-								{
-									SaveSynchronizationSourceInformation(sourceServerUrl, lastEtagFromSource, accessor);
-								}
-							});
-						return task;
-					})
-					.Unwrap()
-					.ContinueWith(task =>
-					{
-						task.AssertNotFaulted();
-						return new HttpResponseMessage<SynchronizationReport>(task.Result);
-					});
-		}
-
-        private void StartupProceed(string fileName)
-        {
-            Storage.Batch(
-                accessor =>
-                    {
-                        // remove previous SyncResult
-                        var name = SynchronizationHelper.SyncResultNameForFile(fileName);
-                        accessor.DeleteConfig(name);
-
-                        // remove previous .downloading file
-                        if (accessor.ConfigExists(SynchronizationHelper.SyncNameForFile(fileName)) == false)
-                        {
-                            Search.Delete(name);
-                            accessor.Delete(SynchronizationHelper.DownloadingFileName(fileName));
-                        }
-                    });
-        }
-
-<<<<<<< HEAD
-=======
-        private void InnerProceed(string fileName, string sourceServerUrl)
-        {
-            AssertFileIsNotBeingSynced(fileName);
-
-            var sourceRavenFileSystemClient = new RavenFileSystemClient(sourceServerUrl);
-        	NameValueCollection remoteMetadata = null;
-
-            FileLockManager.LockByCreatingSyncConfiguration(fileName, sourceServerUrl);
-
-            sourceRavenFileSystemClient.GetMetadataForAsync(fileName)
-                .ContinueWith(
-                    getMetadataForAsyncTask =>
-                    {
-                        remoteMetadata = getMetadataForAsyncTask.Result;
-                        if (remoteMetadata.AllKeys.Contains(SynchronizationConstants.RavenReplicationConflict))
-                        {
-                            throw new SynchronizationException(
-                                string.Format("File {0} on THEIR side is conflicted", fileName));
-                        }
-                        HistoryUpdater.UpdateLastModified(remoteMetadata);
-                        var localFileDataInfo = GetLocalFileDataInfo(fileName);
-
-                        if (localFileDataInfo == null)
-                        {
-                            // if file doesn't exist locally - download all of it
-                            return Download(sourceRavenFileSystemClient, fileName, remoteMetadata);
-                        }
-
-                        var localMetadata = GetLocalMetadata(fileName);
-
-                        var conflict = CheckConflict(localMetadata, remoteMetadata);
-                        var isConflictResolved = IsConflictResolved(localMetadata, conflict);
-                        if (conflict != null && !isConflictResolved)
-                        {
-                            CreateConflictArtifacts(fileName, conflict);
-
-                            Publisher.Publish(new ConflictDetected
-                                                  {
-                                                      FileName = fileName,
-                                                      ServerUrl = Request.GetServerUrl()
-                                                  });
-
-
-                            throw new SynchronizationException(string.Format("File {0} is conflicted", fileName));
-                        }
-                        var signatureRepository = new StorageSignatureRepository(Storage, fileName);
-                        var remoteSignatureCache = new VolatileSignatureRepository(TempDirectoryTools.Create(), fileName);
-                        var localRdcManager = new LocalRdcManager(signatureRepository, Storage, SigGenerator);
-                        var remoteRdcManager = new RemoteRdcManager(sourceRavenFileSystemClient, signatureRepository,
-                                                                    remoteSignatureCache);
-
-                        var seedSignatureManifest = localRdcManager.GetSignatureManifest(localFileDataInfo);
-
-                        return remoteRdcManager.SynchronizeSignaturesAsync(localFileDataInfo)
-                            .ContinueWith(
-                                task =>
-                                {
-                                    var sourceSignatureManifest = task.Result;
-
-                                    if (sourceSignatureManifest.Signatures.Count > 0)
-                                        return Synchronize(remoteSignatureCache, sourceServerUrl,
-                                                           fileName,
-                                                           sourceSignatureManifest,
-                                                           seedSignatureManifest,
-                                                           remoteMetadata);
-                                    return Download(sourceRavenFileSystemClient, fileName,
-                                                    remoteMetadata);
-                                })
-                            .Unwrap()
-                            .ContinueWith(
-                                synchronizationTask =>
-                                {
-                                    remoteSignatureCache.Dispose();
-
-                                    if (isConflictResolved)
-                                    {
-                                        RemoveConflictArtifacts(fileName);
-                                    }
-
-                                    return synchronizationTask.Result;
-                                });
-                    })
-                .Unwrap()
-                .ContinueWith(
-                    task =>
-                    {
-                        FileLockManager.UnlockByDeletingSyncConfiguration(fileName);
-                        return task.Result;
-                    })
-                .ContinueWith(
-                    task =>
-                    {
-                        SynchronizationReport report;
-                        if (task.Status == TaskStatus.Faulted)
-                        {
-                            report =
-                                new SynchronizationReport
-                                    {
-                                        Exception = task.Exception.ExtractSingleInnerException()
-                                    };
-                        }
-                        else
-                        {
-                            report = task.Result;
-                        }
-                        Storage.Batch(
-                            accessor => 
-                            {
-                                var name = SynchronizationHelper.SyncResultNameForFile(fileName);
-                                accessor.SetConfigurationValue(name, report);
-
-								if (task.Status != TaskStatus.Faulted)
-								{
-									SaveSynchronizationSourceInformation(sourceServerUrl, remoteMetadata.Value<Guid>("ETag") , accessor);
-								}
-                            });
-                    });
-        }
-
->>>>>>> 27854172
-        [AcceptVerbs("GET")]
-        public HttpResponseMessage<SynchronizationReport> Status(string fileName)
-        {
-            SynchronizationReport preResult = null;
-            Storage.Batch(
-                accessor =>
-                    {
-                        var name = SynchronizationHelper.SyncResultNameForFile(fileName);
-                        accessor.TryGetConfigurationValue(name, out preResult);
-                    });
-            return new HttpResponseMessage<SynchronizationReport>(preResult);
-        }
-
-        [AcceptVerbs("GET")]
-        public HttpResponseMessage<IEnumerable<SynchronizationReport>> Finished(int page, int pageSize)
-        {
-            IList<SynchronizationReport> configObjects = null;
-            Storage.Batch(
-                accessor =>
-                    {
-                        var configKeys =
-                            from item in accessor.GetConfigNames()
-                            where SynchronizationHelper.IsSyncResultName(item)
-                            select item;
-                        configObjects =
-                            (from item in configKeys.Skip(pageSize*page).Take(pageSize)
-                            select accessor.GetConfigurationValue<SynchronizationReport>(item)).ToList();
-                    });
-            return new HttpResponseMessage<IEnumerable<SynchronizationReport>>(configObjects);
-        }
-
-        [AcceptVerbs("GET")]
-        public HttpResponseMessage<IEnumerable<SynchronizationDetails>> Working(int page, int pageSize)
-        {
-            IList<SynchronizationDetails> configObjects = null;
-            Storage.Batch(
-                accessor =>
-                {
-                    var configKeys =
-                        from item in accessor.GetConfigNames()
-                        where SynchronizationHelper.IsSyncName(item)
-                        select item;
-                    configObjects =
-                        (from item in configKeys.Skip(pageSize * page).Take(pageSize)
-                         select accessor.GetConfigurationValue<SynchronizationDetails>(item)).ToList();
-                });
-            return new HttpResponseMessage<IEnumerable<SynchronizationDetails>>(configObjects);
-        }
-
-        [AcceptVerbs("PATCH")]
-		public Task<HttpResponseMessage> ResolveConflict(string fileName, ConflictResolutionStrategy strategy, string sourceServerUrl)
-        {
-			if (strategy == ConflictResolutionStrategy.CurrentVersion)
-            {
-                return StrategyAsGetCurrent(fileName, sourceServerUrl)
-                    .ContinueWith(
-                        task =>
-                        {
-                            task.AssertNotFaulted();
-                            return new HttpResponseMessage();
-                        });
-            }
-            StrategyAsGetRemote(fileName, sourceServerUrl);
-            return new CompletedTask<HttpResponseMessage>(new HttpResponseMessage());
-        }
-
-        [AcceptVerbs("PATCH")]
-        public HttpResponseMessage ApplyConflict(string filename, long remoteVersion, string remoteServerId)
-        {
-        	var localMetadata = GetLocalMetadata(filename);
-
-        	if (localMetadata == null)
-        	{
-				throw new HttpResponseException(HttpStatusCode.NotFound);
-        	}
-
-        	var conflict = new ConflictItem
-        	               	{
-        	               		Current = new HistoryItem
-        	               		          	{
-        	               		          		ServerId = Storage.Id.ToString(),
-        	               		          		Version =
-        	               		          			long.Parse(localMetadata[SynchronizationConstants.RavenReplicationVersion])
-        	               		          	},
-        	               		Remote = new HistoryItem
-        	               		         	{
-        	               		         		ServerId = remoteServerId,
-        	               		         		Version = remoteVersion
-        	               		         	}
-        	               	};
-
-            ConflictActifactManager.CreateArtifact(filename, conflict);
-
-			Publisher.Publish(new ConflictDetected
-			{
-				FileName = filename,
-				ServerUrl = Request.GetServerUrl()
-			});
-
-            return new HttpResponseMessage(HttpStatusCode.NoContent);
-        }
-
-		[AcceptVerbs("PATCH")]
-		public Task<HttpResponseMessage> ResolveConflictInFavorOfDest(string filename, long remoteVersion, string remoteServerId)
-		{
-			ApplyConflict(filename, remoteVersion, remoteServerId);
-
-			return ResolveConflict(filename, ConflictResolutionStrategy.RemoteVersion, Request.GetServerUrl());
-		}
-
-    	[AcceptVerbs("GET")]
-    	public HttpResponseMessage<Guid> LastEtag(string from)
-    	{
-    		Guid lastEtag = Guid.Empty;
-			Storage.Batch(accessor => lastEtag = GetLastEtag(StringUtils.RemoveTrailingSlashAndEncode(from), accessor));
-    		return new HttpResponseMessage<Guid>(lastEtag);
-    	}
-
-        private Task StrategyAsGetCurrent(string fileName, string sourceServerUrl)
-        {
-            var sourceRavenFileSystemClient = new RavenFileSystemClient(sourceServerUrl);
-			ConflictActifactManager.RemoveArtifact(fileName);
-            var localMetadata = GetLocalMetadata(fileName);
-            var version = long.Parse(localMetadata[SynchronizationConstants.RavenReplicationVersion]);
-        	return sourceRavenFileSystemClient.Synchronization.ResolveConflictInFavorOfDestAsync(fileName, version,
-        	                                                                                     Storage.Id.ToString());
-        }
-
-        private void StrategyAsGetRemote(string fileName, string sourceServerUrl)
-        {
-            Storage.Batch(
-                accessor =>
-                {
-                    var localMetadata = accessor.GetFile(fileName, 0, 0).Metadata;
-                    var conflictConfigName = SynchronizationHelper.ConflictConfigNameForFile(fileName);
-                    var conflictItem = accessor.GetConfigurationValue<ConflictItem>(conflictConfigName);
-
-                    var conflictResolution =
-                        new ConflictResolution
-                            {
-                                Strategy = ConflictResolutionStrategy.RemoteVersion,
-                                RemoteServerUrl = sourceServerUrl,
-                                RemoteServerId = conflictItem.Remote.ServerId,
-                                Version = conflictItem.Remote.Version,
-                            };
-                    localMetadata[SynchronizationConstants.RavenReplicationConflictResolution] =
-                        new TypeHidingJsonSerializer().Stringify(conflictResolution);
-                    accessor.UpdateFileMetadata(fileName, localMetadata);
-                });
-        }
-
-        private NameValueCollection GetLocalMetadata(string fileName)
-        {
-            NameValueCollection result = null;
-            try
-            {
-                Storage.Batch(
-                    accessor =>
-                    {
-                        result = accessor.GetFile(fileName, 0, 0).Metadata;
-                    });
-            }
-            catch (FileNotFoundException)
-            {
-                return null;
-            }
-            return result;
-        }
-
-<<<<<<< HEAD
-=======
-        private ConflictItem CheckConflict(NameValueCollection localMetadata, NameValueCollection remoteMetadata)
-        {
-            var remoteHistory = HistoryUpdater.DeserializeHistory(remoteMetadata);
-            var remoteVersion = long.Parse(remoteMetadata[SynchronizationConstants.RavenReplicationVersion]);
-            var remoteServerId = remoteMetadata[SynchronizationConstants.RavenReplicationSource];
-            var localVersion = long.Parse(localMetadata[SynchronizationConstants.RavenReplicationVersion]);
-            var localServerId = localMetadata[SynchronizationConstants.RavenReplicationSource];
-            // if there are the same files or local is direct child there are no conflicts
-            if ((remoteServerId == localServerId && remoteVersion == localVersion)
-                || remoteHistory.Any(item => item.ServerId == localServerId && item.Version == localVersion))
-            {
-                return null;
-            }
-            return
-                new ConflictItem
-                    {
-                        Ours = new HistoryItem { ServerId = localServerId, Version = localVersion },
-                        Theirs = new HistoryItem { ServerId = remoteServerId, Version = remoteVersion }
-                    };
-        }
-
-        private Task<SynchronizationReport> Synchronize(ISignatureRepository remoteSignatureRepository, string sourceServerUrl, string fileName, SignatureManifest sourceSignatureManifest, SignatureManifest seedSignatureManifest, NameValueCollection sourceMetadata)
-        {
-            var seedSignatureInfo = SignatureInfo.Parse(seedSignatureManifest.Signatures.Last().Name);
-            var sourceSignatureInfo = SignatureInfo.Parse(sourceSignatureManifest.Signatures.Last().Name);
-            var tempFileName = SynchronizationHelper.DownloadingFileName(fileName);
-            var newSourceMetadata = sourceMetadata.FilterHeaders();
-            HistoryUpdater.UpdateLastModified(newSourceMetadata);
-            var outputFile = StorageStream.CreatingNewAndWritting(Storage, Search,
-                                                                  tempFileName,
-                                                                  newSourceMetadata);
-            IList<RdcNeed> needList = null;
-            using (var signatureRepository = new StorageSignatureRepository(Storage, fileName))
-            using (var needListGenerator = new NeedListGenerator(signatureRepository, remoteSignatureRepository))
-            {
-                needList = needListGenerator.CreateNeedsList(seedSignatureInfo, sourceSignatureInfo);
-            }
-
-            return NeedListParser.ParseAsync(
-                new RemotePartialAccess(sourceServerUrl, fileName),
-                new StoragePartialAccess(Storage, fileName),
-                outputFile, needList).ContinueWith(
-                    _ =>
-                    {
-                        outputFile.Dispose();
-                        _.AssertNotFaulted();
-                        Storage.Batch(
-                            accessor =>
-                            {
-                                accessor.Delete(fileName);
-                                accessor.RenameFile(tempFileName, fileName);
-                            });
-                        return new SynchronizationReport
-                        {
-                            FileName = fileName,
-                            BytesTransfered = needList.Sum(
-                                item =>
-                                item.BlockType == RdcNeedType.Source
-                                    ? (long)item.BlockLength
-                                    : 0L),
-                            BytesCopied = needList.Sum(
-                                item =>
-                                item.BlockType == RdcNeedType.Seed
-                                    ? (long)item.BlockLength
-                                    : 0L),
-                            NeedListLength = needList.Count
-                        };
-                    });
-
-        }
-
-        private Task<SynchronizationReport> Download(RavenFileSystemClient sourceRavenFileSystemClient, string fileName, NameValueCollection sourceMetadata)
-        {
-            var tempFileName = SynchronizationHelper.DownloadingFileName(fileName);
-            var newSourceMetadata = sourceMetadata.FilterHeaders();
-            HistoryUpdater.UpdateLastModified(newSourceMetadata);
-            var storageStream = StorageStream.CreatingNewAndWritting(Storage, Search, tempFileName,
-                                                                     newSourceMetadata);
-            return sourceRavenFileSystemClient.DownloadAsync(fileName, storageStream)
-                .ContinueWith(
-                    _ =>
-                    {
-                        storageStream.Dispose();
-                        _.AssertNotFaulted();
-                        Storage.Batch(
-                            accessor =>
-                            {
-                                accessor.Delete(fileName);
-                                accessor.RenameFile(tempFileName, fileName);
-                            });
-                        return new SynchronizationReport
-                                   {
-                                       FileName = fileName,
-                                       BytesCopied = StorageStream.Reading(Storage, fileName).Length
-                                   };
-                    });
-        }
-
-
->>>>>>> 27854172
-        private DataInfo GetLocalFileDataInfo(string fileName)
-        {
-            FileAndPages fileAndPages = null;
-            try
-            {
-                Storage.Batch(accessor => fileAndPages = accessor.GetFile(fileName, 0, 0));
-            }
-            catch (FileNotFoundException)
-            {
-                return null;
-            }
-            return new DataInfo
-            {
-                CreatedAt = Convert.ToDateTime(fileAndPages.Metadata["Last-Modified"]),
-                Length = fileAndPages.TotalSize ?? 0,
-                Name = fileAndPages.Name
-            };
-        }
-
-		private Guid GetLastEtag(string from, StorageActionsAccessor accessor)
-		{
-			SynchronizationSourceInformation info = null;
-			accessor.TryGetConfigurationValue(SynchronizationConstants.RavenReplicationSourcesBasePath + "/" + from, out info);
-
-			return info != null ? info.LastDocumentEtag : Guid.Empty;
-		}
-
-		private void SaveSynchronizationSourceInformation(string sourceServerUrl, Guid lastSourceEtag, StorageActionsAccessor accessor)
-		{
-			var existingLastEtag = GetLastEtag(StringUtils.RemoveTrailingSlashAndEncode(sourceServerUrl), accessor);
-			if (Buffers.Compare(existingLastEtag.ToByteArray(), lastSourceEtag.ToByteArray()) > 0)
-			{
-			    return;
-			}
-
-			var synchronizationSourceInfo = new SynchronizationSourceInformation
-												{
-													LastDocumentEtag = lastSourceEtag,
-													ServerInstanceId = Storage.Id
-												};
-
-			var key = SynchronizationConstants.RavenReplicationSourcesBasePath + "/" + StringUtils.RemoveTrailingSlashAndEncode(sourceServerUrl);
-
-			accessor.SetConfigurationValue(key, synchronizationSourceInfo);
-		}
-    }
-}
+﻿using System;
+using System.Collections.Generic;
+using System.Collections.Specialized;
+using System.IO;
+using System.Linq;
+using System.Net;
+using System.Net.Http;
+using System.Threading.Tasks;
+using System.Web.Http;
+using RavenFS.Client;
+using RavenFS.Extensions;
+using RavenFS.Infrastructure;
+using RavenFS.Notifications;
+using RavenFS.Rdc;
+using RavenFS.Storage;
+using RavenFS.Util;
+
+namespace RavenFS.Controllers
+{
+	using Rdc.Conflictuality;
+	using Rdc.Multipart;
+	using ConflictDetected = Notifications.ConflictDetected;
+
+	public class SynchronizationController : RavenController
+    {
+		[AcceptVerbs("POST")]
+    	public HttpResponseMessage SynchronizeDestinations(string fileName)
+    	{
+    		RavenFileSystem.SynchronizationTask.SynchronizeDestinations(fileName);
+
+			return new HttpResponseMessage(HttpStatusCode.NoContent);
+    	}
+
+		[AcceptVerbs("POST")]
+		public Task<SynchronizationReport> Start(string fileName, string destinationServerUrl)
+		{
+			return RavenFileSystem.SynchronizationTask.StartSyncingToAsync(fileName, destinationServerUrl);
+		}
+
+		[AcceptVerbs("POST")]
+		public Task<HttpResponseMessage<SynchronizationReport>> MultipartProceed()
+		{
+			if (!Request.Content.IsMimeMultipartContent())
+			{
+				throw new HttpResponseException(HttpStatusCode.UnsupportedMediaType);
+			}
+
+			return InnerMultipartProceed(Request);
+		}
+
+		private Task<HttpResponseMessage<SynchronizationReport>> InnerMultipartProceed(HttpRequestMessage request)
+		{
+			string fileName = Request.Headers.GetValues(SyncingMultipartConstants.FileName).FirstOrDefault();
+			string tempFileName = SynchronizationHelper.DownloadingFileName(fileName);
+
+			string sourceServerUrl = Request.Headers.GetValues(SyncingMultipartConstants.SourceServerUrl).FirstOrDefault();
+			Guid lastEtagFromSource = Request.Headers.Value<Guid>("ETag");
+
+			AssertFileIsNotBeingSynced(fileName);
+
+			StartupProceed(fileName);
+
+			FileLockManager.LockByCreatingSyncConfiguration(fileName, sourceServerUrl);
+
+			StorageStream localFile = null;
+			StorageStream synchronizingFile = null;
+
+			bool isConflictResolved = false;
+
+			var sourceMetadata = Request.Headers.FilterHeaders();
+
+			return request.Content.ReadAsMultipartAsync()
+				.ContinueWith(multipartReadTask =>
+				              	{
+				              		var localMetadata = GetLocalMetadata(fileName);
+
+									if (localMetadata != null)
+									{
+										var conflict = ConflictDetector.Check(localMetadata, sourceMetadata);
+										isConflictResolved = ConflictResolver.IsResolved(localMetadata, conflict);
+
+										if (conflict != null && !isConflictResolved)
+										{
+											ConflictActifactManager.CreateArtifact(fileName, conflict);
+
+											Publisher.Publish(new ConflictDetected
+											                  	{
+											                  		FileName = fileName,
+											                  		ServerUrl = Request.GetServerUrl()
+											                  	});
+
+											throw new SynchronizationException(string.Format("File {0} is conflicted", fileName));
+										}
+
+										localFile = StorageStream.Reading(Storage, fileName);
+									}
+
+									HistoryUpdater.UpdateLastModified(sourceMetadata);
+
+									synchronizingFile = StorageStream.CreatingNewAndWritting(Storage, Search,
+																								  tempFileName,
+																								  sourceMetadata);
+
+									long sourceBytes = 0;
+									long seedBytes = 0;
+									long numberOfFileParts = multipartReadTask.Result.Count();
+
+									foreach (var fileChunkPart in multipartReadTask.Result)
+									{
+										var parameters = fileChunkPart.Headers.ContentDisposition.Parameters.ToDictionary(t => t.Name);
+
+										var needType = parameters[SyncingMultipartConstants.NeedType].Value;
+										var from = Convert.ToInt64(parameters[SyncingMultipartConstants.RangeFrom].Value);
+										var to = Convert.ToInt64(parameters[SyncingMultipartConstants.RangeTo].Value);
+										if (needType == "source")
+										{
+											sourceBytes += (to - from);
+											fileChunkPart.CopyToAsync(synchronizingFile).Wait();
+										}
+										else if (needType == "seed")
+										{
+											seedBytes += (to - from);
+											localFile.CopyToAsync(synchronizingFile, from, to).Wait();
+										}
+									}
+
+									return new SynchronizationReport
+									{
+										FileName = fileName,
+										BytesTransfered = sourceBytes,
+										BytesCopied = seedBytes,
+										NeedListLength = numberOfFileParts
+									};
+								})
+				.ContinueWith(task =>
+				{
+					if(synchronizingFile != null)
+					{
+						synchronizingFile.Dispose();
+					}
+
+					if(localFile != null)
+					{
+						localFile.Dispose();
+					}
+
+					task.AssertNotFaulted();
+
+					Storage.Batch(
+						accessor =>
+						{
+							accessor.Delete(fileName);
+							accessor.RenameFile(tempFileName, fileName);
+						});
+
+					if (isConflictResolved)
+                    {
+						ConflictActifactManager.RemoveArtifact(fileName);
+                    } 
+
+					return task.Result;
+				})
+				.ContinueWith(
+					task =>
+					{
+						FileLockManager.UnlockByDeletingSyncConfiguration(fileName);
+						return task.Result;
+					})
+				.ContinueWith(
+					task =>
+					{
+						SynchronizationReport report;
+						if (task.Status == TaskStatus.Faulted)
+						{
+							report =
+								new SynchronizationReport
+								{
+									Exception = task.Exception.ExtractSingleInnerException()
+								};
+						}
+						else
+						{
+							report = task.Result;
+						}
+						Storage.Batch(
+							accessor =>
+							{
+								var name = SynchronizationHelper.SyncResultNameForFile(fileName);
+								accessor.SetConfigurationValue(name, report);
+
+								if (task.Status != TaskStatus.Faulted)
+								{
+									SaveSynchronizationSourceInformation(sourceServerUrl, lastEtagFromSource, accessor);
+								}
+							});
+						return task;
+					})
+					.Unwrap()
+					.ContinueWith(task =>
+					{
+						task.AssertNotFaulted();
+						return new HttpResponseMessage<SynchronizationReport>(task.Result);
+					});
+		}
+
+        private void StartupProceed(string fileName)
+        {
+            Storage.Batch(
+                accessor =>
+                    {
+                        // remove previous SyncResult
+                        var name = SynchronizationHelper.SyncResultNameForFile(fileName);
+                        accessor.DeleteConfig(name);
+
+                        // remove previous .downloading file
+                        if (accessor.ConfigExists(SynchronizationHelper.SyncNameForFile(fileName)) == false)
+                        {
+                            Search.Delete(name);
+                            accessor.Delete(SynchronizationHelper.DownloadingFileName(fileName));
+                        }
+                    });
+        }
+
+        [AcceptVerbs("GET")]
+        public HttpResponseMessage<SynchronizationReport> Status(string fileName)
+        {
+            SynchronizationReport preResult = null;
+            Storage.Batch(
+                accessor =>
+                    {
+                        var name = SynchronizationHelper.SyncResultNameForFile(fileName);
+                        accessor.TryGetConfigurationValue(name, out preResult);
+                    });
+            return new HttpResponseMessage<SynchronizationReport>(preResult);
+        }
+
+        [AcceptVerbs("GET")]
+        public HttpResponseMessage<IEnumerable<SynchronizationReport>> Finished(int page, int pageSize)
+        {
+            IList<SynchronizationReport> configObjects = null;
+            Storage.Batch(
+                accessor =>
+                    {
+                        var configKeys =
+                            from item in accessor.GetConfigNames()
+                            where SynchronizationHelper.IsSyncResultName(item)
+                            select item;
+                        configObjects =
+                            (from item in configKeys.Skip(pageSize*page).Take(pageSize)
+                            select accessor.GetConfigurationValue<SynchronizationReport>(item)).ToList();
+                    });
+            return new HttpResponseMessage<IEnumerable<SynchronizationReport>>(configObjects);
+        }
+
+        [AcceptVerbs("GET")]
+        public HttpResponseMessage<IEnumerable<SynchronizationDetails>> Working(int page, int pageSize)
+        {
+            IList<SynchronizationDetails> configObjects = null;
+            Storage.Batch(
+                accessor =>
+                {
+                    var configKeys =
+                        from item in accessor.GetConfigNames()
+                        where SynchronizationHelper.IsSyncName(item)
+                        select item;
+                    configObjects =
+                        (from item in configKeys.Skip(pageSize * page).Take(pageSize)
+                         select accessor.GetConfigurationValue<SynchronizationDetails>(item)).ToList();
+                });
+            return new HttpResponseMessage<IEnumerable<SynchronizationDetails>>(configObjects);
+        }
+
+        [AcceptVerbs("PATCH")]
+		public Task<HttpResponseMessage> ResolveConflict(string fileName, ConflictResolutionStrategy strategy, string sourceServerUrl)
+        {
+			if (strategy == ConflictResolutionStrategy.CurrentVersion)
+            {
+                return StrategyAsGetCurrent(fileName, sourceServerUrl)
+                    .ContinueWith(
+                        task =>
+                        {
+                            task.AssertNotFaulted();
+                            return new HttpResponseMessage();
+                        });
+            }
+            StrategyAsGetRemote(fileName, sourceServerUrl);
+            return new CompletedTask<HttpResponseMessage>(new HttpResponseMessage());
+        }
+
+        [AcceptVerbs("PATCH")]
+        public HttpResponseMessage ApplyConflict(string filename, long remoteVersion, string remoteServerId)
+        {
+        	var localMetadata = GetLocalMetadata(filename);
+
+        	if (localMetadata == null)
+        	{
+				throw new HttpResponseException(HttpStatusCode.NotFound);
+        	}
+
+        	var conflict = new ConflictItem
+        	               	{
+        	               		Current = new HistoryItem
+        	               		          	{
+        	               		          		ServerId = Storage.Id.ToString(),
+        	               		          		Version =
+        	               		          			long.Parse(localMetadata[SynchronizationConstants.RavenReplicationVersion])
+        	               		          	},
+        	               		Remote = new HistoryItem
+        	               		         	{
+        	               		         		ServerId = remoteServerId,
+        	               		         		Version = remoteVersion
+        	               		         	}
+        	               	};
+
+            ConflictActifactManager.CreateArtifact(filename, conflict);
+
+			Publisher.Publish(new ConflictDetected
+			{
+				FileName = filename,
+				ServerUrl = Request.GetServerUrl()
+			});
+
+            return new HttpResponseMessage(HttpStatusCode.NoContent);
+        }
+
+		[AcceptVerbs("PATCH")]
+		public Task<HttpResponseMessage> ResolveConflictInFavorOfDest(string filename, long remoteVersion, string remoteServerId)
+		{
+			ApplyConflict(filename, remoteVersion, remoteServerId);
+
+			return ResolveConflict(filename, ConflictResolutionStrategy.RemoteVersion, Request.GetServerUrl());
+		}
+
+    	[AcceptVerbs("GET")]
+    	public HttpResponseMessage<Guid> LastEtag(string from)
+    	{
+    		Guid lastEtag = Guid.Empty;
+			Storage.Batch(accessor => lastEtag = GetLastEtag(StringUtils.RemoveTrailingSlashAndEncode(from), accessor));
+    		return new HttpResponseMessage<Guid>(lastEtag);
+    	}
+
+        private Task StrategyAsGetCurrent(string fileName, string sourceServerUrl)
+        {
+            var sourceRavenFileSystemClient = new RavenFileSystemClient(sourceServerUrl);
+			ConflictActifactManager.RemoveArtifact(fileName);
+            var localMetadata = GetLocalMetadata(fileName);
+            var version = long.Parse(localMetadata[SynchronizationConstants.RavenReplicationVersion]);
+        	return sourceRavenFileSystemClient.Synchronization.ResolveConflictInFavorOfDestAsync(fileName, version,
+        	                                                                                     Storage.Id.ToString());
+        }
+
+        private void StrategyAsGetRemote(string fileName, string sourceServerUrl)
+        {
+            Storage.Batch(
+                accessor =>
+                {
+                    var localMetadata = accessor.GetFile(fileName, 0, 0).Metadata;
+                    var conflictConfigName = SynchronizationHelper.ConflictConfigNameForFile(fileName);
+                    var conflictItem = accessor.GetConfigurationValue<ConflictItem>(conflictConfigName);
+
+                    var conflictResolution =
+                        new ConflictResolution
+                            {
+                                Strategy = ConflictResolutionStrategy.RemoteVersion,
+                                RemoteServerUrl = sourceServerUrl,
+                                RemoteServerId = conflictItem.Remote.ServerId,
+                                Version = conflictItem.Remote.Version,
+                            };
+                    localMetadata[SynchronizationConstants.RavenReplicationConflictResolution] =
+                        new TypeHidingJsonSerializer().Stringify(conflictResolution);
+                    accessor.UpdateFileMetadata(fileName, localMetadata);
+                });
+        }
+
+        private NameValueCollection GetLocalMetadata(string fileName)
+        {
+            NameValueCollection result = null;
+            try
+            {
+                Storage.Batch(
+                    accessor =>
+                    {
+                        result = accessor.GetFile(fileName, 0, 0).Metadata;
+                    });
+            }
+            catch (FileNotFoundException)
+            {
+                return null;
+            }
+            return result;
+        }
+
+        private DataInfo GetLocalFileDataInfo(string fileName)
+        {
+            FileAndPages fileAndPages = null;
+            try
+            {
+                Storage.Batch(accessor => fileAndPages = accessor.GetFile(fileName, 0, 0));
+            }
+            catch (FileNotFoundException)
+            {
+                return null;
+            }
+            return new DataInfo
+            {
+                CreatedAt = Convert.ToDateTime(fileAndPages.Metadata["Last-Modified"]),
+                Length = fileAndPages.TotalSize ?? 0,
+                Name = fileAndPages.Name
+            };
+        }
+
+		private Guid GetLastEtag(string from, StorageActionsAccessor accessor)
+		{
+			SynchronizationSourceInformation info = null;
+			accessor.TryGetConfigurationValue(SynchronizationConstants.RavenReplicationSourcesBasePath + "/" + from, out info);
+
+			return info != null ? info.LastDocumentEtag : Guid.Empty;
+		}
+
+		private void SaveSynchronizationSourceInformation(string sourceServerUrl, Guid lastSourceEtag, StorageActionsAccessor accessor)
+		{
+			var existingLastEtag = GetLastEtag(StringUtils.RemoveTrailingSlashAndEncode(sourceServerUrl), accessor);
+			if (Buffers.Compare(existingLastEtag.ToByteArray(), lastSourceEtag.ToByteArray()) > 0)
+			{
+			    return;
+			}
+
+			var synchronizationSourceInfo = new SynchronizationSourceInformation
+												{
+													LastDocumentEtag = lastSourceEtag,
+													ServerInstanceId = Storage.Id
+												};
+
+			var key = SynchronizationConstants.RavenReplicationSourcesBasePath + "/" + StringUtils.RemoveTrailingSlashAndEncode(sourceServerUrl);
+
+			accessor.SetConfigurationValue(key, synchronizationSourceInfo);
+		}
+    }
+}
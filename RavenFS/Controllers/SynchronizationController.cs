--- conflicted
+++ resolved
@@ -1,454 +1,391 @@
-﻿using System;
-using System.Collections.Generic;
-using System.Linq;
-using System.Net;
-using System.Net.Http;
-using System.Collections.Specialized;
-using System.IO;
-using System.Threading.Tasks;
-using System.Web.Http;
-using RavenFS.Client;
-using RavenFS.Notifications;
-using RavenFS.Rdc;
-using RavenFS.Rdc.Wrapper;
-using RavenFS.Storage;
-using RavenFS.Util;
-using RavenFS.Extensions;
-using RavenFS.Infrastructure;
+﻿using System;
+using System.Collections.Generic;
+using System.Linq;
+using System.Net;
+using System.Net.Http;
+using System.Collections.Specialized;
+using System.IO;
+using System.Threading.Tasks;
+using System.Web.Http;
+using RavenFS.Client;
+using RavenFS.Notifications;
+using RavenFS.Rdc;
+using RavenFS.Rdc.Wrapper;
+using RavenFS.Storage;
+using RavenFS.Util;
+using RavenFS.Extensions;
+using RavenFS.Infrastructure;
+
+namespace RavenFS.Controllers
+{
+    using ConflictDetected = Notifications.ConflictDetected;
+
+    public class SynchronizationController : RavenController
+    {
+        [AcceptVerbs("POST")]
+        public Task<HttpResponseMessage<SynchronizationReport>> Proceed(string fileName, string sourceServerUrl)
+        {
+            if (String.IsNullOrEmpty(sourceServerUrl))
+            {
+                throw new HttpResponseException("Unknown server identifier " + sourceServerUrl, HttpStatusCode.BadRequest);
+            }
+
+            AssertFileIsNotBeingSynced(fileName);
+
+            var sourceRavenFileSystemClient = new RavenFileSystemClient(sourceServerUrl);
+
+
+            LockFileByCreatingSyncConfiguration(fileName, sourceServerUrl);
+
+            return sourceRavenFileSystemClient.GetMetadataForAsync(fileName)
+                .ContinueWith(
+                    getMetadataForAsyncTask =>
+                    {
+                        var remoteMetadata = getMetadataForAsyncTask.Result;
+                        if (remoteMetadata.AllKeys.Contains(ReplicationConstants.RavenReplicationConflict))
+                        {
+                            throw new HttpResponseException(string.Format("File {0} on THEIR side is conflicted", fileName), HttpStatusCode.BadRequest);
+                        }
+
+                        var localFileDataInfo = GetLocalFileDataInfo(fileName);
+
+                        if (localFileDataInfo == null)
+                        {
+                            // if file doesn't exist locally - download all of it
+                            return Download(sourceRavenFileSystemClient, fileName, remoteMetadata)
+                                .ContinueWith(
+                                    synchronizationTask =>
+                                    new HttpResponseMessage<SynchronizationReport>(synchronizationTask.Result));
+                        }
+
+                        var localMetadata = GetLocalMetadata(fileName);
+
+                        var conflict = CheckConflict(localMetadata, remoteMetadata);
+                        var isConflictResolved = IsConflictResolved(localMetadata, conflict);
+                        if (conflict != null && !isConflictResolved)
+                        {
+                            CreateConflictArtifacts(fileName, conflict);
+
+                            Publisher.Publish(new ConflictDetected
+                                                {
+                                                    FileName = fileName,
+                                                    ServerUrl = Request.GetServerUrl()
+                                                });
 
-namespace RavenFS.Controllers
-{
-    using ConflictDetected = Notifications.ConflictDetected;
+
+                            throw new HttpResponseException(string.Format("File {0} is conflicted", fileName), HttpStatusCode.Conflict);
+                        }
+
+                        var remoteSignatureCache = new VolatileSignatureRepository(TempDirectoryTools.Create());
+                        var localRdcManager = new LocalRdcManager(SignatureRepository, Storage, SigGenerator);
+                        var remoteRdcManager = new RemoteRdcManager(sourceRavenFileSystemClient, SignatureRepository,
+                                                                    remoteSignatureCache);
+
+                        var seedSignatureManifest = localRdcManager.GetSignatureManifest(localFileDataInfo);
+
+                        return remoteRdcManager.SynchronizeSignaturesAsync(localFileDataInfo)
+                            .ContinueWith(
+                                task =>
+                                {
+                                    var sourceSignatureManifest = task.Result;
+
+                                    if (sourceSignatureManifest.Signatures.Count > 0)
+                                        return Synchronize(remoteSignatureCache, sourceServerUrl,
+                                                           fileName,
+                                                           sourceSignatureManifest,
+                                                           seedSignatureManifest,
+                                                           remoteMetadata);
+                                    return Download(sourceRavenFileSystemClient, fileName,
+                                                    remoteMetadata);
+                                })
+                            .Unwrap()
+                            .ContinueWith(
+                                synchronizationTask =>
+                                {
+                                    remoteSignatureCache.Dispose();
+
+                                    if (isConflictResolved)
+                                    {
+                                        RemoveConflictArtifacts(fileName);
+                                    }
+
+                                    var synchronizationReport = synchronizationTask.Result;
+
+                                    return
+                                        new HttpResponseMessage<SynchronizationReport>(synchronizationReport);
+                                });
+                    })
+                .Unwrap()
+                .ContinueWith(
+                    task =>
+                    {
+                        UnlockFileByDeletingSyncConfiguration(fileName);
+                        return task.Result;
+                    });
+        }
 
-    public class SynchronizationController : RavenController
-    {
-        [AcceptVerbs("POST")]
-        public Task<HttpResponseMessage<SynchronizationReport>> Proceed(string fileName, string sourceServerUrl)
-        {
-            if (String.IsNullOrEmpty(sourceServerUrl))
-            {
-                throw new HttpResponseException("Unknown server identifier " + sourceServerUrl, HttpStatusCode.BadRequest);
-            }
+        [AcceptVerbs("PATCH")]
+        public Task<HttpResponseMessage> ResolveConflict(string fileName, string strategy, string sourceServerUrl)
+        {
+            var selectedStrategy = ConflictResolutionStrategy.Theirs;
+            Enum.TryParse(strategy, true, out selectedStrategy);
+
+            if (selectedStrategy == ConflictResolutionStrategy.Ours)
+            {
+                return StrategyAsGetOurs(fileName, sourceServerUrl)
+                    .ContinueWith(
+                        task =>
+                        {
+                            task.Wait();
+                            return new HttpResponseMessage();
+                        });
+            }
+            StrategyAsGetTheirs(fileName, sourceServerUrl);
+            var result = new Task<HttpResponseMessage>(() => new HttpResponseMessage());
+            result.Start();
+            return result;
+        }
+
+        [AcceptVerbs("PATCH")]
+        public HttpResponseMessage ApplyConflict(string filename, long theirVersion, string theirServerId)
+        {
+            var conflict = new ConflictItem
+                               {
+                                   Ours = new HistoryItem
+                                              {
+                                                  ServerId = Storage.Id.ToString(),
+                                                  Version =
+                                                      long.Parse(
+                                                          GetLocalMetadata(filename)[
+                                                              ReplicationConstants.RavenReplicationVersion])
+                                              },
+                                   Theirs = new HistoryItem
+                                                {
+                                                    ServerId = theirServerId,
+                                                    Version = theirVersion
+                                                }
+                               };
+            CreateConflictArtifacts(filename, conflict);
+            return new HttpResponseMessage(HttpStatusCode.NoContent);
+        }
+
+        private void CreateConflictArtifacts(string fileName, ConflictItem conflict)
+        {
+            Storage.Batch(
+                accessor =>
+                {
+                    var metadata = accessor.GetFile(fileName, 0, 0).Metadata;
+                    accessor.SetConfigurationValue(
+                        ReplicationHelper.ConflictConfigNameForFile(fileName), conflict);
+                    metadata[ReplicationConstants.RavenReplicationConflict] = "True";
+                    accessor.UpdateFileMetadata(fileName, metadata);
+                });
+        }
+
+        private void RemoveConflictArtifacts(string fileName)
+        {
+            Storage.Batch(
+                accessor =>
+                    {
+                        accessor.DeleteConfig(ReplicationHelper.ConflictConfigNameForFile(fileName));
+                        var metadata = accessor.GetFile(fileName, 0, 0).Metadata;
+                        metadata.Remove(ReplicationConstants.RavenReplicationConflict);
+                        metadata.Remove(ReplicationConstants.RavenReplicationConflictResolution);
+                        accessor.UpdateFileMetadata(fileName, metadata);
+                    });
+        }
+
+        private bool IsConflictResolved(NameValueCollection localMetadata, ConflictItem conflict)
+        {
+            var conflictResolutionString = localMetadata[ReplicationConstants.RavenReplicationConflictResolution];
+            if (String.IsNullOrEmpty(conflictResolutionString))
+            {
+                return false;
+            }
+            var conflictResolution = new TypeHidingJsonSerializer().Parse<ConflictResolution>(conflictResolutionString);
+            return conflictResolution.Strategy == ConflictResolutionStrategy.Theirs
+                && conflictResolution.TheirServerId == conflict.Theirs.ServerId;
+        }
 
-            AssertFileIsNotBeingSynced(fileName);
-
-            var sourceRavenFileSystemClient = new RavenFileSystemClient(sourceServerUrl);
-
-
-            LockFileByCreatingSyncConfiguration(fileName, sourceServerUrl);
-
-            return sourceRavenFileSystemClient.GetMetadataForAsync(fileName)
-                .ContinueWith(
-                    getMetadataForAsyncTask =>
-                    {
-                        var remoteMetadata = getMetadataForAsyncTask.Result;
-                        if (remoteMetadata.AllKeys.Contains(ReplicationConstants.RavenReplicationConflict))
-                        {
-                            throw new HttpResponseException(string.Format("File {0} on THEIR side is conflicted", fileName), HttpStatusCode.BadRequest);
-                        }
-
-                        var localFileDataInfo = GetLocalFileDataInfo(fileName);
-
-                        if (localFileDataInfo == null)
-                        {
-                            // if file doesn't exist locally - download all of it
-                            return Download(sourceRavenFileSystemClient, fileName, remoteMetadata)
-                                .ContinueWith(
-                                    synchronizationTask =>
-                                    new HttpResponseMessage<SynchronizationReport>(synchronizationTask.Result));
-                        }
-
-                        var localMetadata = GetLocalMetadata(fileName);
-
-                        var conflict = CheckConflict(localMetadata, remoteMetadata);
-                        var isConflictResolved = IsConflictResolved(localMetadata, conflict);
-                        if (conflict != null && !isConflictResolved)
-                        {
-<<<<<<< HEAD
-                            CreateConflictArtifacts(fileName, conflict);
-
-                            Publisher.Publish(new ConflictDetected
-                                                {
-                                                    FileName = fileName,
-                                                    ServerUrl = Request.GetServerUrl()
-                                                });
-=======
-                            Storage.Batch(
-                                accessor =>
-                                {
-                                    accessor.SetConfigurationValue(ReplicationHelper.ConflictConfigNameForFile(fileName), conflict);
-                                    localMetadata[ReplicationConstants.RavenReplicationConflict] = "True";
-                                    accessor.UpdateFileMetadata(fileName, localMetadata);
-                                });
-                        	
-                        	Publisher.Publish(new ConflictDetected
-                        	                  	{
-                        	                  		FileName = fileName,
-                        	                  		ServerUrl = Request.GetServerUrl()
-							                  	});
->>>>>>> 07f97a37
-
-                            throw new HttpResponseException(string.Format("File {0} is conflicted", fileName), HttpStatusCode.Conflict);
-                        }
-
-                        var remoteSignatureCache = new VolatileSignatureRepository(TempDirectoryTools.Create());
-                        var localRdcManager = new LocalRdcManager(SignatureRepository, Storage, SigGenerator);
-                        var remoteRdcManager = new RemoteRdcManager(sourceRavenFileSystemClient, SignatureRepository,
-                                                                    remoteSignatureCache);
-
-                        var seedSignatureManifest = localRdcManager.GetSignatureManifest(localFileDataInfo);
-
-                        return remoteRdcManager.SynchronizeSignaturesAsync(localFileDataInfo)
-                            .ContinueWith(
-                                task =>
-                                {
-                                    var sourceSignatureManifest = task.Result;
-
-                                    if (sourceSignatureManifest.Signatures.Count > 0)
-                                        return Synchronize(remoteSignatureCache, sourceServerUrl,
-                                                           fileName,
-                                                           sourceSignatureManifest,
-                                                           seedSignatureManifest,
-                                                           remoteMetadata);
-                                    return Download(sourceRavenFileSystemClient, fileName,
-                                                    remoteMetadata);
-                                })
-                            .Unwrap()
-                            .ContinueWith(
-                                synchronizationTask =>
-                                {
-                                    remoteSignatureCache.Dispose();
-
-                                    if (isConflictResolved)
-                                    {
-                                        RemoveConflictArtifacts(fileName);
-                                    }
-
-                                    var synchronizationReport = synchronizationTask.Result;
-
-                                    return
-                                        new HttpResponseMessage<SynchronizationReport>(synchronizationReport);
-                                });
-                    })
-                .Unwrap()
-                .ContinueWith(
-                    task =>
-                    {
-                        UnlockFileByDeletingSyncConfiguration(fileName);
-                        return task.Result;
-                    });
-        }
-
-<<<<<<< HEAD
-        [AcceptVerbs("PATCH")]
-        public Task<HttpResponseMessage> ResolveConflict(string fileName, string strategy, string sourceServerUrl)
-        {
-            var selectedStrategy = ConflictResolutionStrategy.GetTheirs;
-            Enum.TryParse(strategy, true, out selectedStrategy);
-
-            if (selectedStrategy == ConflictResolutionStrategy.GetOurs)
-            {
-                return StrategyAsGetOurs(fileName, sourceServerUrl)
-                    .ContinueWith(
-                        task =>
-                        {
-                            task.Wait();
-                            return new HttpResponseMessage();
-                        });
-            }
-            StrategyAsGetTheirs(fileName, sourceServerUrl);
-            var result = new Task<HttpResponseMessage>(() => new HttpResponseMessage());
-            result.Start();
-            return result;
-        }
-
-        [AcceptVerbs("PATCH")]
-        public HttpResponseMessage ApplyConflict(string filename, long theirVersion, string theirServerId)
-        {
-            var conflict = new ConflictItem
-                               {
-                                   Ours = new HistoryItem
-                                              {
-                                                  ServerId = Storage.Id.ToString(),
-                                                  Version =
-                                                      long.Parse(
-                                                          GetLocalMetadata(filename)[
-                                                              ReplicationConstants.RavenReplicationVersion])
-                                              },
-                                   Theirs = new HistoryItem
-                                                {
-                                                    ServerId = theirServerId,
-                                                    Version = theirVersion
-                                                }
-                               };
-            CreateConflictArtifacts(filename, conflict);
-            return new HttpResponseMessage(HttpStatusCode.NoContent);
-        }
-
-        private void CreateConflictArtifacts(string fileName, ConflictItem conflict)
-        {
-            Storage.Batch(
-                accessor =>
-                {
-                    var metadata = accessor.GetFile(fileName, 0, 0).Metadata;
-                    accessor.SetConfigurationValue(
-                        ReplicationHelper.ConflictConfigNameForFile(fileName), conflict);
-                    metadata[ReplicationConstants.RavenReplicationConflict] =
-                        true.ToString();
-                    accessor.UpdateFileMetadata(fileName, metadata);
+        private Task StrategyAsGetOurs(string fileName, string sourceServerUrl)
+        {
+            var sourceRavenFileSystemClient = new RavenFileSystemClient(sourceServerUrl);
+            RemoveConflictArtifacts(fileName);
+            return sourceRavenFileSystemClient.ResolveConflictAsync(sourceRavenFileSystemClient.ServerUrl, fileName, ConflictResolutionStrategy.Theirs);
+        }
+
+        private void StrategyAsGetTheirs(string fileName, string sourceServerUrl)
+        {
+            Storage.Batch(
+                accessor =>
+                {
+                    var localMetadata = accessor.GetFile(fileName, 0, 0).Metadata;
+                    var conflictConfigName = ReplicationHelper.ConflictConfigNameForFile(fileName);
+                    var conflictItem = accessor.GetConfigurationValue<ConflictItem>(conflictConfigName);
+
+                    var conflictResolution =
+                        new ConflictResolution
+                            {
+                                Strategy = ConflictResolutionStrategy.Theirs,
+                                TheirServerUrl = sourceServerUrl,
+                                TheirServerId = conflictItem.Theirs.ServerId,
+                                Version = conflictItem.Theirs.Version,
+                            };
+                    localMetadata[ReplicationConstants.RavenReplicationConflictResolution] =
+                        new TypeHidingJsonSerializer().Stringify(conflictResolution);
+                    accessor.UpdateFileMetadata(fileName, localMetadata);
                 });
-        }
-
-        private void RemoveConflictArtifacts(string fileName)
-        {
-            Storage.Batch(
-                accessor =>
-                {
-                    accessor.DeleteConfig(ReplicationHelper.ConflictConfigNameForFile(fileName));
-                    var metadata = accessor.GetFile(fileName, 0, 0).Metadata;
-                    metadata.Remove(ReplicationConstants.RavenReplicationConflict);
-                    metadata.Remove(ReplicationConstants.RavenReplicationConflictResolution);
-                    accessor.UpdateFileMetadata(fileName, metadata);
-                });
-=======
-        private void RemoveConflictArtifacts(string fileName)
-        {
-            Storage.Batch(accessor => accessor.DeleteConfig(ReplicationHelper.ConflictConfigNameForFile(fileName)));
->>>>>>> 07f97a37
-        }
-
-        private bool IsConflictResolved(NameValueCollection localMetadata, ConflictItem conflict)
-        {
-            var conflictResolutionString = localMetadata[ReplicationConstants.RavenReplicationConflictResolution];
-            if (String.IsNullOrEmpty(conflictResolutionString))
-            {
-                return false;
-            }
-            var conflictResolution = new TypeHidingJsonSerializer().Parse<ConflictResolution>(conflictResolutionString);
-            return conflictResolution.Strategy == ConflictResolutionStrategy.Theirs
-                && conflictResolution.TheirServerId == conflict.Theirs.ServerId;
-        }
-
-<<<<<<< HEAD
-        private Task StrategyAsGetOurs(string fileName, string sourceServerUrl)
-        {
-            var sourceRavenFileSystemClient = new RavenFileSystemClient(sourceServerUrl);
-            RemoveConflictArtifacts(fileName);
-            return sourceRavenFileSystemClient.ResolveConflictAsync(sourceRavenFileSystemClient.ServerUrl, fileName, ConflictResolutionStrategy.GetTheirs.ToString());
-        }
-
-        private void StrategyAsGetTheirs(string fileName, string sourceServerUrl)
-        {
-            Storage.Batch(
-                accessor =>
-                {
-                    var localMetadata = accessor.GetFile(fileName, 0, 0).Metadata;
-                    var conflictConfigName = ReplicationHelper.ConflictConfigNameForFile(fileName);
-                    var conflictItem = accessor.GetConfigurationValue<ConflictItem>(conflictConfigName);
-
-                    var conflictResolution =
-                        new ConflictResolution
-                            {
-                                Strategy = ConflictResolutionStrategy.GetTheirs,
-                                TheirServerUrl = sourceServerUrl,
-                                TheirServerId = conflictItem.Theirs.ServerId,
-                                Version = conflictItem.Theirs.Version,
-                            };
-                    localMetadata[ReplicationConstants.RavenReplicationConflictResolution] =
-                        new TypeHidingJsonSerializer().Stringify(conflictResolution);
-                    accessor.UpdateFileMetadata(fileName, localMetadata);
-                });
-=======
-        [AcceptVerbs("PATCH")]
-        public HttpResponseMessage Patch(string fileName, ConflictResolutionStrategy strategy, string sourceServerUrl)
-        {
-            switch (strategy)
-            {
-                case ConflictResolutionStrategy.Ours:
-                    throw new NotImplementedException("Not implemented yet");
-                case ConflictResolutionStrategy.Theirs:
-                    Storage.Batch(
-                        accessor =>
-                            {
-                                var localMetadata = accessor.GetFile(fileName, 0, 0).Metadata;
-                                var conflictConfigName = ReplicationHelper.ConflictConfigNameForFile(fileName);
-                                var conflictItem = accessor.GetConfigurationValue<ConflictItem>(conflictConfigName);
-
-                                var conflictResolution =
-                                    new ConflictResolution
-                                        {
-                                            Strategy = ConflictResolutionStrategy.Theirs,
-                                            TheirServerUrl = sourceServerUrl,
-                                            TheirServerId = conflictItem.Theirs.ServerId,
-                                            Version = conflictItem.Theirs.Version,
-                                        };
-                                localMetadata[ReplicationConstants.RavenReplicationConflictResolution] =
-                                    new TypeHidingJsonSerializer().Stringify(conflictResolution);
-                                accessor.UpdateFileMetadata(fileName, localMetadata);
-                            });
-                    break;
-                default:
-                    throw new NotSupportedException(String.Format("Strategy {0} is not supported", strategy));
-            }
-
-            return new HttpResponseMessage(HttpStatusCode.NoContent);
->>>>>>> 07f97a37
-        }
-
-        private NameValueCollection GetLocalMetadata(string fileName)
-        {
-            NameValueCollection result = null;
-            try
-            {
-                Storage.Batch(
-                    accessor =>
-                    {
-                        result = accessor.GetFile(fileName, 0, 0).Metadata;
-                    });
-            }
-            catch (FileNotFoundException)
-            {
-                return null;
-            }
-            return result;
-        }
-
-        private ConflictItem CheckConflict(NameValueCollection localMetadata, NameValueCollection remoteMetadata)
-        {
-            var remoteHistory = HistoryUpdater.DeserializeHistory(remoteMetadata);
-            var remoteVersion = long.Parse(remoteMetadata[ReplicationConstants.RavenReplicationVersion]);
-            var remoteServerId = remoteMetadata[ReplicationConstants.RavenReplicationSource];
-            var localVersion = long.Parse(localMetadata[ReplicationConstants.RavenReplicationVersion]);
-            var localServerId = localMetadata[ReplicationConstants.RavenReplicationSource];
-            // if there are the same files or local is direct child there are no conflicts
-            if ((remoteServerId == localServerId && remoteVersion == localVersion)
-                || remoteHistory.Any(item => item.ServerId == localServerId && item.Version == localVersion))
-            {
-                return null;
-            }
-            return
-                new ConflictItem
-                    {
-                        Ours = new HistoryItem { ServerId = localServerId, Version = localVersion },
-                        Theirs = new HistoryItem { ServerId = remoteServerId, Version = remoteVersion }
-                    };
-        }
-
-        private Task<SynchronizationReport> Synchronize(ISignatureRepository remoteSignatureRepository, string sourceServerUrl, string fileName, SignatureManifest sourceSignatureManifest, SignatureManifest seedSignatureManifest, NameValueCollection sourceMetadata)
-        {
-            var seedSignatureInfo = SignatureInfo.Parse(seedSignatureManifest.Signatures.Last().Name);
-            var sourceSignatureInfo = SignatureInfo.Parse(sourceSignatureManifest.Signatures.Last().Name);
-            var needListGenerator = new NeedListGenerator(SignatureRepository, remoteSignatureRepository);
-            var tempFileName = fileName + ".result";
-            // TODO: Remove file .result if found
-            var outputFile = StorageStream.CreatingNewAndWritting(Storage, Search,
-                                                                  tempFileName,
-                                                                  sourceMetadata.FilterHeaders());
-
-            var needList = needListGenerator.CreateNeedsList(seedSignatureInfo, sourceSignatureInfo);
-
-            return NeedListParser.ParseAsync(
-                new RemotePartialAccess(sourceServerUrl, fileName),
-                new StoragePartialAccess(Storage, fileName),
-                outputFile, needList).ContinueWith(
-                    _ =>
-                    {
-                        outputFile.Dispose();
-                        needListGenerator.Dispose();
-                        _.AssertNotFaulted();
-                        Storage.Batch(
-                            accessor =>
-                            {
-                                accessor.Delete(fileName);
-                                accessor.RenameFile(tempFileName, fileName);
-                            });
-                        return new SynchronizationReport
-                        {
-                            FileName = fileName,
-                            BytesTransfered = needList.Sum(
-                                item =>
-                                item.BlockType == RdcNeedType.Source
-                                    ? (long)item.BlockLength
-                                    : 0L),
-                            BytesCopied = needList.Sum(
-                                item =>
-                                item.BlockType == RdcNeedType.Seed
-                                    ? (long)item.BlockLength
-                                    : 0L),
-                            NeedListLength = needList.Count
-                        };
-                    });
-
-        }
-
-        private Task<SynchronizationReport> Download(RavenFileSystemClient sourceRavenFileSystemClient, string fileName, NameValueCollection sourceMetadata)
-        {
-<<<<<<< HEAD
-            var tempFileName = fileName + ".result";
-            // TODO: Remove file .result if found
-=======
-            var tempFileName = fileName + ".downloading";
->>>>>>> 07f97a37
-            var storageStream = StorageStream.CreatingNewAndWritting(Storage, Search, tempFileName,
-                                                                     sourceMetadata.FilterHeaders());
-            return sourceRavenFileSystemClient.DownloadAsync(fileName, storageStream)
-                .ContinueWith(
-                    _ =>
-                    {
-                        storageStream.Dispose();
-                        _.AssertNotFaulted();
-                        Storage.Batch(
-                            accessor =>
-                            {
-                                accessor.Delete(fileName);
-                                accessor.RenameFile(tempFileName, fileName);
-                            });
-                        return new SynchronizationReport
-                                   {
-                                       FileName = fileName,
-                                       BytesCopied = StorageStream.Reading(Storage, fileName).Length
-                                   };
-                    });
-        }
-
-
-        private DataInfo GetLocalFileDataInfo(string fileName)
-        {
-            FileAndPages fileAndPages = null;
-            try
-            {
-                Storage.Batch(accessor => fileAndPages = accessor.GetFile(fileName, 0, 0));
-            }
-            catch (FileNotFoundException)
-            {
-                return null;
-            }
-            return new DataInfo
-            {
-                CreatedAt = Convert.ToDateTime(fileAndPages.Metadata["Last-Modified"]),
-                Length = fileAndPages.TotalSize ?? 0,
-                Name = fileAndPages.Name
-            };
-        }
-
-        private void LockFileByCreatingSyncConfiguration(string fileName, string sourceServerUrl)
-        {
-            Storage.Batch(accessor =>
-                            {
-                                var syncOperationDetails = new NameValueCollection
-			              		                           	{
-			              		                           		{ ReplicationConstants.RavenReplicationSource, sourceServerUrl }
-			              		                           	};
-
-                                accessor.SetConfig(ReplicationHelper.SyncConfigNameForFile(fileName), syncOperationDetails);
-                            });
-        }
-
-
-
-        private void UnlockFileByDeletingSyncConfiguration(string fileName)
-        {
-            Storage.Batch(accessor => accessor.DeleteConfig(ReplicationHelper.SyncConfigNameForFile(fileName)));
-        }
-    }
+        }
+
+        private NameValueCollection GetLocalMetadata(string fileName)
+        {
+            NameValueCollection result = null;
+            try
+            {
+                Storage.Batch(
+                    accessor =>
+                    {
+                        result = accessor.GetFile(fileName, 0, 0).Metadata;
+                    });
+            }
+            catch (FileNotFoundException)
+            {
+                return null;
+            }
+            return result;
+        }
+
+        private ConflictItem CheckConflict(NameValueCollection localMetadata, NameValueCollection remoteMetadata)
+        {
+            var remoteHistory = HistoryUpdater.DeserializeHistory(remoteMetadata);
+            var remoteVersion = long.Parse(remoteMetadata[ReplicationConstants.RavenReplicationVersion]);
+            var remoteServerId = remoteMetadata[ReplicationConstants.RavenReplicationSource];
+            var localVersion = long.Parse(localMetadata[ReplicationConstants.RavenReplicationVersion]);
+            var localServerId = localMetadata[ReplicationConstants.RavenReplicationSource];
+            // if there are the same files or local is direct child there are no conflicts
+            if ((remoteServerId == localServerId && remoteVersion == localVersion)
+                || remoteHistory.Any(item => item.ServerId == localServerId && item.Version == localVersion))
+            {
+                return null;
+            }
+            return
+                new ConflictItem
+                    {
+                        Ours = new HistoryItem { ServerId = localServerId, Version = localVersion },
+                        Theirs = new HistoryItem { ServerId = remoteServerId, Version = remoteVersion }
+                    };
+        }
+
+        private Task<SynchronizationReport> Synchronize(ISignatureRepository remoteSignatureRepository, string sourceServerUrl, string fileName, SignatureManifest sourceSignatureManifest, SignatureManifest seedSignatureManifest, NameValueCollection sourceMetadata)
+        {
+            var seedSignatureInfo = SignatureInfo.Parse(seedSignatureManifest.Signatures.Last().Name);
+            var sourceSignatureInfo = SignatureInfo.Parse(sourceSignatureManifest.Signatures.Last().Name);
+            var needListGenerator = new NeedListGenerator(SignatureRepository, remoteSignatureRepository);
+            var tempFileName = fileName + ".result";
+            // TODO: Remove file .result if found
+            var outputFile = StorageStream.CreatingNewAndWritting(Storage, Search,
+                                                                  tempFileName,
+                                                                  sourceMetadata.FilterHeaders());
+
+            var needList = needListGenerator.CreateNeedsList(seedSignatureInfo, sourceSignatureInfo);
+
+            return NeedListParser.ParseAsync(
+                new RemotePartialAccess(sourceServerUrl, fileName),
+                new StoragePartialAccess(Storage, fileName),
+                outputFile, needList).ContinueWith(
+                    _ =>
+                    {
+                        outputFile.Dispose();
+                        needListGenerator.Dispose();
+                        _.AssertNotFaulted();
+                        Storage.Batch(
+                            accessor =>
+                            {
+                                accessor.Delete(fileName);
+                                accessor.RenameFile(tempFileName, fileName);
+                            });
+                        return new SynchronizationReport
+                        {
+                            FileName = fileName,
+                            BytesTransfered = needList.Sum(
+                                item =>
+                                item.BlockType == RdcNeedType.Source
+                                    ? (long)item.BlockLength
+                                    : 0L),
+                            BytesCopied = needList.Sum(
+                                item =>
+                                item.BlockType == RdcNeedType.Seed
+                                    ? (long)item.BlockLength
+                                    : 0L),
+                            NeedListLength = needList.Count
+                        };
+                    });
+
+        }
+
+        private Task<SynchronizationReport> Download(RavenFileSystemClient sourceRavenFileSystemClient, string fileName, NameValueCollection sourceMetadata)
+        {
+            var tempFileName = fileName + ".downloading";
+            var storageStream = StorageStream.CreatingNewAndWritting(Storage, Search, tempFileName,
+                                                                     sourceMetadata.FilterHeaders());
+            return sourceRavenFileSystemClient.DownloadAsync(fileName, storageStream)
+                .ContinueWith(
+                    _ =>
+                    {
+                        storageStream.Dispose();
+                        _.AssertNotFaulted();
+                        Storage.Batch(
+                            accessor =>
+                            {
+                                accessor.Delete(fileName);
+                                accessor.RenameFile(tempFileName, fileName);
+                            });
+                        return new SynchronizationReport
+                                   {
+                                       FileName = fileName,
+                                       BytesCopied = StorageStream.Reading(Storage, fileName).Length
+                                   };
+                    });
+        }
+
+
+        private DataInfo GetLocalFileDataInfo(string fileName)
+        {
+            FileAndPages fileAndPages = null;
+            try
+            {
+                Storage.Batch(accessor => fileAndPages = accessor.GetFile(fileName, 0, 0));
+            }
+            catch (FileNotFoundException)
+            {
+                return null;
+            }
+            return new DataInfo
+            {
+                CreatedAt = Convert.ToDateTime(fileAndPages.Metadata["Last-Modified"]),
+                Length = fileAndPages.TotalSize ?? 0,
+                Name = fileAndPages.Name
+            };
+        }
+
+        private void LockFileByCreatingSyncConfiguration(string fileName, string sourceServerUrl)
+        {
+            Storage.Batch(accessor =>
+                            {
+                                var syncOperationDetails = new NameValueCollection
+			              		                           	{
+			              		                           		{ ReplicationConstants.RavenReplicationSource, sourceServerUrl }
+			              		                           	};
+
+                                accessor.SetConfig(ReplicationHelper.SyncConfigNameForFile(fileName), syncOperationDetails);
+                            });
+        }
+
+
+
+        private void UnlockFileByDeletingSyncConfiguration(string fileName)
+        {
+            Storage.Batch(accessor => accessor.DeleteConfig(ReplicationHelper.SyncConfigNameForFile(fileName)));
+        }
+    }
 }
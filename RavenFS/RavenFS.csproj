﻿<?xml version="1.0" encoding="utf-8"?>
<Project ToolsVersion="4.0" DefaultTargets="Build" xmlns="http://schemas.microsoft.com/developer/msbuild/2003">
  <PropertyGroup>
    <Configuration Condition=" '$(Configuration)' == '' ">Debug</Configuration>
    <Platform Condition=" '$(Platform)' == '' ">AnyCPU</Platform>
    <ProductVersion>
    </ProductVersion>
    <SchemaVersion>2.0</SchemaVersion>
    <ProjectGuid>{6057787E-1771-4942-B3E5-FB435CED0408}</ProjectGuid>
    <ProjectTypeGuids>{349c5851-65df-11da-9384-00065b846f21};{fae04ec0-301f-11d3-bf4b-00c04f79efbc}</ProjectTypeGuids>
    <OutputType>Library</OutputType>
    <AppDesignerFolder>Properties</AppDesignerFolder>
    <RootNamespace>RavenFS</RootNamespace>
    <AssemblyName>RavenFS</AssemblyName>
    <TargetFrameworkVersion>v4.0</TargetFrameworkVersion>
    <UseIISExpress>true</UseIISExpress>
    <CodeContractsAssemblyMode>0</CodeContractsAssemblyMode>
  </PropertyGroup>
  <PropertyGroup Condition=" '$(Configuration)|$(Platform)' == 'Debug|AnyCPU' ">
    <DebugSymbols>true</DebugSymbols>
    <DebugType>full</DebugType>
    <Optimize>false</Optimize>
    <OutputPath>bin\</OutputPath>
    <DefineConstants>DEBUG;TRACE</DefineConstants>
    <ErrorReport>prompt</ErrorReport>
    <WarningLevel>4</WarningLevel>
    <CodeContractsEnableRuntimeChecking>False</CodeContractsEnableRuntimeChecking>
    <CodeContractsRuntimeOnlyPublicSurface>False</CodeContractsRuntimeOnlyPublicSurface>
    <CodeContractsRuntimeThrowOnFailure>True</CodeContractsRuntimeThrowOnFailure>
    <CodeContractsRuntimeCallSiteRequires>False</CodeContractsRuntimeCallSiteRequires>
    <CodeContractsRuntimeSkipQuantifiers>False</CodeContractsRuntimeSkipQuantifiers>
    <CodeContractsRunCodeAnalysis>False</CodeContractsRunCodeAnalysis>
    <CodeContractsNonNullObligations>False</CodeContractsNonNullObligations>
    <CodeContractsBoundsObligations>False</CodeContractsBoundsObligations>
    <CodeContractsArithmeticObligations>False</CodeContractsArithmeticObligations>
    <CodeContractsEnumObligations>False</CodeContractsEnumObligations>
    <CodeContractsRedundantAssumptions>False</CodeContractsRedundantAssumptions>
    <CodeContractsInferRequires>False</CodeContractsInferRequires>
    <CodeContractsInferEnsures>False</CodeContractsInferEnsures>
    <CodeContractsInferObjectInvariants>False</CodeContractsInferObjectInvariants>
    <CodeContractsSuggestAssumptions>False</CodeContractsSuggestAssumptions>
    <CodeContractsSuggestRequires>True</CodeContractsSuggestRequires>
    <CodeContractsSuggestEnsures>False</CodeContractsSuggestEnsures>
    <CodeContractsSuggestObjectInvariants>False</CodeContractsSuggestObjectInvariants>
    <CodeContractsDisjunctiveRequires>False</CodeContractsDisjunctiveRequires>
    <CodeContractsRunInBackground>True</CodeContractsRunInBackground>
    <CodeContractsShowSquigglies>False</CodeContractsShowSquigglies>
    <CodeContractsUseBaseLine>False</CodeContractsUseBaseLine>
    <CodeContractsEmitXMLDocs>False</CodeContractsEmitXMLDocs>
    <CodeContractsCustomRewriterAssembly />
    <CodeContractsCustomRewriterClass />
    <CodeContractsLibPaths />
    <CodeContractsExtraRewriteOptions />
    <CodeContractsExtraAnalysisOptions />
    <CodeContractsBaseLineFile />
    <CodeContractsCacheAnalysisResults>False</CodeContractsCacheAnalysisResults>
    <CodeContractsRuntimeCheckingLevel>Full</CodeContractsRuntimeCheckingLevel>
    <CodeContractsReferenceAssembly>%28none%29</CodeContractsReferenceAssembly>
    <CodeContractsAnalysisWarningLevel>2</CodeContractsAnalysisWarningLevel>
  </PropertyGroup>
  <PropertyGroup Condition=" '$(Configuration)|$(Platform)' == 'Release|AnyCPU' ">
    <DebugType>pdbonly</DebugType>
    <Optimize>true</Optimize>
    <OutputPath>bin\</OutputPath>
    <DefineConstants>TRACE</DefineConstants>
    <ErrorReport>prompt</ErrorReport>
    <WarningLevel>4</WarningLevel>
  </PropertyGroup>
  <ItemGroup>
    <Reference Include="AsyncCtpLibrary, Version=1.0.4107.18181, Culture=neutral, PublicKeyToken=31bf3856ad364e35, processorArchitecture=MSIL">
      <HintPath>..\packages\AsyncCTP.0.3\lib\net40\AsyncCtpLibrary.dll</HintPath>
    </Reference>
    <Reference Include="Esent.Interop, Version=1.7.0.0, Culture=neutral, PublicKeyToken=8dd49bbdae3f61af, processorArchitecture=MSIL">
      <SpecificVersion>False</SpecificVersion>
      <HintPath>..\packages\Esent\Esent.Interop.dll</HintPath>
    </Reference>
    <Reference Include="Lucene.Net">
      <HintPath>..\packages\Lucene\Lucene.Net.dll</HintPath>
    </Reference>
    <Reference Include="Microsoft.Web.Infrastructure, Version=1.0.0.0, Culture=neutral, PublicKeyToken=31bf3856ad364e35, processorArchitecture=MSIL">
      <Private>True</Private>
      <HintPath>..\packages\Microsoft.Web.Infrastructure.1.0.0.0\lib\net40\Microsoft.Web.Infrastructure.dll</HintPath>
    </Reference>
    <Reference Include="Newtonsoft.Json, Version=4.0.8.0, Culture=neutral, PublicKeyToken=30ad4fe6b2a6aeed, processorArchitecture=MSIL">
      <SpecificVersion>False</SpecificVersion>
      <HintPath>..\packages\Newtonsoft.Json.4.0.8\lib\net40\Newtonsoft.Json.dll</HintPath>
    </Reference>
    <Reference Include="NLog">
      <HintPath>..\packages\NLog.2.0.0.2000\lib\net40\NLog.dll</HintPath>
    </Reference>
    <Reference Include="SignalR">
      <HintPath>..\SharedLibs\Net40\SignalR.dll</HintPath>
    </Reference>
    <Reference Include="SignalR.AspNetWebApi">
      <HintPath>..\SharedLibs\Net40\SignalR.AspNetWebApi.dll</HintPath>
    </Reference>
    <Reference Include="System.ComponentModel.Composition" />
    <Reference Include="System.Json">
      <HintPath>..\packages\System.Json.4.0.20126.16343\lib\net40\System.Json.dll</HintPath>
    </Reference>
    <Reference Include="System.Net.Http">
      <HintPath>..\packages\System.Net.Http.2.0.20126.16343\lib\net40\System.Net.Http.dll</HintPath>
    </Reference>
    <Reference Include="System.Net.Http.Formatting">
      <HintPath>..\packages\System.Net.Http.Formatting.4.0.20126.16343\lib\net40\System.Net.Http.Formatting.dll</HintPath>
    </Reference>
    <Reference Include="System.ServiceModel" />
    <Reference Include="System" />
    <Reference Include="System.Core" />
    <Reference Include="System.Web.Http">
      <HintPath>..\packages\AspNetWebApi.Core.4.0.20126.16343\lib\net40\System.Web.Http.dll</HintPath>
    </Reference>
    <Reference Include="System.Web.Http.Common">
      <HintPath>..\packages\System.Web.Http.Common.4.0.20126.16343\lib\net40\System.Web.Http.Common.dll</HintPath>
    </Reference>
    <Reference Include="System.Web.Http.WebHost">
      <HintPath>..\packages\AspNetWebApi.4.0.20126.16343\lib\net40\System.Web.Http.WebHost.dll</HintPath>
    </Reference>
    <Reference Include="System.Xml.Linq" />
    <Reference Include="System.Web" />
    <Reference Include="System.Xml" />
  </ItemGroup>
  <ItemGroup>
    <Content Include="Global.asax" />
    <EmbeddedResource Include="Static\ClientAccessPolicy.xml" />
    <EmbeddedResource Include="Static\RavenFS.Studio.html" />
    <EmbeddedResource Include="Static\studio_not_found.html" />
    <Content Include="Web.config">
      <SubType>Designer</SubType>
      <CopyToOutputDirectory>Always</CopyToOutputDirectory>
    </Content>
    <Content Include="Web.Debug.config">
      <DependentUpon>Web.config</DependentUpon>
      <CopyToOutputDirectory>Always</CopyToOutputDirectory>
    </Content>
    <Content Include="Web.Release.config">
      <DependentUpon>Web.config</DependentUpon>
      <CopyToOutputDirectory>Always</CopyToOutputDirectory>
    </Content>
    <Content Include="WebUI\Studio.html" />
  </ItemGroup>
  <ItemGroup>
    <Compile Include="Controllers\ConfigController.cs" />
    <Compile Include="Controllers\FilesController.cs" />
    <Compile Include="Controllers\FoldersController.cs" />
    <Compile Include="Controllers\NotificationsController.cs" />
    <Compile Include="Extensions\StringExtensions.cs" />
    <Compile Include="Infrastructure\TempDirectoryTools.cs" />
    <Compile Include="Notifications\ConfigChange.cs" />
    <Compile Include="Notifications\Notification.cs" />
    <Compile Include="Notifications\NotificationEndpoint.cs" />
    <Compile Include="Controllers\RavenController.cs" />
    <Compile Include="Controllers\RdcController.cs" />
    <Compile Include="Controllers\SearchController.cs" />
    <Compile Include="Controllers\StaticController.cs" />
    <Compile Include="Controllers\StatsController.cs" />
    <Compile Include="Controllers\SynchronizationController.cs" />
    <Compile Include="Extensions\ConcurrentDictionaryExtensions.cs" />
    <Compile Include="Extensions\IOExtensions.cs" />
    <Compile Include="Extensions\MetadataExtensions.cs" />
    <Compile Include="Extensions\StreamExtensions.cs" />
    <Compile Include="Extensions\UrlExtension.cs" />
    <Compile Include="Global.asax.cs">
      <DependentUpon>Global.asax</DependentUpon>
    </Compile>
    <Compile Include="Infrastructure\ConnectionController.cs" />
    <Compile Include="Infrastructure\ErrorLoggingConcurrentMergeScheduler.cs" />
    <Compile Include="Infrastructure\JsonNetFormatter.cs" />
    <Compile Include="Infrastructure\LimitedStream.cs" />
    <Compile Include="Infrastructure\RavenReadOnlyStream.cs" />
    <Compile Include="Infrastructure\RedirectHandler.cs" />
    <Compile Include="Infrastructure\RedirectRouteHandler.cs" />
    <Compile Include="Infrastructure\TaskExtensions.cs" />
    <Compile Include="Infrastructure\SignalR\CookieCollection.cs" />
    <Compile Include="Infrastructure\SignalR\HttpContentExtensions.cs" />
    <Compile Include="Infrastructure\SignalR\HttpRequestHeadersExtensions.cs" />
    <Compile Include="Infrastructure\SignalR\WebApiRequest.cs" />
    <Compile Include="Infrastructure\SignalR\WebApiResponse.cs" />
    <Compile Include="Infrastructure\Workarounds\ReadAsSingleObjectPolicy.cs" />
    <Compile Include="NonAdminHttp.cs" />
    <Compile Include="Notifications\NotificationPublisher.cs" />
    <Compile Include="Notifications\TypeHidingJsonSerializer.cs" />
    <Compile Include="RavenFileSystem.cs" />
    <Compile Include="Infrastructure\CompletedTask.cs" />
    <Compile Include="Rdc\DataInfo.cs" />
    <Compile Include="Rdc\IPartialDataAccess.cs" />
    <Compile Include="Rdc\RemotePartialAccess.cs" />
    <Compile Include="Rdc\RemoteRdcManager.cs" />
    <Compile Include="Rdc\RemoteSignaturePartialAccess.cs" />
    <Compile Include="Rdc\SignaturePartialAccess.cs" />
    <Compile Include="Rdc\StoragePartialAccess.cs" />
    <Compile Include="Rdc\LocalRdcManager.cs" />
    <Compile Include="Rdc\NeedListParser.cs" />
    <Compile Include="Rdc\Wrapper\ISignatureRepository.cs" />
    <Compile Include="Rdc\Wrapper\NeedListGenerator.cs" />
    <Compile Include="Rdc\Wrapper\RdcException.cs" />
    <Compile Include="Rdc\Wrapper\RdcFileReader.cs" />
    <Compile Include="Rdc\Wrapper\RdcFileWriter.cs" />
    <Compile Include="Rdc\Wrapper\RdcNeed.cs" />
    <Compile Include="Rdc\Wrapper\RdcNeedType.cs" />
    <Compile Include="Rdc\Wrapper\SigGenerator.cs" />
    <Compile Include="Rdc\Wrapper\SignatureInfo.cs" />
<<<<<<< HEAD
    <Compile Include="Rdc\Wrapper\VolatileSignatureRepository.cs" />
    <Compile Include="Rdc\Wrapper\StorageSignatureRepository.cs" />
    <Compile Include="Rdc\Wrapper\Unmanaged\FindSimilarFileIndexResults.cs" />
    <Compile Include="Rdc\Wrapper\Unmanaged\FindSimilarResults.cs" />
    <Compile Include="Rdc\Wrapper\Unmanaged\GeneratorParametersType.cs" />
    <Compile Include="Rdc\Wrapper\Unmanaged\IFindSimilarResults.cs" />
    <Compile Include="Rdc\Wrapper\Unmanaged\IRdcComparator.cs" />
    <Compile Include="Rdc\Wrapper\Unmanaged\IRdcFileReader.cs" />
    <Compile Include="Rdc\Wrapper\Unmanaged\IRdcFileWriter.cs" />
    <Compile Include="Rdc\Wrapper\Unmanaged\IRdcGenerator.cs" />
    <Compile Include="Rdc\Wrapper\Unmanaged\IRdcGeneratorFilterMaxParameters.cs" />
    <Compile Include="Rdc\Wrapper\Unmanaged\IRdcGeneratorParameters.cs" />
    <Compile Include="Rdc\Wrapper\Unmanaged\IRdcLibrary.cs" />
    <Compile Include="Rdc\Wrapper\Unmanaged\IRdcSignatureReader.cs" />
    <Compile Include="Rdc\Wrapper\Unmanaged\IRdcSimilarityGenerator.cs" />
    <Compile Include="Rdc\Wrapper\Unmanaged\ISimilarity.cs" />
    <Compile Include="Rdc\Wrapper\Unmanaged\ISimilarityFileIdTable.cs" />
    <Compile Include="Rdc\Wrapper\Unmanaged\ISimilarityReportProgress.cs" />
    <Compile Include="Rdc\Wrapper\Unmanaged\ISimilarityTableDumpState.cs" />
    <Compile Include="Rdc\Wrapper\Unmanaged\ISimilarityTraitsMappedView.cs" />
    <Compile Include="Rdc\Wrapper\Unmanaged\ISimilarityTraitsMapping.cs" />
    <Compile Include="Rdc\Wrapper\Unmanaged\ISimilarityTraitsTable.cs" />
    <Compile Include="Rdc\Wrapper\Unmanaged\Msrdc.cs" />
    <Compile Include="Rdc\Wrapper\Unmanaged\RdcBufferPointer.cs" />
    <Compile Include="Rdc\Wrapper\Unmanaged\RdcBufferTools.cs" />
    <Compile Include="Rdc\Wrapper\Unmanaged\RdcComparator.cs" />
    <Compile Include="Rdc\Wrapper\Unmanaged\RdcCreatedTables.cs" />
    <Compile Include="Rdc\Wrapper\Unmanaged\RdcError.cs" />
    <Compile Include="Rdc\Wrapper\Unmanaged\RdcGenerator.cs" />
    <Compile Include="Rdc\Wrapper\Unmanaged\RdcGeneratorFilterMaxParameters.cs" />
    <Compile Include="Rdc\Wrapper\Unmanaged\RdcGeneratorParameters.cs" />
    <Compile Include="Rdc\Wrapper\Unmanaged\RdcLibrary.cs" />
    <Compile Include="Rdc\Wrapper\Unmanaged\RdcMappingAccessMode.cs" />
    <Compile Include="Rdc\Wrapper\Unmanaged\RdcNeedPointer.cs" />
    <Compile Include="Rdc\Wrapper\Unmanaged\RdcSignature.cs" />
    <Compile Include="Rdc\Wrapper\Unmanaged\RdcSignaturePointer.cs" />
    <Compile Include="Rdc\Wrapper\Unmanaged\RdcSignatureReader.cs" />
    <Compile Include="Rdc\Wrapper\Unmanaged\RdcSimilarityGenerator.cs" />
    <Compile Include="Rdc\Wrapper\Unmanaged\Similarity.cs" />
    <Compile Include="Rdc\Wrapper\Unmanaged\SimilarityData.cs" />
    <Compile Include="Rdc\Wrapper\Unmanaged\SimilarityDumpData.cs" />
    <Compile Include="Rdc\Wrapper\Unmanaged\SimilarityFileId.cs" />
    <Compile Include="Rdc\Wrapper\Unmanaged\SimilarityFileIdTable.cs" />
    <Compile Include="Rdc\Wrapper\Unmanaged\SimilarityMappedViewInfo.cs" />
    <Compile Include="Rdc\Wrapper\Unmanaged\SimilarityReportProgress.cs" />
    <Compile Include="Rdc\Wrapper\Unmanaged\SimilarityTableDumpState.cs" />
    <Compile Include="Rdc\Wrapper\Unmanaged\SimilarityTraitsMappedView.cs" />
    <Compile Include="Rdc\Wrapper\Unmanaged\SimilarityTraitsMapping.cs" />
    <Compile Include="Rdc\Wrapper\Unmanaged\SimilarityTraitsTable.cs" />
=======
    <Compile Include="Rdc\Wrapper\Similarity.cs" />
    <Compile Include="Rdc\Wrapper\SimilarityData.cs" />
    <Compile Include="Rdc\Wrapper\SimilarityDumpData.cs" />
    <Compile Include="Rdc\Wrapper\SimilarityFileId.cs" />
    <Compile Include="Rdc\Wrapper\SimilarityFileIdTable.cs" />
    <Compile Include="Rdc\Wrapper\SimilarityMappedViewInfo.cs" />
    <Compile Include="Rdc\Wrapper\SimilarityReportProgress.cs" />
    <Compile Include="Rdc\Wrapper\SimilarityTableDumpState.cs" />
    <Compile Include="Rdc\Wrapper\SimilarityTraitsMappedView.cs" />
    <Compile Include="Rdc\Wrapper\SimilarityTraitsMapping.cs" />
    <Compile Include="Rdc\Wrapper\SimilarityTraitsTable.cs" />
    <Compile Include="Rdc\Wrapper\SimpleSignatureRepository.cs" />
    <Compile Include="Search\IndexSearcherHolder.cs" />
>>>>>>> 6c0e79e3
    <Compile Include="Search\IndexStorage.cs" />
    <Compile Include="Search\LowerCaseKeywordAnalyzer.cs" />
    <Compile Include="Search\RavenQueryParser.cs" />
    <Compile Include="Storage\EsentExtension.cs" />
    <Compile Include="Notifications\FileChange.cs" />
    <Compile Include="Storage\FileHeader.cs" />
    <Compile Include="Storage\FileAndPages.cs" />
    <Compile Include="Storage\PageInformation.cs" />
    <Compile Include="Storage\SchemaCreator.cs" />
    <Compile Include="Storage\SearchResults.cs" />
    <Compile Include="Storage\SignatureLevels.cs" />
    <Compile Include="Storage\TransactionalStorage.cs" />
    <Compile Include="Storage\StorageActionsAccessor.cs" />
    <Compile Include="Storage\StorageConfigurator.cs" />
    <Compile Include="Storage\TableColumnsCache.cs" />
    <Compile Include="Util\CombinedStream.cs" />
    <Compile Include="Util\DispsableAction.cs" />
    <Compile Include="Properties\AssemblyInfo.cs" />
    <Compile Include="Util\BufferPool.cs" />
    <Compile Include="Util\HashKey.cs" />
    <Compile Include="Util\IBufferPool.cs" />
    <Compile Include="Util\JsonSerializerFactory.cs" />
    <Compile Include="Util\NameValueCollectionJsonConverter.cs" />
    <Compile Include="Util\NarrowedStream.cs" />
    <Compile Include="Util\RabinKarpHasher.cs" />
    <Compile Include="Util\StorageStream.cs" />
    <Compile Include="Util\StorageStreamAccess.cs" />
  </ItemGroup>
  <ItemGroup>
    <Content Include="packages.config">
      <SubType>Designer</SubType>
    </Content>
  </ItemGroup>
  <ItemGroup>
    <ProjectReference Include="..\RavenFS.Client\RavenFS.Client.csproj">
      <Project>{E37467ED-F680-423E-964A-60988A90F76E}</Project>
      <Name>RavenFS.Client</Name>
    </ProjectReference>
  </ItemGroup>
  <ItemGroup />
  <Import Project="$(MSBuildBinPath)\Microsoft.CSharp.targets" />
  <Import Project="$(MSBuildExtensionsPath32)\Microsoft\VisualStudio\v10.0\WebApplications\Microsoft.WebApplication.targets" />
  <ProjectExtensions>
    <VisualStudio>
      <FlavorProperties GUID="{349c5851-65df-11da-9384-00065b846f21}">
        <WebProjectProperties>
          <SaveServerSettingsInUserFile>True</SaveServerSettingsInUserFile>
        </WebProjectProperties>
      </FlavorProperties>
    </VisualStudio>
  </ProjectExtensions>
  <!-- To modify your build process, add your task inside one of the targets below and uncomment it. 
       Other similar extension points exist, see Microsoft.Common.targets.
  <Target Name="BeforeBuild">
  </Target>
  <Target Name="AfterBuild">
  </Target>
  -->
</Project><|MERGE_RESOLUTION|>--- conflicted
+++ resolved
@@ -1,326 +1,311 @@
-﻿<?xml version="1.0" encoding="utf-8"?>
-<Project ToolsVersion="4.0" DefaultTargets="Build" xmlns="http://schemas.microsoft.com/developer/msbuild/2003">
-  <PropertyGroup>
-    <Configuration Condition=" '$(Configuration)' == '' ">Debug</Configuration>
-    <Platform Condition=" '$(Platform)' == '' ">AnyCPU</Platform>
-    <ProductVersion>
-    </ProductVersion>
-    <SchemaVersion>2.0</SchemaVersion>
-    <ProjectGuid>{6057787E-1771-4942-B3E5-FB435CED0408}</ProjectGuid>
-    <ProjectTypeGuids>{349c5851-65df-11da-9384-00065b846f21};{fae04ec0-301f-11d3-bf4b-00c04f79efbc}</ProjectTypeGuids>
-    <OutputType>Library</OutputType>
-    <AppDesignerFolder>Properties</AppDesignerFolder>
-    <RootNamespace>RavenFS</RootNamespace>
-    <AssemblyName>RavenFS</AssemblyName>
-    <TargetFrameworkVersion>v4.0</TargetFrameworkVersion>
-    <UseIISExpress>true</UseIISExpress>
-    <CodeContractsAssemblyMode>0</CodeContractsAssemblyMode>
-  </PropertyGroup>
-  <PropertyGroup Condition=" '$(Configuration)|$(Platform)' == 'Debug|AnyCPU' ">
-    <DebugSymbols>true</DebugSymbols>
-    <DebugType>full</DebugType>
-    <Optimize>false</Optimize>
-    <OutputPath>bin\</OutputPath>
-    <DefineConstants>DEBUG;TRACE</DefineConstants>
-    <ErrorReport>prompt</ErrorReport>
-    <WarningLevel>4</WarningLevel>
-    <CodeContractsEnableRuntimeChecking>False</CodeContractsEnableRuntimeChecking>
-    <CodeContractsRuntimeOnlyPublicSurface>False</CodeContractsRuntimeOnlyPublicSurface>
-    <CodeContractsRuntimeThrowOnFailure>True</CodeContractsRuntimeThrowOnFailure>
-    <CodeContractsRuntimeCallSiteRequires>False</CodeContractsRuntimeCallSiteRequires>
-    <CodeContractsRuntimeSkipQuantifiers>False</CodeContractsRuntimeSkipQuantifiers>
-    <CodeContractsRunCodeAnalysis>False</CodeContractsRunCodeAnalysis>
-    <CodeContractsNonNullObligations>False</CodeContractsNonNullObligations>
-    <CodeContractsBoundsObligations>False</CodeContractsBoundsObligations>
-    <CodeContractsArithmeticObligations>False</CodeContractsArithmeticObligations>
-    <CodeContractsEnumObligations>False</CodeContractsEnumObligations>
-    <CodeContractsRedundantAssumptions>False</CodeContractsRedundantAssumptions>
-    <CodeContractsInferRequires>False</CodeContractsInferRequires>
-    <CodeContractsInferEnsures>False</CodeContractsInferEnsures>
-    <CodeContractsInferObjectInvariants>False</CodeContractsInferObjectInvariants>
-    <CodeContractsSuggestAssumptions>False</CodeContractsSuggestAssumptions>
-    <CodeContractsSuggestRequires>True</CodeContractsSuggestRequires>
-    <CodeContractsSuggestEnsures>False</CodeContractsSuggestEnsures>
-    <CodeContractsSuggestObjectInvariants>False</CodeContractsSuggestObjectInvariants>
-    <CodeContractsDisjunctiveRequires>False</CodeContractsDisjunctiveRequires>
-    <CodeContractsRunInBackground>True</CodeContractsRunInBackground>
-    <CodeContractsShowSquigglies>False</CodeContractsShowSquigglies>
-    <CodeContractsUseBaseLine>False</CodeContractsUseBaseLine>
-    <CodeContractsEmitXMLDocs>False</CodeContractsEmitXMLDocs>
-    <CodeContractsCustomRewriterAssembly />
-    <CodeContractsCustomRewriterClass />
-    <CodeContractsLibPaths />
-    <CodeContractsExtraRewriteOptions />
-    <CodeContractsExtraAnalysisOptions />
-    <CodeContractsBaseLineFile />
-    <CodeContractsCacheAnalysisResults>False</CodeContractsCacheAnalysisResults>
-    <CodeContractsRuntimeCheckingLevel>Full</CodeContractsRuntimeCheckingLevel>
-    <CodeContractsReferenceAssembly>%28none%29</CodeContractsReferenceAssembly>
-    <CodeContractsAnalysisWarningLevel>2</CodeContractsAnalysisWarningLevel>
-  </PropertyGroup>
-  <PropertyGroup Condition=" '$(Configuration)|$(Platform)' == 'Release|AnyCPU' ">
-    <DebugType>pdbonly</DebugType>
-    <Optimize>true</Optimize>
-    <OutputPath>bin\</OutputPath>
-    <DefineConstants>TRACE</DefineConstants>
-    <ErrorReport>prompt</ErrorReport>
-    <WarningLevel>4</WarningLevel>
-  </PropertyGroup>
-  <ItemGroup>
-    <Reference Include="AsyncCtpLibrary, Version=1.0.4107.18181, Culture=neutral, PublicKeyToken=31bf3856ad364e35, processorArchitecture=MSIL">
-      <HintPath>..\packages\AsyncCTP.0.3\lib\net40\AsyncCtpLibrary.dll</HintPath>
-    </Reference>
-    <Reference Include="Esent.Interop, Version=1.7.0.0, Culture=neutral, PublicKeyToken=8dd49bbdae3f61af, processorArchitecture=MSIL">
-      <SpecificVersion>False</SpecificVersion>
-      <HintPath>..\packages\Esent\Esent.Interop.dll</HintPath>
-    </Reference>
-    <Reference Include="Lucene.Net">
-      <HintPath>..\packages\Lucene\Lucene.Net.dll</HintPath>
-    </Reference>
-    <Reference Include="Microsoft.Web.Infrastructure, Version=1.0.0.0, Culture=neutral, PublicKeyToken=31bf3856ad364e35, processorArchitecture=MSIL">
-      <Private>True</Private>
-      <HintPath>..\packages\Microsoft.Web.Infrastructure.1.0.0.0\lib\net40\Microsoft.Web.Infrastructure.dll</HintPath>
-    </Reference>
-    <Reference Include="Newtonsoft.Json, Version=4.0.8.0, Culture=neutral, PublicKeyToken=30ad4fe6b2a6aeed, processorArchitecture=MSIL">
-      <SpecificVersion>False</SpecificVersion>
-      <HintPath>..\packages\Newtonsoft.Json.4.0.8\lib\net40\Newtonsoft.Json.dll</HintPath>
-    </Reference>
-    <Reference Include="NLog">
-      <HintPath>..\packages\NLog.2.0.0.2000\lib\net40\NLog.dll</HintPath>
-    </Reference>
-    <Reference Include="SignalR">
-      <HintPath>..\SharedLibs\Net40\SignalR.dll</HintPath>
-    </Reference>
-    <Reference Include="SignalR.AspNetWebApi">
-      <HintPath>..\SharedLibs\Net40\SignalR.AspNetWebApi.dll</HintPath>
-    </Reference>
-    <Reference Include="System.ComponentModel.Composition" />
-    <Reference Include="System.Json">
-      <HintPath>..\packages\System.Json.4.0.20126.16343\lib\net40\System.Json.dll</HintPath>
-    </Reference>
-    <Reference Include="System.Net.Http">
-      <HintPath>..\packages\System.Net.Http.2.0.20126.16343\lib\net40\System.Net.Http.dll</HintPath>
-    </Reference>
-    <Reference Include="System.Net.Http.Formatting">
-      <HintPath>..\packages\System.Net.Http.Formatting.4.0.20126.16343\lib\net40\System.Net.Http.Formatting.dll</HintPath>
-    </Reference>
-    <Reference Include="System.ServiceModel" />
-    <Reference Include="System" />
-    <Reference Include="System.Core" />
-    <Reference Include="System.Web.Http">
-      <HintPath>..\packages\AspNetWebApi.Core.4.0.20126.16343\lib\net40\System.Web.Http.dll</HintPath>
-    </Reference>
-    <Reference Include="System.Web.Http.Common">
-      <HintPath>..\packages\System.Web.Http.Common.4.0.20126.16343\lib\net40\System.Web.Http.Common.dll</HintPath>
-    </Reference>
-    <Reference Include="System.Web.Http.WebHost">
-      <HintPath>..\packages\AspNetWebApi.4.0.20126.16343\lib\net40\System.Web.Http.WebHost.dll</HintPath>
-    </Reference>
-    <Reference Include="System.Xml.Linq" />
-    <Reference Include="System.Web" />
-    <Reference Include="System.Xml" />
-  </ItemGroup>
-  <ItemGroup>
-    <Content Include="Global.asax" />
-    <EmbeddedResource Include="Static\ClientAccessPolicy.xml" />
-    <EmbeddedResource Include="Static\RavenFS.Studio.html" />
-    <EmbeddedResource Include="Static\studio_not_found.html" />
-    <Content Include="Web.config">
-      <SubType>Designer</SubType>
-      <CopyToOutputDirectory>Always</CopyToOutputDirectory>
-    </Content>
-    <Content Include="Web.Debug.config">
-      <DependentUpon>Web.config</DependentUpon>
-      <CopyToOutputDirectory>Always</CopyToOutputDirectory>
-    </Content>
-    <Content Include="Web.Release.config">
-      <DependentUpon>Web.config</DependentUpon>
-      <CopyToOutputDirectory>Always</CopyToOutputDirectory>
-    </Content>
-    <Content Include="WebUI\Studio.html" />
-  </ItemGroup>
-  <ItemGroup>
-    <Compile Include="Controllers\ConfigController.cs" />
-    <Compile Include="Controllers\FilesController.cs" />
-    <Compile Include="Controllers\FoldersController.cs" />
-    <Compile Include="Controllers\NotificationsController.cs" />
-    <Compile Include="Extensions\StringExtensions.cs" />
-    <Compile Include="Infrastructure\TempDirectoryTools.cs" />
-    <Compile Include="Notifications\ConfigChange.cs" />
-    <Compile Include="Notifications\Notification.cs" />
-    <Compile Include="Notifications\NotificationEndpoint.cs" />
-    <Compile Include="Controllers\RavenController.cs" />
-    <Compile Include="Controllers\RdcController.cs" />
-    <Compile Include="Controllers\SearchController.cs" />
-    <Compile Include="Controllers\StaticController.cs" />
-    <Compile Include="Controllers\StatsController.cs" />
-    <Compile Include="Controllers\SynchronizationController.cs" />
-    <Compile Include="Extensions\ConcurrentDictionaryExtensions.cs" />
-    <Compile Include="Extensions\IOExtensions.cs" />
-    <Compile Include="Extensions\MetadataExtensions.cs" />
-    <Compile Include="Extensions\StreamExtensions.cs" />
-    <Compile Include="Extensions\UrlExtension.cs" />
-    <Compile Include="Global.asax.cs">
-      <DependentUpon>Global.asax</DependentUpon>
-    </Compile>
-    <Compile Include="Infrastructure\ConnectionController.cs" />
-    <Compile Include="Infrastructure\ErrorLoggingConcurrentMergeScheduler.cs" />
-    <Compile Include="Infrastructure\JsonNetFormatter.cs" />
-    <Compile Include="Infrastructure\LimitedStream.cs" />
-    <Compile Include="Infrastructure\RavenReadOnlyStream.cs" />
-    <Compile Include="Infrastructure\RedirectHandler.cs" />
-    <Compile Include="Infrastructure\RedirectRouteHandler.cs" />
-    <Compile Include="Infrastructure\TaskExtensions.cs" />
-    <Compile Include="Infrastructure\SignalR\CookieCollection.cs" />
-    <Compile Include="Infrastructure\SignalR\HttpContentExtensions.cs" />
-    <Compile Include="Infrastructure\SignalR\HttpRequestHeadersExtensions.cs" />
-    <Compile Include="Infrastructure\SignalR\WebApiRequest.cs" />
-    <Compile Include="Infrastructure\SignalR\WebApiResponse.cs" />
-    <Compile Include="Infrastructure\Workarounds\ReadAsSingleObjectPolicy.cs" />
-    <Compile Include="NonAdminHttp.cs" />
-    <Compile Include="Notifications\NotificationPublisher.cs" />
-    <Compile Include="Notifications\TypeHidingJsonSerializer.cs" />
-    <Compile Include="RavenFileSystem.cs" />
-    <Compile Include="Infrastructure\CompletedTask.cs" />
-    <Compile Include="Rdc\DataInfo.cs" />
-    <Compile Include="Rdc\IPartialDataAccess.cs" />
-    <Compile Include="Rdc\RemotePartialAccess.cs" />
-    <Compile Include="Rdc\RemoteRdcManager.cs" />
-    <Compile Include="Rdc\RemoteSignaturePartialAccess.cs" />
-    <Compile Include="Rdc\SignaturePartialAccess.cs" />
-    <Compile Include="Rdc\StoragePartialAccess.cs" />
-    <Compile Include="Rdc\LocalRdcManager.cs" />
-    <Compile Include="Rdc\NeedListParser.cs" />
-    <Compile Include="Rdc\Wrapper\ISignatureRepository.cs" />
-    <Compile Include="Rdc\Wrapper\NeedListGenerator.cs" />
-    <Compile Include="Rdc\Wrapper\RdcException.cs" />
-    <Compile Include="Rdc\Wrapper\RdcFileReader.cs" />
-    <Compile Include="Rdc\Wrapper\RdcFileWriter.cs" />
-    <Compile Include="Rdc\Wrapper\RdcNeed.cs" />
-    <Compile Include="Rdc\Wrapper\RdcNeedType.cs" />
-    <Compile Include="Rdc\Wrapper\SigGenerator.cs" />
-    <Compile Include="Rdc\Wrapper\SignatureInfo.cs" />
-<<<<<<< HEAD
-    <Compile Include="Rdc\Wrapper\VolatileSignatureRepository.cs" />
-    <Compile Include="Rdc\Wrapper\StorageSignatureRepository.cs" />
-    <Compile Include="Rdc\Wrapper\Unmanaged\FindSimilarFileIndexResults.cs" />
-    <Compile Include="Rdc\Wrapper\Unmanaged\FindSimilarResults.cs" />
-    <Compile Include="Rdc\Wrapper\Unmanaged\GeneratorParametersType.cs" />
-    <Compile Include="Rdc\Wrapper\Unmanaged\IFindSimilarResults.cs" />
-    <Compile Include="Rdc\Wrapper\Unmanaged\IRdcComparator.cs" />
-    <Compile Include="Rdc\Wrapper\Unmanaged\IRdcFileReader.cs" />
-    <Compile Include="Rdc\Wrapper\Unmanaged\IRdcFileWriter.cs" />
-    <Compile Include="Rdc\Wrapper\Unmanaged\IRdcGenerator.cs" />
-    <Compile Include="Rdc\Wrapper\Unmanaged\IRdcGeneratorFilterMaxParameters.cs" />
-    <Compile Include="Rdc\Wrapper\Unmanaged\IRdcGeneratorParameters.cs" />
-    <Compile Include="Rdc\Wrapper\Unmanaged\IRdcLibrary.cs" />
-    <Compile Include="Rdc\Wrapper\Unmanaged\IRdcSignatureReader.cs" />
-    <Compile Include="Rdc\Wrapper\Unmanaged\IRdcSimilarityGenerator.cs" />
-    <Compile Include="Rdc\Wrapper\Unmanaged\ISimilarity.cs" />
-    <Compile Include="Rdc\Wrapper\Unmanaged\ISimilarityFileIdTable.cs" />
-    <Compile Include="Rdc\Wrapper\Unmanaged\ISimilarityReportProgress.cs" />
-    <Compile Include="Rdc\Wrapper\Unmanaged\ISimilarityTableDumpState.cs" />
-    <Compile Include="Rdc\Wrapper\Unmanaged\ISimilarityTraitsMappedView.cs" />
-    <Compile Include="Rdc\Wrapper\Unmanaged\ISimilarityTraitsMapping.cs" />
-    <Compile Include="Rdc\Wrapper\Unmanaged\ISimilarityTraitsTable.cs" />
-    <Compile Include="Rdc\Wrapper\Unmanaged\Msrdc.cs" />
-    <Compile Include="Rdc\Wrapper\Unmanaged\RdcBufferPointer.cs" />
-    <Compile Include="Rdc\Wrapper\Unmanaged\RdcBufferTools.cs" />
-    <Compile Include="Rdc\Wrapper\Unmanaged\RdcComparator.cs" />
-    <Compile Include="Rdc\Wrapper\Unmanaged\RdcCreatedTables.cs" />
-    <Compile Include="Rdc\Wrapper\Unmanaged\RdcError.cs" />
-    <Compile Include="Rdc\Wrapper\Unmanaged\RdcGenerator.cs" />
-    <Compile Include="Rdc\Wrapper\Unmanaged\RdcGeneratorFilterMaxParameters.cs" />
-    <Compile Include="Rdc\Wrapper\Unmanaged\RdcGeneratorParameters.cs" />
-    <Compile Include="Rdc\Wrapper\Unmanaged\RdcLibrary.cs" />
-    <Compile Include="Rdc\Wrapper\Unmanaged\RdcMappingAccessMode.cs" />
-    <Compile Include="Rdc\Wrapper\Unmanaged\RdcNeedPointer.cs" />
-    <Compile Include="Rdc\Wrapper\Unmanaged\RdcSignature.cs" />
-    <Compile Include="Rdc\Wrapper\Unmanaged\RdcSignaturePointer.cs" />
-    <Compile Include="Rdc\Wrapper\Unmanaged\RdcSignatureReader.cs" />
-    <Compile Include="Rdc\Wrapper\Unmanaged\RdcSimilarityGenerator.cs" />
-    <Compile Include="Rdc\Wrapper\Unmanaged\Similarity.cs" />
-    <Compile Include="Rdc\Wrapper\Unmanaged\SimilarityData.cs" />
-    <Compile Include="Rdc\Wrapper\Unmanaged\SimilarityDumpData.cs" />
-    <Compile Include="Rdc\Wrapper\Unmanaged\SimilarityFileId.cs" />
-    <Compile Include="Rdc\Wrapper\Unmanaged\SimilarityFileIdTable.cs" />
-    <Compile Include="Rdc\Wrapper\Unmanaged\SimilarityMappedViewInfo.cs" />
-    <Compile Include="Rdc\Wrapper\Unmanaged\SimilarityReportProgress.cs" />
-    <Compile Include="Rdc\Wrapper\Unmanaged\SimilarityTableDumpState.cs" />
-    <Compile Include="Rdc\Wrapper\Unmanaged\SimilarityTraitsMappedView.cs" />
-    <Compile Include="Rdc\Wrapper\Unmanaged\SimilarityTraitsMapping.cs" />
-    <Compile Include="Rdc\Wrapper\Unmanaged\SimilarityTraitsTable.cs" />
-=======
-    <Compile Include="Rdc\Wrapper\Similarity.cs" />
-    <Compile Include="Rdc\Wrapper\SimilarityData.cs" />
-    <Compile Include="Rdc\Wrapper\SimilarityDumpData.cs" />
-    <Compile Include="Rdc\Wrapper\SimilarityFileId.cs" />
-    <Compile Include="Rdc\Wrapper\SimilarityFileIdTable.cs" />
-    <Compile Include="Rdc\Wrapper\SimilarityMappedViewInfo.cs" />
-    <Compile Include="Rdc\Wrapper\SimilarityReportProgress.cs" />
-    <Compile Include="Rdc\Wrapper\SimilarityTableDumpState.cs" />
-    <Compile Include="Rdc\Wrapper\SimilarityTraitsMappedView.cs" />
-    <Compile Include="Rdc\Wrapper\SimilarityTraitsMapping.cs" />
-    <Compile Include="Rdc\Wrapper\SimilarityTraitsTable.cs" />
-    <Compile Include="Rdc\Wrapper\SimpleSignatureRepository.cs" />
-    <Compile Include="Search\IndexSearcherHolder.cs" />
->>>>>>> 6c0e79e3
-    <Compile Include="Search\IndexStorage.cs" />
-    <Compile Include="Search\LowerCaseKeywordAnalyzer.cs" />
-    <Compile Include="Search\RavenQueryParser.cs" />
-    <Compile Include="Storage\EsentExtension.cs" />
-    <Compile Include="Notifications\FileChange.cs" />
-    <Compile Include="Storage\FileHeader.cs" />
-    <Compile Include="Storage\FileAndPages.cs" />
-    <Compile Include="Storage\PageInformation.cs" />
-    <Compile Include="Storage\SchemaCreator.cs" />
-    <Compile Include="Storage\SearchResults.cs" />
-    <Compile Include="Storage\SignatureLevels.cs" />
-    <Compile Include="Storage\TransactionalStorage.cs" />
-    <Compile Include="Storage\StorageActionsAccessor.cs" />
-    <Compile Include="Storage\StorageConfigurator.cs" />
-    <Compile Include="Storage\TableColumnsCache.cs" />
-    <Compile Include="Util\CombinedStream.cs" />
-    <Compile Include="Util\DispsableAction.cs" />
-    <Compile Include="Properties\AssemblyInfo.cs" />
-    <Compile Include="Util\BufferPool.cs" />
-    <Compile Include="Util\HashKey.cs" />
-    <Compile Include="Util\IBufferPool.cs" />
-    <Compile Include="Util\JsonSerializerFactory.cs" />
-    <Compile Include="Util\NameValueCollectionJsonConverter.cs" />
-    <Compile Include="Util\NarrowedStream.cs" />
-    <Compile Include="Util\RabinKarpHasher.cs" />
-    <Compile Include="Util\StorageStream.cs" />
-    <Compile Include="Util\StorageStreamAccess.cs" />
-  </ItemGroup>
-  <ItemGroup>
-    <Content Include="packages.config">
-      <SubType>Designer</SubType>
-    </Content>
-  </ItemGroup>
-  <ItemGroup>
-    <ProjectReference Include="..\RavenFS.Client\RavenFS.Client.csproj">
-      <Project>{E37467ED-F680-423E-964A-60988A90F76E}</Project>
-      <Name>RavenFS.Client</Name>
-    </ProjectReference>
-  </ItemGroup>
-  <ItemGroup />
-  <Import Project="$(MSBuildBinPath)\Microsoft.CSharp.targets" />
-  <Import Project="$(MSBuildExtensionsPath32)\Microsoft\VisualStudio\v10.0\WebApplications\Microsoft.WebApplication.targets" />
-  <ProjectExtensions>
-    <VisualStudio>
-      <FlavorProperties GUID="{349c5851-65df-11da-9384-00065b846f21}">
-        <WebProjectProperties>
-          <SaveServerSettingsInUserFile>True</SaveServerSettingsInUserFile>
-        </WebProjectProperties>
-      </FlavorProperties>
-    </VisualStudio>
-  </ProjectExtensions>
+﻿<?xml version="1.0" encoding="utf-8"?>
+<Project ToolsVersion="4.0" DefaultTargets="Build" xmlns="http://schemas.microsoft.com/developer/msbuild/2003">
+  <PropertyGroup>
+    <Configuration Condition=" '$(Configuration)' == '' ">Debug</Configuration>
+    <Platform Condition=" '$(Platform)' == '' ">AnyCPU</Platform>
+    <ProductVersion>
+    </ProductVersion>
+    <SchemaVersion>2.0</SchemaVersion>
+    <ProjectGuid>{6057787E-1771-4942-B3E5-FB435CED0408}</ProjectGuid>
+    <ProjectTypeGuids>{349c5851-65df-11da-9384-00065b846f21};{fae04ec0-301f-11d3-bf4b-00c04f79efbc}</ProjectTypeGuids>
+    <OutputType>Library</OutputType>
+    <AppDesignerFolder>Properties</AppDesignerFolder>
+    <RootNamespace>RavenFS</RootNamespace>
+    <AssemblyName>RavenFS</AssemblyName>
+    <TargetFrameworkVersion>v4.0</TargetFrameworkVersion>
+    <UseIISExpress>true</UseIISExpress>
+    <CodeContractsAssemblyMode>0</CodeContractsAssemblyMode>
+  </PropertyGroup>
+  <PropertyGroup Condition=" '$(Configuration)|$(Platform)' == 'Debug|AnyCPU' ">
+    <DebugSymbols>true</DebugSymbols>
+    <DebugType>full</DebugType>
+    <Optimize>false</Optimize>
+    <OutputPath>bin\</OutputPath>
+    <DefineConstants>DEBUG;TRACE</DefineConstants>
+    <ErrorReport>prompt</ErrorReport>
+    <WarningLevel>4</WarningLevel>
+    <CodeContractsEnableRuntimeChecking>False</CodeContractsEnableRuntimeChecking>
+    <CodeContractsRuntimeOnlyPublicSurface>False</CodeContractsRuntimeOnlyPublicSurface>
+    <CodeContractsRuntimeThrowOnFailure>True</CodeContractsRuntimeThrowOnFailure>
+    <CodeContractsRuntimeCallSiteRequires>False</CodeContractsRuntimeCallSiteRequires>
+    <CodeContractsRuntimeSkipQuantifiers>False</CodeContractsRuntimeSkipQuantifiers>
+    <CodeContractsRunCodeAnalysis>False</CodeContractsRunCodeAnalysis>
+    <CodeContractsNonNullObligations>False</CodeContractsNonNullObligations>
+    <CodeContractsBoundsObligations>False</CodeContractsBoundsObligations>
+    <CodeContractsArithmeticObligations>False</CodeContractsArithmeticObligations>
+    <CodeContractsEnumObligations>False</CodeContractsEnumObligations>
+    <CodeContractsRedundantAssumptions>False</CodeContractsRedundantAssumptions>
+    <CodeContractsInferRequires>False</CodeContractsInferRequires>
+    <CodeContractsInferEnsures>False</CodeContractsInferEnsures>
+    <CodeContractsInferObjectInvariants>False</CodeContractsInferObjectInvariants>
+    <CodeContractsSuggestAssumptions>False</CodeContractsSuggestAssumptions>
+    <CodeContractsSuggestRequires>True</CodeContractsSuggestRequires>
+    <CodeContractsSuggestEnsures>False</CodeContractsSuggestEnsures>
+    <CodeContractsSuggestObjectInvariants>False</CodeContractsSuggestObjectInvariants>
+    <CodeContractsDisjunctiveRequires>False</CodeContractsDisjunctiveRequires>
+    <CodeContractsRunInBackground>True</CodeContractsRunInBackground>
+    <CodeContractsShowSquigglies>False</CodeContractsShowSquigglies>
+    <CodeContractsUseBaseLine>False</CodeContractsUseBaseLine>
+    <CodeContractsEmitXMLDocs>False</CodeContractsEmitXMLDocs>
+    <CodeContractsCustomRewriterAssembly />
+    <CodeContractsCustomRewriterClass />
+    <CodeContractsLibPaths />
+    <CodeContractsExtraRewriteOptions />
+    <CodeContractsExtraAnalysisOptions />
+    <CodeContractsBaseLineFile />
+    <CodeContractsCacheAnalysisResults>False</CodeContractsCacheAnalysisResults>
+    <CodeContractsRuntimeCheckingLevel>Full</CodeContractsRuntimeCheckingLevel>
+    <CodeContractsReferenceAssembly>%28none%29</CodeContractsReferenceAssembly>
+    <CodeContractsAnalysisWarningLevel>2</CodeContractsAnalysisWarningLevel>
+  </PropertyGroup>
+  <PropertyGroup Condition=" '$(Configuration)|$(Platform)' == 'Release|AnyCPU' ">
+    <DebugType>pdbonly</DebugType>
+    <Optimize>true</Optimize>
+    <OutputPath>bin\</OutputPath>
+    <DefineConstants>TRACE</DefineConstants>
+    <ErrorReport>prompt</ErrorReport>
+    <WarningLevel>4</WarningLevel>
+  </PropertyGroup>
+  <ItemGroup>
+    <Reference Include="AsyncCtpLibrary, Version=1.0.4107.18181, Culture=neutral, PublicKeyToken=31bf3856ad364e35, processorArchitecture=MSIL">
+      <HintPath>..\packages\AsyncCTP.0.3\lib\net40\AsyncCtpLibrary.dll</HintPath>
+    </Reference>
+    <Reference Include="Esent.Interop, Version=1.7.0.0, Culture=neutral, PublicKeyToken=8dd49bbdae3f61af, processorArchitecture=MSIL">
+      <SpecificVersion>False</SpecificVersion>
+      <HintPath>..\packages\Esent\Esent.Interop.dll</HintPath>
+    </Reference>
+    <Reference Include="Lucene.Net">
+      <HintPath>..\packages\Lucene\Lucene.Net.dll</HintPath>
+    </Reference>
+    <Reference Include="Microsoft.Web.Infrastructure, Version=1.0.0.0, Culture=neutral, PublicKeyToken=31bf3856ad364e35, processorArchitecture=MSIL">
+      <Private>True</Private>
+      <HintPath>..\packages\Microsoft.Web.Infrastructure.1.0.0.0\lib\net40\Microsoft.Web.Infrastructure.dll</HintPath>
+    </Reference>
+    <Reference Include="Newtonsoft.Json, Version=4.0.8.0, Culture=neutral, PublicKeyToken=30ad4fe6b2a6aeed, processorArchitecture=MSIL">
+      <SpecificVersion>False</SpecificVersion>
+      <HintPath>..\packages\Newtonsoft.Json.4.0.8\lib\net40\Newtonsoft.Json.dll</HintPath>
+    </Reference>
+    <Reference Include="NLog">
+      <HintPath>..\packages\NLog.2.0.0.2000\lib\net40\NLog.dll</HintPath>
+    </Reference>
+    <Reference Include="SignalR">
+      <HintPath>..\SharedLibs\Net40\SignalR.dll</HintPath>
+    </Reference>
+    <Reference Include="SignalR.AspNetWebApi">
+      <HintPath>..\SharedLibs\Net40\SignalR.AspNetWebApi.dll</HintPath>
+    </Reference>
+    <Reference Include="System.ComponentModel.Composition" />
+    <Reference Include="System.Json">
+      <HintPath>..\packages\System.Json.4.0.20126.16343\lib\net40\System.Json.dll</HintPath>
+    </Reference>
+    <Reference Include="System.Net.Http">
+      <HintPath>..\packages\System.Net.Http.2.0.20126.16343\lib\net40\System.Net.Http.dll</HintPath>
+    </Reference>
+    <Reference Include="System.Net.Http.Formatting">
+      <HintPath>..\packages\System.Net.Http.Formatting.4.0.20126.16343\lib\net40\System.Net.Http.Formatting.dll</HintPath>
+    </Reference>
+    <Reference Include="System.ServiceModel" />
+    <Reference Include="System" />
+    <Reference Include="System.Core" />
+    <Reference Include="System.Web.Http">
+      <HintPath>..\packages\AspNetWebApi.Core.4.0.20126.16343\lib\net40\System.Web.Http.dll</HintPath>
+    </Reference>
+    <Reference Include="System.Web.Http.Common">
+      <HintPath>..\packages\System.Web.Http.Common.4.0.20126.16343\lib\net40\System.Web.Http.Common.dll</HintPath>
+    </Reference>
+    <Reference Include="System.Web.Http.WebHost">
+      <HintPath>..\packages\AspNetWebApi.4.0.20126.16343\lib\net40\System.Web.Http.WebHost.dll</HintPath>
+    </Reference>
+    <Reference Include="System.Xml.Linq" />
+    <Reference Include="System.Web" />
+    <Reference Include="System.Xml" />
+  </ItemGroup>
+  <ItemGroup>
+    <Content Include="Global.asax" />
+    <EmbeddedResource Include="Static\ClientAccessPolicy.xml" />
+    <EmbeddedResource Include="Static\RavenFS.Studio.html" />
+    <EmbeddedResource Include="Static\studio_not_found.html" />
+    <Content Include="Web.config">
+      <SubType>Designer</SubType>
+      <CopyToOutputDirectory>Always</CopyToOutputDirectory>
+    </Content>
+    <Content Include="Web.Debug.config">
+      <DependentUpon>Web.config</DependentUpon>
+      <CopyToOutputDirectory>Always</CopyToOutputDirectory>
+    </Content>
+    <Content Include="Web.Release.config">
+      <DependentUpon>Web.config</DependentUpon>
+      <CopyToOutputDirectory>Always</CopyToOutputDirectory>
+    </Content>
+    <Content Include="WebUI\Studio.html" />
+  </ItemGroup>
+  <ItemGroup>
+    <Compile Include="Controllers\ConfigController.cs" />
+    <Compile Include="Controllers\FilesController.cs" />
+    <Compile Include="Controllers\FoldersController.cs" />
+    <Compile Include="Controllers\NotificationsController.cs" />
+    <Compile Include="Extensions\StringExtensions.cs" />
+    <Compile Include="Infrastructure\TempDirectoryTools.cs" />
+    <Compile Include="Notifications\ConfigChange.cs" />
+    <Compile Include="Notifications\Notification.cs" />
+    <Compile Include="Notifications\NotificationEndpoint.cs" />
+    <Compile Include="Controllers\RavenController.cs" />
+    <Compile Include="Controllers\RdcController.cs" />
+    <Compile Include="Controllers\SearchController.cs" />
+    <Compile Include="Controllers\StaticController.cs" />
+    <Compile Include="Controllers\StatsController.cs" />
+    <Compile Include="Controllers\SynchronizationController.cs" />
+    <Compile Include="Extensions\ConcurrentDictionaryExtensions.cs" />
+    <Compile Include="Extensions\IOExtensions.cs" />
+    <Compile Include="Extensions\MetadataExtensions.cs" />
+    <Compile Include="Extensions\StreamExtensions.cs" />
+    <Compile Include="Extensions\UrlExtension.cs" />
+    <Compile Include="Global.asax.cs">
+      <DependentUpon>Global.asax</DependentUpon>
+    </Compile>
+    <Compile Include="Infrastructure\ConnectionController.cs" />
+    <Compile Include="Infrastructure\ErrorLoggingConcurrentMergeScheduler.cs" />
+    <Compile Include="Infrastructure\JsonNetFormatter.cs" />
+    <Compile Include="Infrastructure\LimitedStream.cs" />
+    <Compile Include="Infrastructure\RavenReadOnlyStream.cs" />
+    <Compile Include="Infrastructure\RedirectHandler.cs" />
+    <Compile Include="Infrastructure\RedirectRouteHandler.cs" />
+    <Compile Include="Infrastructure\TaskExtensions.cs" />
+    <Compile Include="Infrastructure\SignalR\CookieCollection.cs" />
+    <Compile Include="Infrastructure\SignalR\HttpContentExtensions.cs" />
+    <Compile Include="Infrastructure\SignalR\HttpRequestHeadersExtensions.cs" />
+    <Compile Include="Infrastructure\SignalR\WebApiRequest.cs" />
+    <Compile Include="Infrastructure\SignalR\WebApiResponse.cs" />
+    <Compile Include="Infrastructure\Workarounds\ReadAsSingleObjectPolicy.cs" />
+    <Compile Include="NonAdminHttp.cs" />
+    <Compile Include="Notifications\NotificationPublisher.cs" />
+    <Compile Include="Notifications\TypeHidingJsonSerializer.cs" />
+    <Compile Include="RavenFileSystem.cs" />
+    <Compile Include="Infrastructure\CompletedTask.cs" />
+    <Compile Include="Rdc\DataInfo.cs" />
+    <Compile Include="Rdc\IPartialDataAccess.cs" />
+    <Compile Include="Rdc\RemotePartialAccess.cs" />
+    <Compile Include="Rdc\RemoteRdcManager.cs" />
+    <Compile Include="Rdc\RemoteSignaturePartialAccess.cs" />
+    <Compile Include="Rdc\SignaturePartialAccess.cs" />
+    <Compile Include="Rdc\StoragePartialAccess.cs" />
+    <Compile Include="Rdc\LocalRdcManager.cs" />
+    <Compile Include="Rdc\NeedListParser.cs" />
+    <Compile Include="Rdc\Wrapper\ISignatureRepository.cs" />
+    <Compile Include="Rdc\Wrapper\NeedListGenerator.cs" />
+    <Compile Include="Rdc\Wrapper\RdcException.cs" />
+    <Compile Include="Rdc\Wrapper\RdcFileReader.cs" />
+    <Compile Include="Rdc\Wrapper\RdcFileWriter.cs" />
+    <Compile Include="Rdc\Wrapper\RdcNeed.cs" />
+    <Compile Include="Rdc\Wrapper\RdcNeedType.cs" />
+    <Compile Include="Rdc\Wrapper\SigGenerator.cs" />
+    <Compile Include="Rdc\Wrapper\SignatureInfo.cs" />
+    <Compile Include="Rdc\Wrapper\VolatileSignatureRepository.cs" />
+    <Compile Include="Rdc\Wrapper\StorageSignatureRepository.cs" />
+    <Compile Include="Rdc\Wrapper\Unmanaged\FindSimilarFileIndexResults.cs" />
+    <Compile Include="Rdc\Wrapper\Unmanaged\FindSimilarResults.cs" />
+    <Compile Include="Rdc\Wrapper\Unmanaged\GeneratorParametersType.cs" />
+    <Compile Include="Rdc\Wrapper\Unmanaged\IFindSimilarResults.cs" />
+    <Compile Include="Rdc\Wrapper\Unmanaged\IRdcComparator.cs" />
+    <Compile Include="Rdc\Wrapper\Unmanaged\IRdcFileReader.cs" />
+    <Compile Include="Rdc\Wrapper\Unmanaged\IRdcFileWriter.cs" />
+    <Compile Include="Rdc\Wrapper\Unmanaged\IRdcGenerator.cs" />
+    <Compile Include="Rdc\Wrapper\Unmanaged\IRdcGeneratorFilterMaxParameters.cs" />
+    <Compile Include="Rdc\Wrapper\Unmanaged\IRdcGeneratorParameters.cs" />
+    <Compile Include="Rdc\Wrapper\Unmanaged\IRdcLibrary.cs" />
+    <Compile Include="Rdc\Wrapper\Unmanaged\IRdcSignatureReader.cs" />
+    <Compile Include="Rdc\Wrapper\Unmanaged\IRdcSimilarityGenerator.cs" />
+    <Compile Include="Rdc\Wrapper\Unmanaged\ISimilarity.cs" />
+    <Compile Include="Rdc\Wrapper\Unmanaged\ISimilarityFileIdTable.cs" />
+    <Compile Include="Rdc\Wrapper\Unmanaged\ISimilarityReportProgress.cs" />
+    <Compile Include="Rdc\Wrapper\Unmanaged\ISimilarityTableDumpState.cs" />
+    <Compile Include="Rdc\Wrapper\Unmanaged\ISimilarityTraitsMappedView.cs" />
+    <Compile Include="Rdc\Wrapper\Unmanaged\ISimilarityTraitsMapping.cs" />
+    <Compile Include="Rdc\Wrapper\Unmanaged\ISimilarityTraitsTable.cs" />
+    <Compile Include="Rdc\Wrapper\Unmanaged\Msrdc.cs" />
+    <Compile Include="Rdc\Wrapper\Unmanaged\RdcBufferPointer.cs" />
+    <Compile Include="Rdc\Wrapper\Unmanaged\RdcBufferTools.cs" />
+    <Compile Include="Rdc\Wrapper\Unmanaged\RdcComparator.cs" />
+    <Compile Include="Rdc\Wrapper\Unmanaged\RdcCreatedTables.cs" />
+    <Compile Include="Rdc\Wrapper\Unmanaged\RdcError.cs" />
+    <Compile Include="Rdc\Wrapper\Unmanaged\RdcGenerator.cs" />
+    <Compile Include="Rdc\Wrapper\Unmanaged\RdcGeneratorFilterMaxParameters.cs" />
+    <Compile Include="Rdc\Wrapper\Unmanaged\RdcGeneratorParameters.cs" />
+    <Compile Include="Rdc\Wrapper\Unmanaged\RdcLibrary.cs" />
+    <Compile Include="Rdc\Wrapper\Unmanaged\RdcMappingAccessMode.cs" />
+    <Compile Include="Rdc\Wrapper\Unmanaged\RdcNeedPointer.cs" />
+    <Compile Include="Rdc\Wrapper\Unmanaged\RdcSignature.cs" />
+    <Compile Include="Rdc\Wrapper\Unmanaged\RdcSignaturePointer.cs" />
+    <Compile Include="Rdc\Wrapper\Unmanaged\RdcSignatureReader.cs" />
+    <Compile Include="Rdc\Wrapper\Unmanaged\RdcSimilarityGenerator.cs" />
+    <Compile Include="Rdc\Wrapper\Unmanaged\Similarity.cs" />
+    <Compile Include="Rdc\Wrapper\Unmanaged\SimilarityData.cs" />
+    <Compile Include="Rdc\Wrapper\Unmanaged\SimilarityDumpData.cs" />
+    <Compile Include="Rdc\Wrapper\Unmanaged\SimilarityFileId.cs" />
+    <Compile Include="Rdc\Wrapper\Unmanaged\SimilarityFileIdTable.cs" />
+    <Compile Include="Rdc\Wrapper\Unmanaged\SimilarityMappedViewInfo.cs" />
+    <Compile Include="Rdc\Wrapper\Unmanaged\SimilarityReportProgress.cs" />
+    <Compile Include="Rdc\Wrapper\Unmanaged\SimilarityTableDumpState.cs" />
+    <Compile Include="Rdc\Wrapper\Unmanaged\SimilarityTraitsMappedView.cs" />
+    <Compile Include="Rdc\Wrapper\Unmanaged\SimilarityTraitsMapping.cs" />
+    <Compile Include="Rdc\Wrapper\Unmanaged\SimilarityTraitsTable.cs" />
+    <Compile Include="Search\IndexSearcherHolder.cs" />
+    <Compile Include="Search\IndexStorage.cs" />
+    <Compile Include="Search\LowerCaseKeywordAnalyzer.cs" />
+    <Compile Include="Search\RavenQueryParser.cs" />
+    <Compile Include="Storage\EsentExtension.cs" />
+    <Compile Include="Notifications\FileChange.cs" />
+    <Compile Include="Storage\FileHeader.cs" />
+    <Compile Include="Storage\FileAndPages.cs" />
+    <Compile Include="Storage\PageInformation.cs" />
+    <Compile Include="Storage\SchemaCreator.cs" />
+    <Compile Include="Storage\SearchResults.cs" />
+    <Compile Include="Storage\SignatureLevels.cs" />
+    <Compile Include="Storage\TransactionalStorage.cs" />
+    <Compile Include="Storage\StorageActionsAccessor.cs" />
+    <Compile Include="Storage\StorageConfigurator.cs" />
+    <Compile Include="Storage\TableColumnsCache.cs" />
+    <Compile Include="Util\CombinedStream.cs" />
+    <Compile Include="Util\DispsableAction.cs" />
+    <Compile Include="Properties\AssemblyInfo.cs" />
+    <Compile Include="Util\BufferPool.cs" />
+    <Compile Include="Util\HashKey.cs" />
+    <Compile Include="Util\IBufferPool.cs" />
+    <Compile Include="Util\JsonSerializerFactory.cs" />
+    <Compile Include="Util\NameValueCollectionJsonConverter.cs" />
+    <Compile Include="Util\NarrowedStream.cs" />
+    <Compile Include="Util\RabinKarpHasher.cs" />
+    <Compile Include="Util\StorageStream.cs" />
+    <Compile Include="Util\StorageStreamAccess.cs" />
+  </ItemGroup>
+  <ItemGroup>
+    <Content Include="packages.config">
+      <SubType>Designer</SubType>
+    </Content>
+  </ItemGroup>
+  <ItemGroup>
+    <ProjectReference Include="..\RavenFS.Client\RavenFS.Client.csproj">
+      <Project>{E37467ED-F680-423E-964A-60988A90F76E}</Project>
+      <Name>RavenFS.Client</Name>
+    </ProjectReference>
+  </ItemGroup>
+  <ItemGroup />
+  <Import Project="$(MSBuildBinPath)\Microsoft.CSharp.targets" />
+  <Import Project="$(MSBuildExtensionsPath32)\Microsoft\VisualStudio\v10.0\WebApplications\Microsoft.WebApplication.targets" />
+  <ProjectExtensions>
+    <VisualStudio>
+      <FlavorProperties GUID="{349c5851-65df-11da-9384-00065b846f21}">
+        <WebProjectProperties>
+          <SaveServerSettingsInUserFile>True</SaveServerSettingsInUserFile>
+        </WebProjectProperties>
+      </FlavorProperties>
+    </VisualStudio>
+  </ProjectExtensions>
   <!-- To modify your build process, add your task inside one of the targets below and uncomment it. 
        Other similar extension points exist, see Microsoft.Common.targets.
   <Target Name="BeforeBuild">
   </Target>
   <Target Name="AfterBuild">
   </Target>
-  -->
+  -->
 </Project>
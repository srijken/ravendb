--- conflicted
+++ resolved
@@ -1,372 +1,369 @@
-﻿<?xml version="1.0" encoding="utf-8"?>
-<Project ToolsVersion="4.0" DefaultTargets="Build" xmlns="http://schemas.microsoft.com/developer/msbuild/2003">
-  <Import Project="$(MSBuildExtensionsPath)\$(MSBuildToolsVersion)\Microsoft.Common.props" Condition="Exists('$(MSBuildExtensionsPath)\$(MSBuildToolsVersion)\Microsoft.Common.props')" />
-  <PropertyGroup>
-    <Configuration Condition=" '$(Configuration)' == '' ">Debug</Configuration>
-    <Platform Condition=" '$(Platform)' == '' ">AnyCPU</Platform>
-    <ProductVersion>
-    </ProductVersion>
-    <SchemaVersion>2.0</SchemaVersion>
-    <ProjectGuid>{6057787E-1771-4942-B3E5-FB435CED0408}</ProjectGuid>
-    <ProjectTypeGuids>{349c5851-65df-11da-9384-00065b846f21};{fae04ec0-301f-11d3-bf4b-00c04f79efbc}</ProjectTypeGuids>
-    <OutputType>Library</OutputType>
-    <AppDesignerFolder>Properties</AppDesignerFolder>
-    <RootNamespace>RavenFS</RootNamespace>
-    <AssemblyName>RavenFS</AssemblyName>
-    <TargetFrameworkVersion>v4.0</TargetFrameworkVersion>
-    <UseIISExpress>true</UseIISExpress>
-    <CodeContractsAssemblyMode>0</CodeContractsAssemblyMode>
-    <FileUpgradeFlags>
-    </FileUpgradeFlags>
-    <UpgradeBackupLocation>
-    </UpgradeBackupLocation>
-    <OldToolsVersion>4.0</OldToolsVersion>
-  </PropertyGroup>
-  <PropertyGroup Condition=" '$(Configuration)|$(Platform)' == 'Debug|AnyCPU' ">
-    <DebugSymbols>true</DebugSymbols>
-    <DebugType>full</DebugType>
-    <Optimize>false</Optimize>
-    <OutputPath>bin\</OutputPath>
-    <DefineConstants>DEBUG;TRACE</DefineConstants>
-    <ErrorReport>prompt</ErrorReport>
-    <WarningLevel>4</WarningLevel>
-    <CodeContractsEnableRuntimeChecking>False</CodeContractsEnableRuntimeChecking>
-    <CodeContractsRuntimeOnlyPublicSurface>False</CodeContractsRuntimeOnlyPublicSurface>
-    <CodeContractsRuntimeThrowOnFailure>True</CodeContractsRuntimeThrowOnFailure>
-    <CodeContractsRuntimeCallSiteRequires>False</CodeContractsRuntimeCallSiteRequires>
-    <CodeContractsRuntimeSkipQuantifiers>False</CodeContractsRuntimeSkipQuantifiers>
-    <CodeContractsRunCodeAnalysis>False</CodeContractsRunCodeAnalysis>
-    <CodeContractsNonNullObligations>False</CodeContractsNonNullObligations>
-    <CodeContractsBoundsObligations>False</CodeContractsBoundsObligations>
-    <CodeContractsArithmeticObligations>False</CodeContractsArithmeticObligations>
-    <CodeContractsEnumObligations>False</CodeContractsEnumObligations>
-    <CodeContractsRedundantAssumptions>False</CodeContractsRedundantAssumptions>
-    <CodeContractsInferRequires>False</CodeContractsInferRequires>
-    <CodeContractsInferEnsures>False</CodeContractsInferEnsures>
-    <CodeContractsInferObjectInvariants>False</CodeContractsInferObjectInvariants>
-    <CodeContractsSuggestAssumptions>False</CodeContractsSuggestAssumptions>
-    <CodeContractsSuggestRequires>True</CodeContractsSuggestRequires>
-    <CodeContractsSuggestEnsures>False</CodeContractsSuggestEnsures>
-    <CodeContractsSuggestObjectInvariants>False</CodeContractsSuggestObjectInvariants>
-    <CodeContractsDisjunctiveRequires>False</CodeContractsDisjunctiveRequires>
-    <CodeContractsRunInBackground>True</CodeContractsRunInBackground>
-    <CodeContractsShowSquigglies>False</CodeContractsShowSquigglies>
-    <CodeContractsUseBaseLine>False</CodeContractsUseBaseLine>
-    <CodeContractsEmitXMLDocs>False</CodeContractsEmitXMLDocs>
-    <CodeContractsCustomRewriterAssembly />
-    <CodeContractsCustomRewriterClass />
-    <CodeContractsLibPaths />
-    <CodeContractsExtraRewriteOptions />
-    <CodeContractsExtraAnalysisOptions />
-    <CodeContractsBaseLineFile />
-    <CodeContractsCacheAnalysisResults>False</CodeContractsCacheAnalysisResults>
-    <CodeContractsRuntimeCheckingLevel>Full</CodeContractsRuntimeCheckingLevel>
-    <CodeContractsReferenceAssembly>%28none%29</CodeContractsReferenceAssembly>
-    <CodeContractsAnalysisWarningLevel>2</CodeContractsAnalysisWarningLevel>
-  </PropertyGroup>
-  <PropertyGroup Condition=" '$(Configuration)|$(Platform)' == 'Release|AnyCPU' ">
-    <DebugType>pdbonly</DebugType>
-    <Optimize>true</Optimize>
-    <OutputPath>bin\</OutputPath>
-    <DefineConstants>TRACE</DefineConstants>
-    <ErrorReport>prompt</ErrorReport>
-    <WarningLevel>4</WarningLevel>
-  </PropertyGroup>
-  <ItemGroup>
-    <Reference Include="Esent.Interop, Version=1.7.0.0, Culture=neutral, PublicKeyToken=8dd49bbdae3f61af, processorArchitecture=MSIL">
-      <SpecificVersion>False</SpecificVersion>
-      <HintPath>..\packages\Esent\Esent.Interop.dll</HintPath>
-    </Reference>
-    <Reference Include="ICSharpCode.SharpZipLib">
-      <HintPath>..\packages\SharpZipLib.0.86.0\lib\20\ICSharpCode.SharpZipLib.dll</HintPath>
-    </Reference>
-    <Reference Include="Lucene.Net">
-      <HintPath>..\packages\Lucene.Net.2.9.4.1\lib\net40\Lucene.Net.dll</HintPath>
-    </Reference>
-    <Reference Include="Microsoft.CompilerServices.AsyncTargetingPack.Net4">
-      <HintPath>..\packages\Microsoft.CompilerServices.AsyncTargetingPack.1.0.0\lib\net40\Microsoft.CompilerServices.AsyncTargetingPack.Net4.dll</HintPath>
-    </Reference>
-    <Reference Include="Microsoft.Web.Infrastructure, Version=1.0.0.0, Culture=neutral, PublicKeyToken=31bf3856ad364e35, processorArchitecture=MSIL">
-      <Private>True</Private>
-      <HintPath>..\packages\Microsoft.Web.Infrastructure.1.0.0.0\lib\net40\Microsoft.Web.Infrastructure.dll</HintPath>
-    </Reference>
-    <Reference Include="Newtonsoft.Json, Version=4.5.0.0, Culture=neutral, PublicKeyToken=30ad4fe6b2a6aeed, processorArchitecture=MSIL">
-      <SpecificVersion>False</SpecificVersion>
-      <HintPath>..\packages\Newtonsoft.Json.4.5.9\lib\net40\Newtonsoft.Json.dll</HintPath>
-    </Reference>
-    <Reference Include="NLog">
-      <HintPath>..\packages\NLog.2.0.0.2000\lib\net40\NLog.dll</HintPath>
-    </Reference>
-    <Reference Include="System.ComponentModel.Composition" />
-    <Reference Include="System.Net.Http, Version=2.0.0.0, Culture=neutral, PublicKeyToken=b03f5f7f11d50a3a, processorArchitecture=MSIL">
-      <HintPath>..\packages\Microsoft.Net.Http.2.0.20710.0\lib\net40\System.Net.Http.dll</HintPath>
-    </Reference>
-    <Reference Include="System.Net.Http.Formatting, Version=4.0.0.0, Culture=neutral, PublicKeyToken=31bf3856ad364e35, processorArchitecture=MSIL">
-      <HintPath>..\packages\Microsoft.AspNet.WebApi.Client.4.0.20710.0\lib\net40\System.Net.Http.Formatting.dll</HintPath>
-    </Reference>
-    <Reference Include="System.Net.Http.WebRequest, Version=2.0.0.0, Culture=neutral, PublicKeyToken=b03f5f7f11d50a3a, processorArchitecture=MSIL">
-      <HintPath>..\packages\Microsoft.Net.Http.2.0.20710.0\lib\net40\System.Net.Http.WebRequest.dll</HintPath>
-    </Reference>
-    <Reference Include="System.Reactive.Core">
-      <HintPath>..\packages\Rx-Core.2.0.20823\lib\Net40\System.Reactive.Core.dll</HintPath>
-    </Reference>
-    <Reference Include="System.Reactive.Interfaces">
-      <HintPath>..\packages\Rx-Interfaces.2.0.20823\lib\Net40\System.Reactive.Interfaces.dll</HintPath>
-    </Reference>
-    <Reference Include="System.Reactive.Linq">
-      <HintPath>..\packages\Rx-Linq.2.0.20823\lib\Net40\System.Reactive.Linq.dll</HintPath>
-    </Reference>
-    <Reference Include="System.Reactive.PlatformServices">
-      <HintPath>..\packages\Rx-PlatformServices.2.0.20823\lib\Net40\System.Reactive.PlatformServices.dll</HintPath>
-    </Reference>
-    <Reference Include="System.ServiceModel" />
-    <Reference Include="System" />
-    <Reference Include="System.Core" />
-    <Reference Include="System.Web.Http, Version=4.0.0.0, Culture=neutral, PublicKeyToken=31bf3856ad364e35, processorArchitecture=MSIL">
-      <HintPath>..\packages\Microsoft.AspNet.WebApi.Core.4.0.20710.0\lib\net40\System.Web.Http.dll</HintPath>
-    </Reference>
-    <Reference Include="System.Web.Http.WebHost, Version=4.0.0.0, Culture=neutral, PublicKeyToken=31bf3856ad364e35, processorArchitecture=MSIL">
-      <HintPath>..\packages\Microsoft.AspNet.WebApi.WebHost.4.0.20710.0\lib\net40\System.Web.Http.WebHost.dll</HintPath>
-    </Reference>
-    <Reference Include="System.Xml.Linq" />
-    <Reference Include="System.Web" />
-    <Reference Include="System.Xml" />
-  </ItemGroup>
-  <ItemGroup>
-    <Content Include="Global.asax" />
-    <EmbeddedResource Include="Static\ClientAccessPolicy.xml" />
-    <EmbeddedResource Include="Static\RavenFS.Studio.html" />
-    <EmbeddedResource Include="Static\studio_not_found.html" />
-    <Content Include="Web.config">
-      <SubType>Designer</SubType>
-      <CopyToOutputDirectory>Always</CopyToOutputDirectory>
-    </Content>
-    <Content Include="Web.Debug.config">
-      <DependentUpon>Web.config</DependentUpon>
-      <CopyToOutputDirectory>Always</CopyToOutputDirectory>
-    </Content>
-    <Content Include="Web.Release.config">
-      <DependentUpon>Web.config</DependentUpon>
-      <CopyToOutputDirectory>Always</CopyToOutputDirectory>
-    </Content>
-    <Content Include="WebUI\Studio.html" />
-  </ItemGroup>
-  <ItemGroup>
-    <Compile Include="Controllers\ChangesController.cs" />
-    <Compile Include="Controllers\ConfigController.cs" />
-    <Compile Include="Controllers\FilesController.cs" />
-    <Compile Include="Controllers\FoldersController.cs" />
-    <Compile Include="Controllers\LogsController.cs" />
-<<<<<<< HEAD
-    <Compile Include="Synchronization\Rdc\Wrapper\RdcVersion.cs" />
-    <Compile Include="Synchronization\Rdc\Wrapper\RdcVersionChecker.cs" />
-=======
-    <Compile Include="Infrastructure\StorageCleanupTask.cs" />
->>>>>>> 22936858
-    <Compile Include="Util\Buffers.cs" />
-    <Compile Include="Extensions\ByteExtensions.cs" />
-    <Compile Include="Extensions\ConfigurationExtension.cs" />
-    <Compile Include="Extensions\EnumExtensions.cs" />
-    <Compile Include="Extensions\GuidExtensions.cs" />
-    <Compile Include="Extensions\StringExtensions.cs" />
-    <Compile Include="Infrastructure\CachePreventingHandler.cs" />
-    <Compile Include="Infrastructure\Connections\ConnectionState.cs" />
-    <Compile Include="Infrastructure\Connections\EventsTransport.cs" />
-    <Compile Include="Infrastructure\Connections\TimeSensitiveStore.cs" />
-    <Compile Include="Infrastructure\Connections\TransportState.cs" />
-    <Compile Include="Infrastructure\Historian.cs" />
-    <Compile Include="Infrastructure\TempDirectoryTools.cs" />
-    <Compile Include="Notifications\ConfigChange.cs" />
-    <Compile Include="Notifications\ConflictDetected.cs" />
-    <Compile Include="Notifications\Heartbeat.cs" />
-    <Compile Include="Notifications\Notification.cs" />
-    <Compile Include="Controllers\RavenController.cs" />
-    <Compile Include="Controllers\RdcController.cs" />
-    <Compile Include="Controllers\SearchController.cs" />
-    <Compile Include="Controllers\StaticController.cs" />
-    <Compile Include="Controllers\StatsController.cs" />
-    <Compile Include="Controllers\SynchronizationController.cs" />
-    <Compile Include="Extensions\ConcurrentDictionaryExtensions.cs" />
-    <Compile Include="Extensions\IOExtensions.cs" />
-    <Compile Include="Extensions\MetadataExtensions.cs" />
-    <Compile Include="Extensions\StreamExtensions.cs" />
-    <Compile Include="Extensions\UrlExtension.cs" />
-    <Compile Include="Global.asax.cs">
-      <DependentUpon>Global.asax</DependentUpon>
-    </Compile>
-    <Compile Include="Infrastructure\ErrorLoggingConcurrentMergeScheduler.cs" />
-    <Compile Include="Infrastructure\LimitedStream.cs" />
-    <Compile Include="Infrastructure\RedirectHandler.cs" />
-    <Compile Include="Infrastructure\RedirectRouteHandler.cs" />
-    <Compile Include="Extensions\TaskExtensions.cs" />
-    <Compile Include="NonAdminHttp.cs" />
-    <Compile Include="Notifications\NotificationPublisher.cs" />
-    <Compile Include="Notifications\SynchronizationUpdate.cs" />
-    <Compile Include="Notifications\TypeHidingJsonSerializer.cs" />
-    <Compile Include="Infrastructure\DelegateDependencyResolver.cs" />
-    <Compile Include="RavenFileSystem.cs" />
-    <Compile Include="Infrastructure\CompletedTask.cs" />
-    <Compile Include="Synchronization\Conflictuality\ConflictArtifactManager.cs" />
-    <Compile Include="Synchronization\Conflictuality\ConflictDetector.cs" />
-    <Compile Include="Synchronization\Conflictuality\ConflictResolution.cs" />
-    <Compile Include="Synchronization\Conflictuality\ConflictResolver.cs" />
-    <Compile Include="Synchronization\DataInfo.cs" />
-    <Compile Include="Synchronization\DeleteWorkItem.cs" />
-    <Compile Include="Synchronization\MetadataUpdateWorkItem.cs" />
-    <Compile Include="Synchronization\Multipart\MultipartSyncStreamProvider.cs" />
-    <Compile Include="Synchronization\Multipart\SeedFilePart.cs" />
-    <Compile Include="Synchronization\Multipart\SourceFilePart.cs" />
-    <Compile Include="Synchronization\Multipart\SynchronizationMultipartRequest.cs" />
-    <Compile Include="Synchronization\Multipart\SyncingMultipartConstants.cs" />
-    <Compile Include="Synchronization\NoSyncReason.cs" />
-    <Compile Include="Synchronization\RenameWorkItem.cs" />
-    <Compile Include="Synchronization\SynchronizationLock.cs" />
-    <Compile Include="Synchronization\SynchronizationStrategy.cs" />
-    <Compile Include="Synchronization\SynchronizationTask.cs" />
-    <Compile Include="Synchronization\SynchronizationQueue.cs" />
-    <Compile Include="Infrastructure\SequenceActions.cs" />
-    <Compile Include="Synchronization\Rdc\IPartialDataAccess.cs" />
-    <Compile Include="Synchronization\FileLockManager.cs" />
-    <Compile Include="Synchronization\Rdc\RemoteRdcManager.cs" />
-    <Compile Include="Synchronization\Rdc\RemoteSignaturePartialAccess.cs" />
-    <Compile Include="Synchronization\SynchronizationConstants.cs" />
-    <Compile Include="Synchronization\ReplicationHiLo.cs" />
-    <Compile Include="Synchronization\Rdc\SignaturePartialAccess.cs" />
-    <Compile Include="Synchronization\Rdc\LocalRdcManager.cs" />
-    <Compile Include="Synchronization\Rdc\NeedListParser.cs" />
-    <Compile Include="Synchronization\ContentUpdateWorkItem.cs" />
-    <Compile Include="Infrastructure\UuidGenerator.cs" />
-    <Compile Include="Synchronization\SynchronizationWorkItem.cs" />
-    <Compile Include="Synchronization\Rdc\Wrapper\ISignatureRepository.cs" />
-    <Compile Include="Synchronization\Rdc\Wrapper\NeedListGenerator.cs" />
-    <Compile Include="Synchronization\Rdc\Wrapper\RdcException.cs" />
-    <Compile Include="Synchronization\Rdc\Wrapper\RdcFileReader.cs" />
-    <Compile Include="Synchronization\Rdc\Wrapper\RdcFileWriter.cs" />
-    <Compile Include="Synchronization\Rdc\Wrapper\RdcNeed.cs" />
-    <Compile Include="Synchronization\Rdc\Wrapper\RdcNeedType.cs" />
-    <Compile Include="Synchronization\Rdc\Wrapper\SigGenerator.cs" />
-    <Compile Include="Synchronization\Rdc\Wrapper\SignatureInfo.cs" />
-    <Compile Include="Synchronization\Rdc\Wrapper\VolatileSignatureRepository.cs" />
-    <Compile Include="Synchronization\Rdc\Wrapper\StorageSignatureRepository.cs" />
-    <Compile Include="Synchronization\Rdc\Wrapper\Unmanaged\FindSimilarFileIndexResults.cs" />
-    <Compile Include="Synchronization\Rdc\Wrapper\Unmanaged\FindSimilarResults.cs" />
-    <Compile Include="Synchronization\Rdc\Wrapper\Unmanaged\GeneratorParametersType.cs" />
-    <Compile Include="Synchronization\Rdc\Wrapper\Unmanaged\IFindSimilarResults.cs" />
-    <Compile Include="Synchronization\Rdc\Wrapper\Unmanaged\IRdcComparator.cs" />
-    <Compile Include="Synchronization\Rdc\Wrapper\Unmanaged\IRdcFileReader.cs" />
-    <Compile Include="Synchronization\Rdc\Wrapper\Unmanaged\IRdcFileWriter.cs" />
-    <Compile Include="Synchronization\Rdc\Wrapper\Unmanaged\IRdcGenerator.cs" />
-    <Compile Include="Synchronization\Rdc\Wrapper\Unmanaged\IRdcGeneratorFilterMaxParameters.cs" />
-    <Compile Include="Synchronization\Rdc\Wrapper\Unmanaged\IRdcGeneratorParameters.cs" />
-    <Compile Include="Synchronization\Rdc\Wrapper\Unmanaged\IRdcLibrary.cs" />
-    <Compile Include="Synchronization\Rdc\Wrapper\Unmanaged\IRdcSignatureReader.cs" />
-    <Compile Include="Synchronization\Rdc\Wrapper\Unmanaged\IRdcSimilarityGenerator.cs" />
-    <Compile Include="Synchronization\Rdc\Wrapper\Unmanaged\ISimilarity.cs" />
-    <Compile Include="Synchronization\Rdc\Wrapper\Unmanaged\ISimilarityFileIdTable.cs" />
-    <Compile Include="Synchronization\Rdc\Wrapper\Unmanaged\ISimilarityReportProgress.cs" />
-    <Compile Include="Synchronization\Rdc\Wrapper\Unmanaged\ISimilarityTableDumpState.cs" />
-    <Compile Include="Synchronization\Rdc\Wrapper\Unmanaged\ISimilarityTraitsMappedView.cs" />
-    <Compile Include="Synchronization\Rdc\Wrapper\Unmanaged\ISimilarityTraitsMapping.cs" />
-    <Compile Include="Synchronization\Rdc\Wrapper\Unmanaged\ISimilarityTraitsTable.cs" />
-    <Compile Include="Synchronization\Rdc\Wrapper\Unmanaged\Msrdc.cs" />
-    <Compile Include="Synchronization\Rdc\Wrapper\Unmanaged\RdcBufferPointer.cs" />
-    <Compile Include="Synchronization\Rdc\Wrapper\Unmanaged\RdcBufferTools.cs" />
-    <Compile Include="Synchronization\Rdc\Wrapper\Unmanaged\RdcComparator.cs" />
-    <Compile Include="Synchronization\Rdc\Wrapper\Unmanaged\RdcCreatedTables.cs" />
-    <Compile Include="Synchronization\Rdc\Wrapper\Unmanaged\RdcError.cs" />
-    <Compile Include="Synchronization\Rdc\Wrapper\Unmanaged\RdcGenerator.cs" />
-    <Compile Include="Synchronization\Rdc\Wrapper\Unmanaged\RdcGeneratorFilterMaxParameters.cs" />
-    <Compile Include="Synchronization\Rdc\Wrapper\Unmanaged\RdcGeneratorParameters.cs" />
-    <Compile Include="Synchronization\Rdc\Wrapper\Unmanaged\RdcLibrary.cs" />
-    <Compile Include="Synchronization\Rdc\Wrapper\Unmanaged\RdcMappingAccessMode.cs" />
-    <Compile Include="Synchronization\Rdc\Wrapper\Unmanaged\RdcNeedPointer.cs" />
-    <Compile Include="Synchronization\Rdc\Wrapper\Unmanaged\RdcSignature.cs" />
-    <Compile Include="Synchronization\Rdc\Wrapper\Unmanaged\RdcSignaturePointer.cs" />
-    <Compile Include="Synchronization\Rdc\Wrapper\Unmanaged\RdcSignatureReader.cs" />
-    <Compile Include="Synchronization\Rdc\Wrapper\Unmanaged\RdcSimilarityGenerator.cs" />
-    <Compile Include="Synchronization\Rdc\Wrapper\Unmanaged\Similarity.cs" />
-    <Compile Include="Synchronization\Rdc\Wrapper\Unmanaged\SimilarityData.cs" />
-    <Compile Include="Synchronization\Rdc\Wrapper\Unmanaged\SimilarityDumpData.cs" />
-    <Compile Include="Synchronization\Rdc\Wrapper\Unmanaged\SimilarityFileId.cs" />
-    <Compile Include="Synchronization\Rdc\Wrapper\Unmanaged\SimilarityFileIdTable.cs" />
-    <Compile Include="Synchronization\Rdc\Wrapper\Unmanaged\SimilarityMappedViewInfo.cs" />
-    <Compile Include="Synchronization\Rdc\Wrapper\Unmanaged\SimilarityReportProgress.cs" />
-    <Compile Include="Synchronization\Rdc\Wrapper\Unmanaged\SimilarityTableDumpState.cs" />
-    <Compile Include="Synchronization\Rdc\Wrapper\Unmanaged\SimilarityTraitsMappedView.cs" />
-    <Compile Include="Synchronization\Rdc\Wrapper\Unmanaged\SimilarityTraitsMapping.cs" />
-    <Compile Include="Synchronization\Rdc\Wrapper\Unmanaged\SimilarityTraitsTable.cs" />
-    <Compile Include="Search\IndexSearcherHolder.cs" />
-    <Compile Include="Search\IndexStorage.cs" />
-    <Compile Include="Search\LowerCaseKeywordAnalyzer.cs" />
-    <Compile Include="Search\RavenQueryParser.cs" />
-    <Compile Include="Storage\EsentExtension.cs" />
-    <Compile Include="Notifications\FileChange.cs" />
-    <Compile Include="Storage\FileHeader.cs" />
-    <Compile Include="Storage\FileAndPages.cs" />
-    <Compile Include="Storage\PageInformation.cs" />
-    <Compile Include="Storage\SchemaCreator.cs" />
-    <Compile Include="Storage\SearchResults.cs" />
-    <Compile Include="Storage\SignatureLevels.cs" />
-    <Compile Include="Storage\TransactionalStorage.cs" />
-    <Compile Include="Storage\StorageActionsAccessor.cs" />
-    <Compile Include="Storage\StorageConfigurator.cs" />
-    <Compile Include="Storage\TableColumnsCache.cs" />
-    <Compile Include="Util\AwaitableQueue.cs" />
-    <Compile Include="Util\BoundedMemoryTarget.cs" />
-    <Compile Include="Util\CombinedStream.cs" />
-    <Compile Include="Util\ConcurrencyAwareExecutor.cs" />
-    <Compile Include="Util\ConcurrentSet.cs" />
-    <Compile Include="Util\DispsableAction.cs" />
-    <Compile Include="Properties\AssemblyInfo.cs" />
-    <Compile Include="Util\BufferPool.cs" />
-    <Compile Include="Util\HashKey.cs" />
-    <Compile Include="Util\HttpEndpointRegistration.cs" />
-    <Compile Include="Util\IBufferPool.cs" />
-    <Compile Include="Util\JsonSerializerFactory.cs" />
-    <Compile Include="Util\NameValueCollectionJsonConverter.cs" />
-    <Compile Include="Util\NarrowedStream.cs" />
-    <Compile Include="Util\RabinKarpHasher.cs" />
-    <Compile Include="Storage\StorageConstants.cs" />
-    <Compile Include="Util\RavenFileNameHelper.cs" />
-    <Compile Include="Util\StorageStream.cs" />
-    <Compile Include="Util\StorageStreamAccess.cs" />
-    <Compile Include="Util\SynchronizingFileStream.cs" />
-  </ItemGroup>
-  <ItemGroup>
-    <Content Include="packages.config">
-      <SubType>Designer</SubType>
-    </Content>
-  </ItemGroup>
-  <ItemGroup>
-    <ProjectReference Include="..\RavenFS.Client\RavenFS.Client.csproj">
-      <Project>{E37467ED-F680-423E-964A-60988A90F76E}</Project>
-      <Name>RavenFS.Client</Name>
-    </ProjectReference>
-  </ItemGroup>
-  <ItemGroup>
-    <EmbeddedResource Include="DefaultLogging.config" />
-  </ItemGroup>
-  <PropertyGroup>
-    <VisualStudioVersion Condition="'$(VisualStudioVersion)' == ''">10.0</VisualStudioVersion>
-    <VSToolsPath Condition="'$(VSToolsPath)' == ''">$(MSBuildExtensionsPath32)\Microsoft\VisualStudio\v$(VisualStudioVersion)</VSToolsPath>
-  </PropertyGroup>
-  <Import Project="$(MSBuildBinPath)\Microsoft.CSharp.targets" />
-  <Import Project="$(VSToolsPath)\WebApplications\Microsoft.WebApplication.targets" Condition="'$(VSToolsPath)' != ''" />
-  <Import Project="$(MSBuildExtensionsPath32)\Microsoft\VisualStudio\v10.0\WebApplications\Microsoft.WebApplication.targets" Condition="false" />
-  <ProjectExtensions>
-    <VisualStudio>
-      <FlavorProperties GUID="{349c5851-65df-11da-9384-00065b846f21}">
-        <WebProjectProperties>
-          <SaveServerSettingsInUserFile>True</SaveServerSettingsInUserFile>
-        </WebProjectProperties>
-      </FlavorProperties>
-    </VisualStudio>
-  </ProjectExtensions>
-  <!-- To modify your build process, add your task inside one of the targets below and uncomment it. 
-       Other similar extension points exist, see Microsoft.Common.targets.
-  <Target Name="BeforeBuild">
-  </Target>
-  <Target Name="AfterBuild">
-  </Target>
-  -->
+﻿<?xml version="1.0" encoding="utf-8"?>
+<Project ToolsVersion="4.0" DefaultTargets="Build" xmlns="http://schemas.microsoft.com/developer/msbuild/2003">
+  <Import Project="$(MSBuildExtensionsPath)\$(MSBuildToolsVersion)\Microsoft.Common.props" Condition="Exists('$(MSBuildExtensionsPath)\$(MSBuildToolsVersion)\Microsoft.Common.props')" />
+  <PropertyGroup>
+    <Configuration Condition=" '$(Configuration)' == '' ">Debug</Configuration>
+    <Platform Condition=" '$(Platform)' == '' ">AnyCPU</Platform>
+    <ProductVersion>
+    </ProductVersion>
+    <SchemaVersion>2.0</SchemaVersion>
+    <ProjectGuid>{6057787E-1771-4942-B3E5-FB435CED0408}</ProjectGuid>
+    <ProjectTypeGuids>{349c5851-65df-11da-9384-00065b846f21};{fae04ec0-301f-11d3-bf4b-00c04f79efbc}</ProjectTypeGuids>
+    <OutputType>Library</OutputType>
+    <AppDesignerFolder>Properties</AppDesignerFolder>
+    <RootNamespace>RavenFS</RootNamespace>
+    <AssemblyName>RavenFS</AssemblyName>
+    <TargetFrameworkVersion>v4.0</TargetFrameworkVersion>
+    <UseIISExpress>true</UseIISExpress>
+    <CodeContractsAssemblyMode>0</CodeContractsAssemblyMode>
+    <FileUpgradeFlags>
+    </FileUpgradeFlags>
+    <UpgradeBackupLocation>
+    </UpgradeBackupLocation>
+    <OldToolsVersion>4.0</OldToolsVersion>
+  </PropertyGroup>
+  <PropertyGroup Condition=" '$(Configuration)|$(Platform)' == 'Debug|AnyCPU' ">
+    <DebugSymbols>true</DebugSymbols>
+    <DebugType>full</DebugType>
+    <Optimize>false</Optimize>
+    <OutputPath>bin\</OutputPath>
+    <DefineConstants>DEBUG;TRACE</DefineConstants>
+    <ErrorReport>prompt</ErrorReport>
+    <WarningLevel>4</WarningLevel>
+    <CodeContractsEnableRuntimeChecking>False</CodeContractsEnableRuntimeChecking>
+    <CodeContractsRuntimeOnlyPublicSurface>False</CodeContractsRuntimeOnlyPublicSurface>
+    <CodeContractsRuntimeThrowOnFailure>True</CodeContractsRuntimeThrowOnFailure>
+    <CodeContractsRuntimeCallSiteRequires>False</CodeContractsRuntimeCallSiteRequires>
+    <CodeContractsRuntimeSkipQuantifiers>False</CodeContractsRuntimeSkipQuantifiers>
+    <CodeContractsRunCodeAnalysis>False</CodeContractsRunCodeAnalysis>
+    <CodeContractsNonNullObligations>False</CodeContractsNonNullObligations>
+    <CodeContractsBoundsObligations>False</CodeContractsBoundsObligations>
+    <CodeContractsArithmeticObligations>False</CodeContractsArithmeticObligations>
+    <CodeContractsEnumObligations>False</CodeContractsEnumObligations>
+    <CodeContractsRedundantAssumptions>False</CodeContractsRedundantAssumptions>
+    <CodeContractsInferRequires>False</CodeContractsInferRequires>
+    <CodeContractsInferEnsures>False</CodeContractsInferEnsures>
+    <CodeContractsInferObjectInvariants>False</CodeContractsInferObjectInvariants>
+    <CodeContractsSuggestAssumptions>False</CodeContractsSuggestAssumptions>
+    <CodeContractsSuggestRequires>True</CodeContractsSuggestRequires>
+    <CodeContractsSuggestEnsures>False</CodeContractsSuggestEnsures>
+    <CodeContractsSuggestObjectInvariants>False</CodeContractsSuggestObjectInvariants>
+    <CodeContractsDisjunctiveRequires>False</CodeContractsDisjunctiveRequires>
+    <CodeContractsRunInBackground>True</CodeContractsRunInBackground>
+    <CodeContractsShowSquigglies>False</CodeContractsShowSquigglies>
+    <CodeContractsUseBaseLine>False</CodeContractsUseBaseLine>
+    <CodeContractsEmitXMLDocs>False</CodeContractsEmitXMLDocs>
+    <CodeContractsCustomRewriterAssembly />
+    <CodeContractsCustomRewriterClass />
+    <CodeContractsLibPaths />
+    <CodeContractsExtraRewriteOptions />
+    <CodeContractsExtraAnalysisOptions />
+    <CodeContractsBaseLineFile />
+    <CodeContractsCacheAnalysisResults>False</CodeContractsCacheAnalysisResults>
+    <CodeContractsRuntimeCheckingLevel>Full</CodeContractsRuntimeCheckingLevel>
+    <CodeContractsReferenceAssembly>%28none%29</CodeContractsReferenceAssembly>
+    <CodeContractsAnalysisWarningLevel>2</CodeContractsAnalysisWarningLevel>
+  </PropertyGroup>
+  <PropertyGroup Condition=" '$(Configuration)|$(Platform)' == 'Release|AnyCPU' ">
+    <DebugType>pdbonly</DebugType>
+    <Optimize>true</Optimize>
+    <OutputPath>bin\</OutputPath>
+    <DefineConstants>TRACE</DefineConstants>
+    <ErrorReport>prompt</ErrorReport>
+    <WarningLevel>4</WarningLevel>
+  </PropertyGroup>
+  <ItemGroup>
+    <Reference Include="Esent.Interop, Version=1.7.0.0, Culture=neutral, PublicKeyToken=8dd49bbdae3f61af, processorArchitecture=MSIL">
+      <SpecificVersion>False</SpecificVersion>
+      <HintPath>..\packages\Esent\Esent.Interop.dll</HintPath>
+    </Reference>
+    <Reference Include="ICSharpCode.SharpZipLib">
+      <HintPath>..\packages\SharpZipLib.0.86.0\lib\20\ICSharpCode.SharpZipLib.dll</HintPath>
+    </Reference>
+    <Reference Include="Lucene.Net">
+      <HintPath>..\packages\Lucene.Net.2.9.4.1\lib\net40\Lucene.Net.dll</HintPath>
+    </Reference>
+    <Reference Include="Microsoft.CompilerServices.AsyncTargetingPack.Net4">
+      <HintPath>..\packages\Microsoft.CompilerServices.AsyncTargetingPack.1.0.0\lib\net40\Microsoft.CompilerServices.AsyncTargetingPack.Net4.dll</HintPath>
+    </Reference>
+    <Reference Include="Microsoft.Web.Infrastructure, Version=1.0.0.0, Culture=neutral, PublicKeyToken=31bf3856ad364e35, processorArchitecture=MSIL">
+      <Private>True</Private>
+      <HintPath>..\packages\Microsoft.Web.Infrastructure.1.0.0.0\lib\net40\Microsoft.Web.Infrastructure.dll</HintPath>
+    </Reference>
+    <Reference Include="Newtonsoft.Json, Version=4.5.0.0, Culture=neutral, PublicKeyToken=30ad4fe6b2a6aeed, processorArchitecture=MSIL">
+      <SpecificVersion>False</SpecificVersion>
+      <HintPath>..\packages\Newtonsoft.Json.4.5.9\lib\net40\Newtonsoft.Json.dll</HintPath>
+    </Reference>
+    <Reference Include="NLog">
+      <HintPath>..\packages\NLog.2.0.0.2000\lib\net40\NLog.dll</HintPath>
+    </Reference>
+    <Reference Include="System.ComponentModel.Composition" />
+    <Reference Include="System.Net.Http, Version=2.0.0.0, Culture=neutral, PublicKeyToken=b03f5f7f11d50a3a, processorArchitecture=MSIL">
+      <HintPath>..\packages\Microsoft.Net.Http.2.0.20710.0\lib\net40\System.Net.Http.dll</HintPath>
+    </Reference>
+    <Reference Include="System.Net.Http.Formatting, Version=4.0.0.0, Culture=neutral, PublicKeyToken=31bf3856ad364e35, processorArchitecture=MSIL">
+      <HintPath>..\packages\Microsoft.AspNet.WebApi.Client.4.0.20710.0\lib\net40\System.Net.Http.Formatting.dll</HintPath>
+    </Reference>
+    <Reference Include="System.Net.Http.WebRequest, Version=2.0.0.0, Culture=neutral, PublicKeyToken=b03f5f7f11d50a3a, processorArchitecture=MSIL">
+      <HintPath>..\packages\Microsoft.Net.Http.2.0.20710.0\lib\net40\System.Net.Http.WebRequest.dll</HintPath>
+    </Reference>
+    <Reference Include="System.Reactive.Core">
+      <HintPath>..\packages\Rx-Core.2.0.20823\lib\Net40\System.Reactive.Core.dll</HintPath>
+    </Reference>
+    <Reference Include="System.Reactive.Interfaces">
+      <HintPath>..\packages\Rx-Interfaces.2.0.20823\lib\Net40\System.Reactive.Interfaces.dll</HintPath>
+    </Reference>
+    <Reference Include="System.Reactive.Linq">
+      <HintPath>..\packages\Rx-Linq.2.0.20823\lib\Net40\System.Reactive.Linq.dll</HintPath>
+    </Reference>
+    <Reference Include="System.Reactive.PlatformServices">
+      <HintPath>..\packages\Rx-PlatformServices.2.0.20823\lib\Net40\System.Reactive.PlatformServices.dll</HintPath>
+    </Reference>
+    <Reference Include="System.ServiceModel" />
+    <Reference Include="System" />
+    <Reference Include="System.Core" />
+    <Reference Include="System.Web.Http, Version=4.0.0.0, Culture=neutral, PublicKeyToken=31bf3856ad364e35, processorArchitecture=MSIL">
+      <HintPath>..\packages\Microsoft.AspNet.WebApi.Core.4.0.20710.0\lib\net40\System.Web.Http.dll</HintPath>
+    </Reference>
+    <Reference Include="System.Web.Http.WebHost, Version=4.0.0.0, Culture=neutral, PublicKeyToken=31bf3856ad364e35, processorArchitecture=MSIL">
+      <HintPath>..\packages\Microsoft.AspNet.WebApi.WebHost.4.0.20710.0\lib\net40\System.Web.Http.WebHost.dll</HintPath>
+    </Reference>
+    <Reference Include="System.Xml.Linq" />
+    <Reference Include="System.Web" />
+    <Reference Include="System.Xml" />
+  </ItemGroup>
+  <ItemGroup>
+    <Content Include="Global.asax" />
+    <EmbeddedResource Include="Static\ClientAccessPolicy.xml" />
+    <EmbeddedResource Include="Static\RavenFS.Studio.html" />
+    <EmbeddedResource Include="Static\studio_not_found.html" />
+    <Content Include="Web.config">
+      <SubType>Designer</SubType>
+      <CopyToOutputDirectory>Always</CopyToOutputDirectory>
+    </Content>
+    <Content Include="Web.Debug.config">
+      <DependentUpon>Web.config</DependentUpon>
+      <CopyToOutputDirectory>Always</CopyToOutputDirectory>
+    </Content>
+    <Content Include="Web.Release.config">
+      <DependentUpon>Web.config</DependentUpon>
+      <CopyToOutputDirectory>Always</CopyToOutputDirectory>
+    </Content>
+    <Content Include="WebUI\Studio.html" />
+  </ItemGroup>
+  <ItemGroup>
+    <Compile Include="Controllers\ChangesController.cs" />
+    <Compile Include="Controllers\ConfigController.cs" />
+    <Compile Include="Controllers\FilesController.cs" />
+    <Compile Include="Controllers\FoldersController.cs" />
+    <Compile Include="Controllers\LogsController.cs" />
+    <Compile Include="Synchronization\Rdc\Wrapper\RdcVersion.cs" />
+    <Compile Include="Synchronization\Rdc\Wrapper\RdcVersionChecker.cs" />
+    <Compile Include="Infrastructure\StorageCleanupTask.cs" />
+    <Compile Include="Util\Buffers.cs" />
+    <Compile Include="Extensions\ByteExtensions.cs" />
+    <Compile Include="Extensions\ConfigurationExtension.cs" />
+    <Compile Include="Extensions\EnumExtensions.cs" />
+    <Compile Include="Extensions\GuidExtensions.cs" />
+    <Compile Include="Extensions\StringExtensions.cs" />
+    <Compile Include="Infrastructure\CachePreventingHandler.cs" />
+    <Compile Include="Infrastructure\Connections\ConnectionState.cs" />
+    <Compile Include="Infrastructure\Connections\EventsTransport.cs" />
+    <Compile Include="Infrastructure\Connections\TimeSensitiveStore.cs" />
+    <Compile Include="Infrastructure\Connections\TransportState.cs" />
+    <Compile Include="Infrastructure\Historian.cs" />
+    <Compile Include="Infrastructure\TempDirectoryTools.cs" />
+    <Compile Include="Notifications\ConfigChange.cs" />
+    <Compile Include="Notifications\ConflictDetected.cs" />
+    <Compile Include="Notifications\Heartbeat.cs" />
+    <Compile Include="Notifications\Notification.cs" />
+    <Compile Include="Controllers\RavenController.cs" />
+    <Compile Include="Controllers\RdcController.cs" />
+    <Compile Include="Controllers\SearchController.cs" />
+    <Compile Include="Controllers\StaticController.cs" />
+    <Compile Include="Controllers\StatsController.cs" />
+    <Compile Include="Controllers\SynchronizationController.cs" />
+    <Compile Include="Extensions\ConcurrentDictionaryExtensions.cs" />
+    <Compile Include="Extensions\IOExtensions.cs" />
+    <Compile Include="Extensions\MetadataExtensions.cs" />
+    <Compile Include="Extensions\StreamExtensions.cs" />
+    <Compile Include="Extensions\UrlExtension.cs" />
+    <Compile Include="Global.asax.cs">
+      <DependentUpon>Global.asax</DependentUpon>
+    </Compile>
+    <Compile Include="Infrastructure\ErrorLoggingConcurrentMergeScheduler.cs" />
+    <Compile Include="Infrastructure\LimitedStream.cs" />
+    <Compile Include="Infrastructure\RedirectHandler.cs" />
+    <Compile Include="Infrastructure\RedirectRouteHandler.cs" />
+    <Compile Include="Extensions\TaskExtensions.cs" />
+    <Compile Include="NonAdminHttp.cs" />
+    <Compile Include="Notifications\NotificationPublisher.cs" />
+    <Compile Include="Notifications\SynchronizationUpdate.cs" />
+    <Compile Include="Notifications\TypeHidingJsonSerializer.cs" />
+    <Compile Include="Infrastructure\DelegateDependencyResolver.cs" />
+    <Compile Include="RavenFileSystem.cs" />
+    <Compile Include="Infrastructure\CompletedTask.cs" />
+    <Compile Include="Synchronization\Conflictuality\ConflictArtifactManager.cs" />
+    <Compile Include="Synchronization\Conflictuality\ConflictDetector.cs" />
+    <Compile Include="Synchronization\Conflictuality\ConflictResolution.cs" />
+    <Compile Include="Synchronization\Conflictuality\ConflictResolver.cs" />
+    <Compile Include="Synchronization\DataInfo.cs" />
+    <Compile Include="Synchronization\DeleteWorkItem.cs" />
+    <Compile Include="Synchronization\MetadataUpdateWorkItem.cs" />
+    <Compile Include="Synchronization\Multipart\MultipartSyncStreamProvider.cs" />
+    <Compile Include="Synchronization\Multipart\SeedFilePart.cs" />
+    <Compile Include="Synchronization\Multipart\SourceFilePart.cs" />
+    <Compile Include="Synchronization\Multipart\SynchronizationMultipartRequest.cs" />
+    <Compile Include="Synchronization\Multipart\SyncingMultipartConstants.cs" />
+    <Compile Include="Synchronization\NoSyncReason.cs" />
+    <Compile Include="Synchronization\RenameWorkItem.cs" />
+    <Compile Include="Synchronization\SynchronizationLock.cs" />
+    <Compile Include="Synchronization\SynchronizationStrategy.cs" />
+    <Compile Include="Synchronization\SynchronizationTask.cs" />
+    <Compile Include="Synchronization\SynchronizationQueue.cs" />
+    <Compile Include="Infrastructure\SequenceActions.cs" />
+    <Compile Include="Synchronization\Rdc\IPartialDataAccess.cs" />
+    <Compile Include="Synchronization\FileLockManager.cs" />
+    <Compile Include="Synchronization\Rdc\RemoteRdcManager.cs" />
+    <Compile Include="Synchronization\Rdc\RemoteSignaturePartialAccess.cs" />
+    <Compile Include="Synchronization\SynchronizationConstants.cs" />
+    <Compile Include="Synchronization\ReplicationHiLo.cs" />
+    <Compile Include="Synchronization\Rdc\SignaturePartialAccess.cs" />
+    <Compile Include="Synchronization\Rdc\LocalRdcManager.cs" />
+    <Compile Include="Synchronization\Rdc\NeedListParser.cs" />
+    <Compile Include="Synchronization\ContentUpdateWorkItem.cs" />
+    <Compile Include="Infrastructure\UuidGenerator.cs" />
+    <Compile Include="Synchronization\SynchronizationWorkItem.cs" />
+    <Compile Include="Synchronization\Rdc\Wrapper\ISignatureRepository.cs" />
+    <Compile Include="Synchronization\Rdc\Wrapper\NeedListGenerator.cs" />
+    <Compile Include="Synchronization\Rdc\Wrapper\RdcException.cs" />
+    <Compile Include="Synchronization\Rdc\Wrapper\RdcFileReader.cs" />
+    <Compile Include="Synchronization\Rdc\Wrapper\RdcFileWriter.cs" />
+    <Compile Include="Synchronization\Rdc\Wrapper\RdcNeed.cs" />
+    <Compile Include="Synchronization\Rdc\Wrapper\RdcNeedType.cs" />
+    <Compile Include="Synchronization\Rdc\Wrapper\SigGenerator.cs" />
+    <Compile Include="Synchronization\Rdc\Wrapper\SignatureInfo.cs" />
+    <Compile Include="Synchronization\Rdc\Wrapper\VolatileSignatureRepository.cs" />
+    <Compile Include="Synchronization\Rdc\Wrapper\StorageSignatureRepository.cs" />
+    <Compile Include="Synchronization\Rdc\Wrapper\Unmanaged\FindSimilarFileIndexResults.cs" />
+    <Compile Include="Synchronization\Rdc\Wrapper\Unmanaged\FindSimilarResults.cs" />
+    <Compile Include="Synchronization\Rdc\Wrapper\Unmanaged\GeneratorParametersType.cs" />
+    <Compile Include="Synchronization\Rdc\Wrapper\Unmanaged\IFindSimilarResults.cs" />
+    <Compile Include="Synchronization\Rdc\Wrapper\Unmanaged\IRdcComparator.cs" />
+    <Compile Include="Synchronization\Rdc\Wrapper\Unmanaged\IRdcFileReader.cs" />
+    <Compile Include="Synchronization\Rdc\Wrapper\Unmanaged\IRdcFileWriter.cs" />
+    <Compile Include="Synchronization\Rdc\Wrapper\Unmanaged\IRdcGenerator.cs" />
+    <Compile Include="Synchronization\Rdc\Wrapper\Unmanaged\IRdcGeneratorFilterMaxParameters.cs" />
+    <Compile Include="Synchronization\Rdc\Wrapper\Unmanaged\IRdcGeneratorParameters.cs" />
+    <Compile Include="Synchronization\Rdc\Wrapper\Unmanaged\IRdcLibrary.cs" />
+    <Compile Include="Synchronization\Rdc\Wrapper\Unmanaged\IRdcSignatureReader.cs" />
+    <Compile Include="Synchronization\Rdc\Wrapper\Unmanaged\IRdcSimilarityGenerator.cs" />
+    <Compile Include="Synchronization\Rdc\Wrapper\Unmanaged\ISimilarity.cs" />
+    <Compile Include="Synchronization\Rdc\Wrapper\Unmanaged\ISimilarityFileIdTable.cs" />
+    <Compile Include="Synchronization\Rdc\Wrapper\Unmanaged\ISimilarityReportProgress.cs" />
+    <Compile Include="Synchronization\Rdc\Wrapper\Unmanaged\ISimilarityTableDumpState.cs" />
+    <Compile Include="Synchronization\Rdc\Wrapper\Unmanaged\ISimilarityTraitsMappedView.cs" />
+    <Compile Include="Synchronization\Rdc\Wrapper\Unmanaged\ISimilarityTraitsMapping.cs" />
+    <Compile Include="Synchronization\Rdc\Wrapper\Unmanaged\ISimilarityTraitsTable.cs" />
+    <Compile Include="Synchronization\Rdc\Wrapper\Unmanaged\Msrdc.cs" />
+    <Compile Include="Synchronization\Rdc\Wrapper\Unmanaged\RdcBufferPointer.cs" />
+    <Compile Include="Synchronization\Rdc\Wrapper\Unmanaged\RdcBufferTools.cs" />
+    <Compile Include="Synchronization\Rdc\Wrapper\Unmanaged\RdcComparator.cs" />
+    <Compile Include="Synchronization\Rdc\Wrapper\Unmanaged\RdcCreatedTables.cs" />
+    <Compile Include="Synchronization\Rdc\Wrapper\Unmanaged\RdcError.cs" />
+    <Compile Include="Synchronization\Rdc\Wrapper\Unmanaged\RdcGenerator.cs" />
+    <Compile Include="Synchronization\Rdc\Wrapper\Unmanaged\RdcGeneratorFilterMaxParameters.cs" />
+    <Compile Include="Synchronization\Rdc\Wrapper\Unmanaged\RdcGeneratorParameters.cs" />
+    <Compile Include="Synchronization\Rdc\Wrapper\Unmanaged\RdcLibrary.cs" />
+    <Compile Include="Synchronization\Rdc\Wrapper\Unmanaged\RdcMappingAccessMode.cs" />
+    <Compile Include="Synchronization\Rdc\Wrapper\Unmanaged\RdcNeedPointer.cs" />
+    <Compile Include="Synchronization\Rdc\Wrapper\Unmanaged\RdcSignature.cs" />
+    <Compile Include="Synchronization\Rdc\Wrapper\Unmanaged\RdcSignaturePointer.cs" />
+    <Compile Include="Synchronization\Rdc\Wrapper\Unmanaged\RdcSignatureReader.cs" />
+    <Compile Include="Synchronization\Rdc\Wrapper\Unmanaged\RdcSimilarityGenerator.cs" />
+    <Compile Include="Synchronization\Rdc\Wrapper\Unmanaged\Similarity.cs" />
+    <Compile Include="Synchronization\Rdc\Wrapper\Unmanaged\SimilarityData.cs" />
+    <Compile Include="Synchronization\Rdc\Wrapper\Unmanaged\SimilarityDumpData.cs" />
+    <Compile Include="Synchronization\Rdc\Wrapper\Unmanaged\SimilarityFileId.cs" />
+    <Compile Include="Synchronization\Rdc\Wrapper\Unmanaged\SimilarityFileIdTable.cs" />
+    <Compile Include="Synchronization\Rdc\Wrapper\Unmanaged\SimilarityMappedViewInfo.cs" />
+    <Compile Include="Synchronization\Rdc\Wrapper\Unmanaged\SimilarityReportProgress.cs" />
+    <Compile Include="Synchronization\Rdc\Wrapper\Unmanaged\SimilarityTableDumpState.cs" />
+    <Compile Include="Synchronization\Rdc\Wrapper\Unmanaged\SimilarityTraitsMappedView.cs" />
+    <Compile Include="Synchronization\Rdc\Wrapper\Unmanaged\SimilarityTraitsMapping.cs" />
+    <Compile Include="Synchronization\Rdc\Wrapper\Unmanaged\SimilarityTraitsTable.cs" />
+    <Compile Include="Search\IndexSearcherHolder.cs" />
+    <Compile Include="Search\IndexStorage.cs" />
+    <Compile Include="Search\LowerCaseKeywordAnalyzer.cs" />
+    <Compile Include="Search\RavenQueryParser.cs" />
+    <Compile Include="Storage\EsentExtension.cs" />
+    <Compile Include="Notifications\FileChange.cs" />
+    <Compile Include="Storage\FileHeader.cs" />
+    <Compile Include="Storage\FileAndPages.cs" />
+    <Compile Include="Storage\PageInformation.cs" />
+    <Compile Include="Storage\SchemaCreator.cs" />
+    <Compile Include="Storage\SearchResults.cs" />
+    <Compile Include="Storage\SignatureLevels.cs" />
+    <Compile Include="Storage\TransactionalStorage.cs" />
+    <Compile Include="Storage\StorageActionsAccessor.cs" />
+    <Compile Include="Storage\StorageConfigurator.cs" />
+    <Compile Include="Storage\TableColumnsCache.cs" />
+    <Compile Include="Util\AwaitableQueue.cs" />
+    <Compile Include="Util\BoundedMemoryTarget.cs" />
+    <Compile Include="Util\CombinedStream.cs" />
+    <Compile Include="Util\ConcurrencyAwareExecutor.cs" />
+    <Compile Include="Util\ConcurrentSet.cs" />
+    <Compile Include="Util\DispsableAction.cs" />
+    <Compile Include="Properties\AssemblyInfo.cs" />
+    <Compile Include="Util\BufferPool.cs" />
+    <Compile Include="Util\HashKey.cs" />
+    <Compile Include="Util\HttpEndpointRegistration.cs" />
+    <Compile Include="Util\IBufferPool.cs" />
+    <Compile Include="Util\JsonSerializerFactory.cs" />
+    <Compile Include="Util\NameValueCollectionJsonConverter.cs" />
+    <Compile Include="Util\NarrowedStream.cs" />
+    <Compile Include="Util\RabinKarpHasher.cs" />
+    <Compile Include="Storage\StorageConstants.cs" />
+    <Compile Include="Util\RavenFileNameHelper.cs" />
+    <Compile Include="Util\StorageStream.cs" />
+    <Compile Include="Util\StorageStreamAccess.cs" />
+    <Compile Include="Util\SynchronizingFileStream.cs" />
+  </ItemGroup>
+  <ItemGroup>
+    <Content Include="packages.config">
+      <SubType>Designer</SubType>
+    </Content>
+  </ItemGroup>
+  <ItemGroup>
+    <ProjectReference Include="..\RavenFS.Client\RavenFS.Client.csproj">
+      <Project>{E37467ED-F680-423E-964A-60988A90F76E}</Project>
+      <Name>RavenFS.Client</Name>
+    </ProjectReference>
+  </ItemGroup>
+  <ItemGroup>
+    <EmbeddedResource Include="DefaultLogging.config" />
+  </ItemGroup>
+  <PropertyGroup>
+    <VisualStudioVersion Condition="'$(VisualStudioVersion)' == ''">10.0</VisualStudioVersion>
+    <VSToolsPath Condition="'$(VSToolsPath)' == ''">$(MSBuildExtensionsPath32)\Microsoft\VisualStudio\v$(VisualStudioVersion)</VSToolsPath>
+  </PropertyGroup>
+  <Import Project="$(MSBuildBinPath)\Microsoft.CSharp.targets" />
+  <Import Project="$(VSToolsPath)\WebApplications\Microsoft.WebApplication.targets" Condition="'$(VSToolsPath)' != ''" />
+  <Import Project="$(MSBuildExtensionsPath32)\Microsoft\VisualStudio\v10.0\WebApplications\Microsoft.WebApplication.targets" Condition="false" />
+  <ProjectExtensions>
+    <VisualStudio>
+      <FlavorProperties GUID="{349c5851-65df-11da-9384-00065b846f21}">
+        <WebProjectProperties>
+          <SaveServerSettingsInUserFile>True</SaveServerSettingsInUserFile>
+        </WebProjectProperties>
+      </FlavorProperties>
+    </VisualStudio>
+  </ProjectExtensions>
+  <!-- To modify your build process, add your task inside one of the targets below and uncomment it. 
+       Other similar extension points exist, see Microsoft.Common.targets.
+  <Target Name="BeforeBuild">
+  </Target>
+  <Target Name="AfterBuild">
+  </Target>
+  -->
 </Project>
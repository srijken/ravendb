<<<<<<< HEAD
﻿using Voron.Util;

namespace Voron.Impl.Journal
{
	public class JournalSnapshot
	{
		public long Number;
        public LinkedDictionary<long, JournalFile.PagePosition> PageTranslationTable;
		public LinkedDictionary<long, LongRef> TransactionEndPositions;
	    public long AvailablePages;
	}
=======
﻿using System.Collections.Generic;
using Voron.Util;

namespace Voron.Impl.Journal
{
	public class JournalSnapshot
	{
		public long Number;
		public PageTable PageTranslationTable;
		public ImmutableAppendOnlyList<KeyValuePair<long, long>> TransactionEndPositions;
	    public long AvailablePages;
		public long LastTransaction;
	}
>>>>>>> bb443197
}<|MERGE_RESOLUTION|>--- conflicted
+++ resolved
@@ -1,16 +1,3 @@
-<<<<<<< HEAD
-﻿using Voron.Util;
-
-namespace Voron.Impl.Journal
-{
-	public class JournalSnapshot
-	{
-		public long Number;
-        public LinkedDictionary<long, JournalFile.PagePosition> PageTranslationTable;
-		public LinkedDictionary<long, LongRef> TransactionEndPositions;
-	    public long AvailablePages;
-	}
-=======
 ﻿using System.Collections.Generic;
 using Voron.Util;
 
@@ -24,5 +11,4 @@
 	    public long AvailablePages;
 		public long LastTransaction;
 	}
->>>>>>> bb443197
 }
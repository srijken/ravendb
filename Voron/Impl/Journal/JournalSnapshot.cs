--- conflicted
+++ resolved
@@ -5,13 +5,8 @@
 	public class JournalSnapshot
 	{
 		public long Number;
-<<<<<<< HEAD
-        public SafeDictionary<long, JournalFile.PagePosition> PageTranslationTable;
-        public SafeDictionary<long, long> TransactionEndPositions;
-=======
         public LinkedDictionary<long, JournalFile.PagePosition> PageTranslationTable;
 		public LinkedDictionary<long, LongRef> TransactionEndPositions;
->>>>>>> c6aeffbc
 	    public long AvailablePages;
 	}
 }